# Protobuf Documentation
<<<<<<< HEAD
<a name="top"></a>

## Table of Contents

- [cosmos/auth/v1beta1/auth.proto](#cosmos/auth/v1beta1/auth.proto)
    - [BaseAccount](#cosmos.auth.v1beta1.BaseAccount)
    - [ModuleAccount](#cosmos.auth.v1beta1.ModuleAccount)
    - [Params](#cosmos.auth.v1beta1.Params)
  
- [cosmos/auth/v1beta1/genesis.proto](#cosmos/auth/v1beta1/genesis.proto)
    - [GenesisState](#cosmos.auth.v1beta1.GenesisState)
  
- [cosmos/base/query/v1beta1/pagination.proto](#cosmos/base/query/v1beta1/pagination.proto)
    - [PageRequest](#cosmos.base.query.v1beta1.PageRequest)
    - [PageResponse](#cosmos.base.query.v1beta1.PageResponse)
  
- [cosmos/auth/v1beta1/query.proto](#cosmos/auth/v1beta1/query.proto)
    - [AddressBytesToStringRequest](#cosmos.auth.v1beta1.AddressBytesToStringRequest)
    - [AddressBytesToStringResponse](#cosmos.auth.v1beta1.AddressBytesToStringResponse)
    - [AddressStringToBytesRequest](#cosmos.auth.v1beta1.AddressStringToBytesRequest)
    - [AddressStringToBytesResponse](#cosmos.auth.v1beta1.AddressStringToBytesResponse)
    - [Bech32PrefixRequest](#cosmos.auth.v1beta1.Bech32PrefixRequest)
    - [Bech32PrefixResponse](#cosmos.auth.v1beta1.Bech32PrefixResponse)
    - [QueryAccountRequest](#cosmos.auth.v1beta1.QueryAccountRequest)
    - [QueryAccountResponse](#cosmos.auth.v1beta1.QueryAccountResponse)
    - [QueryAccountsRequest](#cosmos.auth.v1beta1.QueryAccountsRequest)
    - [QueryAccountsResponse](#cosmos.auth.v1beta1.QueryAccountsResponse)
    - [QueryModuleAccountsRequest](#cosmos.auth.v1beta1.QueryModuleAccountsRequest)
    - [QueryModuleAccountsResponse](#cosmos.auth.v1beta1.QueryModuleAccountsResponse)
    - [QueryParamsRequest](#cosmos.auth.v1beta1.QueryParamsRequest)
    - [QueryParamsResponse](#cosmos.auth.v1beta1.QueryParamsResponse)
  
    - [Query](#cosmos.auth.v1beta1.Query)
  
- [cosmos/authz/v1beta1/authz.proto](#cosmos/authz/v1beta1/authz.proto)
    - [GenericAuthorization](#cosmos.authz.v1beta1.GenericAuthorization)
    - [Grant](#cosmos.authz.v1beta1.Grant)
  
- [cosmos/authz/v1beta1/event.proto](#cosmos/authz/v1beta1/event.proto)
    - [EventGrant](#cosmos.authz.v1beta1.EventGrant)
    - [EventRevoke](#cosmos.authz.v1beta1.EventRevoke)
  
- [cosmos/authz/v1beta1/genesis.proto](#cosmos/authz/v1beta1/genesis.proto)
    - [GenesisState](#cosmos.authz.v1beta1.GenesisState)
    - [GrantAuthorization](#cosmos.authz.v1beta1.GrantAuthorization)
  
- [cosmos/authz/v1beta1/query.proto](#cosmos/authz/v1beta1/query.proto)
    - [QueryGranterGrantsRequest](#cosmos.authz.v1beta1.QueryGranterGrantsRequest)
    - [QueryGranterGrantsResponse](#cosmos.authz.v1beta1.QueryGranterGrantsResponse)
    - [QueryGrantsRequest](#cosmos.authz.v1beta1.QueryGrantsRequest)
    - [QueryGrantsResponse](#cosmos.authz.v1beta1.QueryGrantsResponse)
  
    - [Query](#cosmos.authz.v1beta1.Query)
  
- [cosmos/authz/v1beta1/tx.proto](#cosmos/authz/v1beta1/tx.proto)
    - [MsgExec](#cosmos.authz.v1beta1.MsgExec)
    - [MsgExecResponse](#cosmos.authz.v1beta1.MsgExecResponse)
    - [MsgGrant](#cosmos.authz.v1beta1.MsgGrant)
    - [MsgGrantResponse](#cosmos.authz.v1beta1.MsgGrantResponse)
    - [MsgRevoke](#cosmos.authz.v1beta1.MsgRevoke)
    - [MsgRevokeResponse](#cosmos.authz.v1beta1.MsgRevokeResponse)
  
    - [Msg](#cosmos.authz.v1beta1.Msg)
  
- [cosmos/base/v1beta1/coin.proto](#cosmos/base/v1beta1/coin.proto)
    - [Coin](#cosmos.base.v1beta1.Coin)
    - [DecCoin](#cosmos.base.v1beta1.DecCoin)
    - [DecProto](#cosmos.base.v1beta1.DecProto)
    - [IntProto](#cosmos.base.v1beta1.IntProto)
  
- [cosmos/bank/v1beta1/authz.proto](#cosmos/bank/v1beta1/authz.proto)
    - [SendAuthorization](#cosmos.bank.v1beta1.SendAuthorization)
  
- [cosmos/bank/v1beta1/bank.proto](#cosmos/bank/v1beta1/bank.proto)
    - [DenomUnit](#cosmos.bank.v1beta1.DenomUnit)
    - [Input](#cosmos.bank.v1beta1.Input)
    - [Metadata](#cosmos.bank.v1beta1.Metadata)
    - [Output](#cosmos.bank.v1beta1.Output)
    - [Params](#cosmos.bank.v1beta1.Params)
    - [SendEnabled](#cosmos.bank.v1beta1.SendEnabled)
    - [Supply](#cosmos.bank.v1beta1.Supply)
  
- [cosmos/bank/v1beta1/genesis.proto](#cosmos/bank/v1beta1/genesis.proto)
    - [Balance](#cosmos.bank.v1beta1.Balance)
    - [GenesisState](#cosmos.bank.v1beta1.GenesisState)
  
- [cosmos/bank/v1beta1/query.proto](#cosmos/bank/v1beta1/query.proto)
    - [DenomOwner](#cosmos.bank.v1beta1.DenomOwner)
    - [QueryAllBalancesRequest](#cosmos.bank.v1beta1.QueryAllBalancesRequest)
    - [QueryAllBalancesResponse](#cosmos.bank.v1beta1.QueryAllBalancesResponse)
    - [QueryBalanceRequest](#cosmos.bank.v1beta1.QueryBalanceRequest)
    - [QueryBalanceResponse](#cosmos.bank.v1beta1.QueryBalanceResponse)
    - [QueryDenomMetadataRequest](#cosmos.bank.v1beta1.QueryDenomMetadataRequest)
    - [QueryDenomMetadataResponse](#cosmos.bank.v1beta1.QueryDenomMetadataResponse)
    - [QueryDenomOwnersRequest](#cosmos.bank.v1beta1.QueryDenomOwnersRequest)
    - [QueryDenomOwnersResponse](#cosmos.bank.v1beta1.QueryDenomOwnersResponse)
    - [QueryDenomsMetadataRequest](#cosmos.bank.v1beta1.QueryDenomsMetadataRequest)
    - [QueryDenomsMetadataResponse](#cosmos.bank.v1beta1.QueryDenomsMetadataResponse)
    - [QueryParamsRequest](#cosmos.bank.v1beta1.QueryParamsRequest)
    - [QueryParamsResponse](#cosmos.bank.v1beta1.QueryParamsResponse)
    - [QuerySupplyOfRequest](#cosmos.bank.v1beta1.QuerySupplyOfRequest)
    - [QuerySupplyOfResponse](#cosmos.bank.v1beta1.QuerySupplyOfResponse)
    - [QueryTotalSupplyRequest](#cosmos.bank.v1beta1.QueryTotalSupplyRequest)
    - [QueryTotalSupplyResponse](#cosmos.bank.v1beta1.QueryTotalSupplyResponse)
  
    - [Query](#cosmos.bank.v1beta1.Query)
  
- [cosmos/bank/v1beta1/tx.proto](#cosmos/bank/v1beta1/tx.proto)
    - [MsgMultiSend](#cosmos.bank.v1beta1.MsgMultiSend)
    - [MsgMultiSendResponse](#cosmos.bank.v1beta1.MsgMultiSendResponse)
    - [MsgSend](#cosmos.bank.v1beta1.MsgSend)
    - [MsgSendResponse](#cosmos.bank.v1beta1.MsgSendResponse)
  
    - [Msg](#cosmos.bank.v1beta1.Msg)
  
- [cosmos/base/abci/v1beta1/abci.proto](#cosmos/base/abci/v1beta1/abci.proto)
    - [ABCIMessageLog](#cosmos.base.abci.v1beta1.ABCIMessageLog)
    - [Attribute](#cosmos.base.abci.v1beta1.Attribute)
    - [GasInfo](#cosmos.base.abci.v1beta1.GasInfo)
    - [MsgData](#cosmos.base.abci.v1beta1.MsgData)
    - [Result](#cosmos.base.abci.v1beta1.Result)
    - [SearchTxsResult](#cosmos.base.abci.v1beta1.SearchTxsResult)
    - [SimulationResponse](#cosmos.base.abci.v1beta1.SimulationResponse)
    - [StringEvent](#cosmos.base.abci.v1beta1.StringEvent)
    - [TxMsgData](#cosmos.base.abci.v1beta1.TxMsgData)
    - [TxResponse](#cosmos.base.abci.v1beta1.TxResponse)
  
- [cosmos/base/kv/v1beta1/kv.proto](#cosmos/base/kv/v1beta1/kv.proto)
    - [Pair](#cosmos.base.kv.v1beta1.Pair)
    - [Pairs](#cosmos.base.kv.v1beta1.Pairs)
  
- [cosmos/base/reflection/v1beta1/reflection.proto](#cosmos/base/reflection/v1beta1/reflection.proto)
    - [ListAllInterfacesRequest](#cosmos.base.reflection.v1beta1.ListAllInterfacesRequest)
    - [ListAllInterfacesResponse](#cosmos.base.reflection.v1beta1.ListAllInterfacesResponse)
    - [ListImplementationsRequest](#cosmos.base.reflection.v1beta1.ListImplementationsRequest)
    - [ListImplementationsResponse](#cosmos.base.reflection.v1beta1.ListImplementationsResponse)
  
    - [ReflectionService](#cosmos.base.reflection.v1beta1.ReflectionService)
  
- [cosmos/base/reflection/v2alpha1/reflection.proto](#cosmos/base/reflection/v2alpha1/reflection.proto)
    - [AppDescriptor](#cosmos.base.reflection.v2alpha1.AppDescriptor)
    - [AuthnDescriptor](#cosmos.base.reflection.v2alpha1.AuthnDescriptor)
    - [ChainDescriptor](#cosmos.base.reflection.v2alpha1.ChainDescriptor)
    - [CodecDescriptor](#cosmos.base.reflection.v2alpha1.CodecDescriptor)
    - [ConfigurationDescriptor](#cosmos.base.reflection.v2alpha1.ConfigurationDescriptor)
    - [GetAuthnDescriptorRequest](#cosmos.base.reflection.v2alpha1.GetAuthnDescriptorRequest)
    - [GetAuthnDescriptorResponse](#cosmos.base.reflection.v2alpha1.GetAuthnDescriptorResponse)
    - [GetChainDescriptorRequest](#cosmos.base.reflection.v2alpha1.GetChainDescriptorRequest)
    - [GetChainDescriptorResponse](#cosmos.base.reflection.v2alpha1.GetChainDescriptorResponse)
    - [GetCodecDescriptorRequest](#cosmos.base.reflection.v2alpha1.GetCodecDescriptorRequest)
    - [GetCodecDescriptorResponse](#cosmos.base.reflection.v2alpha1.GetCodecDescriptorResponse)
    - [GetConfigurationDescriptorRequest](#cosmos.base.reflection.v2alpha1.GetConfigurationDescriptorRequest)
    - [GetConfigurationDescriptorResponse](#cosmos.base.reflection.v2alpha1.GetConfigurationDescriptorResponse)
    - [GetQueryServicesDescriptorRequest](#cosmos.base.reflection.v2alpha1.GetQueryServicesDescriptorRequest)
    - [GetQueryServicesDescriptorResponse](#cosmos.base.reflection.v2alpha1.GetQueryServicesDescriptorResponse)
    - [GetTxDescriptorRequest](#cosmos.base.reflection.v2alpha1.GetTxDescriptorRequest)
    - [GetTxDescriptorResponse](#cosmos.base.reflection.v2alpha1.GetTxDescriptorResponse)
    - [InterfaceAcceptingMessageDescriptor](#cosmos.base.reflection.v2alpha1.InterfaceAcceptingMessageDescriptor)
    - [InterfaceDescriptor](#cosmos.base.reflection.v2alpha1.InterfaceDescriptor)
    - [InterfaceImplementerDescriptor](#cosmos.base.reflection.v2alpha1.InterfaceImplementerDescriptor)
    - [MsgDescriptor](#cosmos.base.reflection.v2alpha1.MsgDescriptor)
    - [QueryMethodDescriptor](#cosmos.base.reflection.v2alpha1.QueryMethodDescriptor)
    - [QueryServiceDescriptor](#cosmos.base.reflection.v2alpha1.QueryServiceDescriptor)
    - [QueryServicesDescriptor](#cosmos.base.reflection.v2alpha1.QueryServicesDescriptor)
    - [SigningModeDescriptor](#cosmos.base.reflection.v2alpha1.SigningModeDescriptor)
    - [TxDescriptor](#cosmos.base.reflection.v2alpha1.TxDescriptor)
  
    - [ReflectionService](#cosmos.base.reflection.v2alpha1.ReflectionService)
  
- [cosmos/base/snapshots/v1beta1/snapshot.proto](#cosmos/base/snapshots/v1beta1/snapshot.proto)
    - [Metadata](#cosmos.base.snapshots.v1beta1.Metadata)
    - [Snapshot](#cosmos.base.snapshots.v1beta1.Snapshot)
  
- [cosmos/base/store/v1beta1/commit_info.proto](#cosmos/base/store/v1beta1/commit_info.proto)
    - [CommitID](#cosmos.base.store.v1beta1.CommitID)
    - [CommitInfo](#cosmos.base.store.v1beta1.CommitInfo)
    - [StoreInfo](#cosmos.base.store.v1beta1.StoreInfo)
  
- [cosmos/base/store/v1beta1/listening.proto](#cosmos/base/store/v1beta1/listening.proto)
    - [StoreKVPair](#cosmos.base.store.v1beta1.StoreKVPair)
  
- [cosmos/base/store/v1beta1/snapshot.proto](#cosmos/base/store/v1beta1/snapshot.proto)
    - [SnapshotIAVLItem](#cosmos.base.store.v1beta1.SnapshotIAVLItem)
    - [SnapshotItem](#cosmos.base.store.v1beta1.SnapshotItem)
    - [SnapshotStoreItem](#cosmos.base.store.v1beta1.SnapshotStoreItem)
  
- [cosmos/base/tendermint/v1beta1/query.proto](#cosmos/base/tendermint/v1beta1/query.proto)
    - [GetBlockByHeightRequest](#cosmos.base.tendermint.v1beta1.GetBlockByHeightRequest)
    - [GetBlockByHeightResponse](#cosmos.base.tendermint.v1beta1.GetBlockByHeightResponse)
    - [GetLatestBlockRequest](#cosmos.base.tendermint.v1beta1.GetLatestBlockRequest)
    - [GetLatestBlockResponse](#cosmos.base.tendermint.v1beta1.GetLatestBlockResponse)
    - [GetLatestValidatorSetRequest](#cosmos.base.tendermint.v1beta1.GetLatestValidatorSetRequest)
    - [GetLatestValidatorSetResponse](#cosmos.base.tendermint.v1beta1.GetLatestValidatorSetResponse)
    - [GetNodeInfoRequest](#cosmos.base.tendermint.v1beta1.GetNodeInfoRequest)
    - [GetNodeInfoResponse](#cosmos.base.tendermint.v1beta1.GetNodeInfoResponse)
    - [GetSyncingRequest](#cosmos.base.tendermint.v1beta1.GetSyncingRequest)
    - [GetSyncingResponse](#cosmos.base.tendermint.v1beta1.GetSyncingResponse)
    - [GetValidatorSetByHeightRequest](#cosmos.base.tendermint.v1beta1.GetValidatorSetByHeightRequest)
    - [GetValidatorSetByHeightResponse](#cosmos.base.tendermint.v1beta1.GetValidatorSetByHeightResponse)
    - [Module](#cosmos.base.tendermint.v1beta1.Module)
    - [Validator](#cosmos.base.tendermint.v1beta1.Validator)
    - [VersionInfo](#cosmos.base.tendermint.v1beta1.VersionInfo)
  
    - [Service](#cosmos.base.tendermint.v1beta1.Service)
  
- [cosmos/capability/v1beta1/capability.proto](#cosmos/capability/v1beta1/capability.proto)
    - [Capability](#cosmos.capability.v1beta1.Capability)
    - [CapabilityOwners](#cosmos.capability.v1beta1.CapabilityOwners)
    - [Owner](#cosmos.capability.v1beta1.Owner)
  
- [cosmos/capability/v1beta1/genesis.proto](#cosmos/capability/v1beta1/genesis.proto)
    - [GenesisOwners](#cosmos.capability.v1beta1.GenesisOwners)
    - [GenesisState](#cosmos.capability.v1beta1.GenesisState)
  
- [cosmos/crisis/v1beta1/genesis.proto](#cosmos/crisis/v1beta1/genesis.proto)
    - [GenesisState](#cosmos.crisis.v1beta1.GenesisState)
  
- [cosmos/crisis/v1beta1/tx.proto](#cosmos/crisis/v1beta1/tx.proto)
    - [MsgVerifyInvariant](#cosmos.crisis.v1beta1.MsgVerifyInvariant)
    - [MsgVerifyInvariantResponse](#cosmos.crisis.v1beta1.MsgVerifyInvariantResponse)
  
    - [Msg](#cosmos.crisis.v1beta1.Msg)
  
- [cosmos/crypto/ed25519/keys.proto](#cosmos/crypto/ed25519/keys.proto)
    - [PrivKey](#cosmos.crypto.ed25519.PrivKey)
    - [PubKey](#cosmos.crypto.ed25519.PubKey)
  
- [cosmos/crypto/hd/v1/hd.proto](#cosmos/crypto/hd/v1/hd.proto)
    - [BIP44Params](#cosmos.crypto.hd.v1.BIP44Params)
  
- [cosmos/crypto/keyring/v1/record.proto](#cosmos/crypto/keyring/v1/record.proto)
    - [Record](#cosmos.crypto.keyring.v1.Record)
    - [Record.Ledger](#cosmos.crypto.keyring.v1.Record.Ledger)
    - [Record.Local](#cosmos.crypto.keyring.v1.Record.Local)
    - [Record.Multi](#cosmos.crypto.keyring.v1.Record.Multi)
    - [Record.Offline](#cosmos.crypto.keyring.v1.Record.Offline)
  
- [cosmos/crypto/multisig/keys.proto](#cosmos/crypto/multisig/keys.proto)
    - [LegacyAminoPubKey](#cosmos.crypto.multisig.LegacyAminoPubKey)
  
- [cosmos/crypto/multisig/v1beta1/multisig.proto](#cosmos/crypto/multisig/v1beta1/multisig.proto)
    - [CompactBitArray](#cosmos.crypto.multisig.v1beta1.CompactBitArray)
    - [MultiSignature](#cosmos.crypto.multisig.v1beta1.MultiSignature)
  
- [cosmos/crypto/secp256k1/keys.proto](#cosmos/crypto/secp256k1/keys.proto)
    - [PrivKey](#cosmos.crypto.secp256k1.PrivKey)
    - [PubKey](#cosmos.crypto.secp256k1.PubKey)
  
- [cosmos/crypto/secp256r1/keys.proto](#cosmos/crypto/secp256r1/keys.proto)
    - [PrivKey](#cosmos.crypto.secp256r1.PrivKey)
    - [PubKey](#cosmos.crypto.secp256r1.PubKey)
  
- [cosmos/distribution/v1beta1/distribution.proto](#cosmos/distribution/v1beta1/distribution.proto)
    - [CommunityPoolSpendProposal](#cosmos.distribution.v1beta1.CommunityPoolSpendProposal)
    - [CommunityPoolSpendProposalWithDeposit](#cosmos.distribution.v1beta1.CommunityPoolSpendProposalWithDeposit)
    - [DelegationDelegatorReward](#cosmos.distribution.v1beta1.DelegationDelegatorReward)
    - [DelegatorStartingInfo](#cosmos.distribution.v1beta1.DelegatorStartingInfo)
    - [FeePool](#cosmos.distribution.v1beta1.FeePool)
    - [Params](#cosmos.distribution.v1beta1.Params)
    - [ValidatorAccumulatedCommission](#cosmos.distribution.v1beta1.ValidatorAccumulatedCommission)
    - [ValidatorCurrentRewards](#cosmos.distribution.v1beta1.ValidatorCurrentRewards)
    - [ValidatorHistoricalRewards](#cosmos.distribution.v1beta1.ValidatorHistoricalRewards)
    - [ValidatorOutstandingRewards](#cosmos.distribution.v1beta1.ValidatorOutstandingRewards)
    - [ValidatorSlashEvent](#cosmos.distribution.v1beta1.ValidatorSlashEvent)
    - [ValidatorSlashEvents](#cosmos.distribution.v1beta1.ValidatorSlashEvents)
  
- [cosmos/distribution/v1beta1/genesis.proto](#cosmos/distribution/v1beta1/genesis.proto)
    - [DelegatorStartingInfoRecord](#cosmos.distribution.v1beta1.DelegatorStartingInfoRecord)
    - [DelegatorWithdrawInfo](#cosmos.distribution.v1beta1.DelegatorWithdrawInfo)
    - [GenesisState](#cosmos.distribution.v1beta1.GenesisState)
    - [ValidatorAccumulatedCommissionRecord](#cosmos.distribution.v1beta1.ValidatorAccumulatedCommissionRecord)
    - [ValidatorCurrentRewardsRecord](#cosmos.distribution.v1beta1.ValidatorCurrentRewardsRecord)
    - [ValidatorHistoricalRewardsRecord](#cosmos.distribution.v1beta1.ValidatorHistoricalRewardsRecord)
    - [ValidatorOutstandingRewardsRecord](#cosmos.distribution.v1beta1.ValidatorOutstandingRewardsRecord)
    - [ValidatorSlashEventRecord](#cosmos.distribution.v1beta1.ValidatorSlashEventRecord)
  
- [cosmos/distribution/v1beta1/query.proto](#cosmos/distribution/v1beta1/query.proto)
    - [QueryCommunityPoolRequest](#cosmos.distribution.v1beta1.QueryCommunityPoolRequest)
    - [QueryCommunityPoolResponse](#cosmos.distribution.v1beta1.QueryCommunityPoolResponse)
    - [QueryDelegationRewardsRequest](#cosmos.distribution.v1beta1.QueryDelegationRewardsRequest)
    - [QueryDelegationRewardsResponse](#cosmos.distribution.v1beta1.QueryDelegationRewardsResponse)
    - [QueryDelegationTotalRewardsRequest](#cosmos.distribution.v1beta1.QueryDelegationTotalRewardsRequest)
    - [QueryDelegationTotalRewardsResponse](#cosmos.distribution.v1beta1.QueryDelegationTotalRewardsResponse)
    - [QueryDelegatorValidatorsRequest](#cosmos.distribution.v1beta1.QueryDelegatorValidatorsRequest)
    - [QueryDelegatorValidatorsResponse](#cosmos.distribution.v1beta1.QueryDelegatorValidatorsResponse)
    - [QueryDelegatorWithdrawAddressRequest](#cosmos.distribution.v1beta1.QueryDelegatorWithdrawAddressRequest)
    - [QueryDelegatorWithdrawAddressResponse](#cosmos.distribution.v1beta1.QueryDelegatorWithdrawAddressResponse)
    - [QueryParamsRequest](#cosmos.distribution.v1beta1.QueryParamsRequest)
    - [QueryParamsResponse](#cosmos.distribution.v1beta1.QueryParamsResponse)
    - [QueryValidatorCommissionRequest](#cosmos.distribution.v1beta1.QueryValidatorCommissionRequest)
    - [QueryValidatorCommissionResponse](#cosmos.distribution.v1beta1.QueryValidatorCommissionResponse)
    - [QueryValidatorOutstandingRewardsRequest](#cosmos.distribution.v1beta1.QueryValidatorOutstandingRewardsRequest)
    - [QueryValidatorOutstandingRewardsResponse](#cosmos.distribution.v1beta1.QueryValidatorOutstandingRewardsResponse)
    - [QueryValidatorSlashesRequest](#cosmos.distribution.v1beta1.QueryValidatorSlashesRequest)
    - [QueryValidatorSlashesResponse](#cosmos.distribution.v1beta1.QueryValidatorSlashesResponse)
  
    - [Query](#cosmos.distribution.v1beta1.Query)
  
- [cosmos/distribution/v1beta1/tx.proto](#cosmos/distribution/v1beta1/tx.proto)
    - [MsgFundCommunityPool](#cosmos.distribution.v1beta1.MsgFundCommunityPool)
    - [MsgFundCommunityPoolResponse](#cosmos.distribution.v1beta1.MsgFundCommunityPoolResponse)
    - [MsgSetWithdrawAddress](#cosmos.distribution.v1beta1.MsgSetWithdrawAddress)
    - [MsgSetWithdrawAddressResponse](#cosmos.distribution.v1beta1.MsgSetWithdrawAddressResponse)
    - [MsgWithdrawDelegatorReward](#cosmos.distribution.v1beta1.MsgWithdrawDelegatorReward)
    - [MsgWithdrawDelegatorRewardResponse](#cosmos.distribution.v1beta1.MsgWithdrawDelegatorRewardResponse)
    - [MsgWithdrawValidatorCommission](#cosmos.distribution.v1beta1.MsgWithdrawValidatorCommission)
    - [MsgWithdrawValidatorCommissionResponse](#cosmos.distribution.v1beta1.MsgWithdrawValidatorCommissionResponse)
  
    - [Msg](#cosmos.distribution.v1beta1.Msg)
  
- [cosmos/evidence/v1beta1/evidence.proto](#cosmos/evidence/v1beta1/evidence.proto)
    - [Equivocation](#cosmos.evidence.v1beta1.Equivocation)
  
- [cosmos/evidence/v1beta1/genesis.proto](#cosmos/evidence/v1beta1/genesis.proto)
    - [GenesisState](#cosmos.evidence.v1beta1.GenesisState)
  
- [cosmos/evidence/v1beta1/query.proto](#cosmos/evidence/v1beta1/query.proto)
    - [QueryAllEvidenceRequest](#cosmos.evidence.v1beta1.QueryAllEvidenceRequest)
    - [QueryAllEvidenceResponse](#cosmos.evidence.v1beta1.QueryAllEvidenceResponse)
    - [QueryEvidenceRequest](#cosmos.evidence.v1beta1.QueryEvidenceRequest)
    - [QueryEvidenceResponse](#cosmos.evidence.v1beta1.QueryEvidenceResponse)
  
    - [Query](#cosmos.evidence.v1beta1.Query)
  
- [cosmos/evidence/v1beta1/tx.proto](#cosmos/evidence/v1beta1/tx.proto)
    - [MsgSubmitEvidence](#cosmos.evidence.v1beta1.MsgSubmitEvidence)
    - [MsgSubmitEvidenceResponse](#cosmos.evidence.v1beta1.MsgSubmitEvidenceResponse)
  
    - [Msg](#cosmos.evidence.v1beta1.Msg)
  
- [cosmos/feegrant/v1beta1/feegrant.proto](#cosmos/feegrant/v1beta1/feegrant.proto)
    - [AllowedMsgAllowance](#cosmos.feegrant.v1beta1.AllowedMsgAllowance)
    - [BasicAllowance](#cosmos.feegrant.v1beta1.BasicAllowance)
    - [Grant](#cosmos.feegrant.v1beta1.Grant)
    - [PeriodicAllowance](#cosmos.feegrant.v1beta1.PeriodicAllowance)
  
- [cosmos/feegrant/v1beta1/genesis.proto](#cosmos/feegrant/v1beta1/genesis.proto)
    - [GenesisState](#cosmos.feegrant.v1beta1.GenesisState)
  
- [cosmos/feegrant/v1beta1/query.proto](#cosmos/feegrant/v1beta1/query.proto)
    - [QueryAllowanceRequest](#cosmos.feegrant.v1beta1.QueryAllowanceRequest)
    - [QueryAllowanceResponse](#cosmos.feegrant.v1beta1.QueryAllowanceResponse)
    - [QueryAllowancesRequest](#cosmos.feegrant.v1beta1.QueryAllowancesRequest)
    - [QueryAllowancesResponse](#cosmos.feegrant.v1beta1.QueryAllowancesResponse)
  
    - [Query](#cosmos.feegrant.v1beta1.Query)
  
- [cosmos/feegrant/v1beta1/tx.proto](#cosmos/feegrant/v1beta1/tx.proto)
    - [MsgGrantAllowance](#cosmos.feegrant.v1beta1.MsgGrantAllowance)
    - [MsgGrantAllowanceResponse](#cosmos.feegrant.v1beta1.MsgGrantAllowanceResponse)
    - [MsgRevokeAllowance](#cosmos.feegrant.v1beta1.MsgRevokeAllowance)
    - [MsgRevokeAllowanceResponse](#cosmos.feegrant.v1beta1.MsgRevokeAllowanceResponse)
  
    - [Msg](#cosmos.feegrant.v1beta1.Msg)
  
- [cosmos/genutil/v1beta1/genesis.proto](#cosmos/genutil/v1beta1/genesis.proto)
    - [GenesisState](#cosmos.genutil.v1beta1.GenesisState)
  
- [cosmos/gov/v1beta1/gov.proto](#cosmos/gov/v1beta1/gov.proto)
    - [Deposit](#cosmos.gov.v1beta1.Deposit)
    - [DepositParams](#cosmos.gov.v1beta1.DepositParams)
    - [Proposal](#cosmos.gov.v1beta1.Proposal)
    - [TallyParams](#cosmos.gov.v1beta1.TallyParams)
    - [TallyResult](#cosmos.gov.v1beta1.TallyResult)
    - [TextProposal](#cosmos.gov.v1beta1.TextProposal)
    - [Vote](#cosmos.gov.v1beta1.Vote)
    - [VotingParams](#cosmos.gov.v1beta1.VotingParams)
    - [WeightedVoteOption](#cosmos.gov.v1beta1.WeightedVoteOption)
  
    - [ProposalStatus](#cosmos.gov.v1beta1.ProposalStatus)
    - [VoteOption](#cosmos.gov.v1beta1.VoteOption)
  
- [cosmos/gov/v1beta1/genesis.proto](#cosmos/gov/v1beta1/genesis.proto)
    - [GenesisState](#cosmos.gov.v1beta1.GenesisState)
  
- [cosmos/gov/v1beta1/query.proto](#cosmos/gov/v1beta1/query.proto)
    - [QueryDepositRequest](#cosmos.gov.v1beta1.QueryDepositRequest)
    - [QueryDepositResponse](#cosmos.gov.v1beta1.QueryDepositResponse)
    - [QueryDepositsRequest](#cosmos.gov.v1beta1.QueryDepositsRequest)
    - [QueryDepositsResponse](#cosmos.gov.v1beta1.QueryDepositsResponse)
    - [QueryParamsRequest](#cosmos.gov.v1beta1.QueryParamsRequest)
    - [QueryParamsResponse](#cosmos.gov.v1beta1.QueryParamsResponse)
    - [QueryProposalRequest](#cosmos.gov.v1beta1.QueryProposalRequest)
    - [QueryProposalResponse](#cosmos.gov.v1beta1.QueryProposalResponse)
    - [QueryProposalsRequest](#cosmos.gov.v1beta1.QueryProposalsRequest)
    - [QueryProposalsResponse](#cosmos.gov.v1beta1.QueryProposalsResponse)
    - [QueryTallyResultRequest](#cosmos.gov.v1beta1.QueryTallyResultRequest)
    - [QueryTallyResultResponse](#cosmos.gov.v1beta1.QueryTallyResultResponse)
    - [QueryVoteRequest](#cosmos.gov.v1beta1.QueryVoteRequest)
    - [QueryVoteResponse](#cosmos.gov.v1beta1.QueryVoteResponse)
    - [QueryVotesRequest](#cosmos.gov.v1beta1.QueryVotesRequest)
    - [QueryVotesResponse](#cosmos.gov.v1beta1.QueryVotesResponse)
  
    - [Query](#cosmos.gov.v1beta1.Query)
  
- [cosmos/gov/v1beta1/tx.proto](#cosmos/gov/v1beta1/tx.proto)
    - [MsgDeposit](#cosmos.gov.v1beta1.MsgDeposit)
    - [MsgDepositResponse](#cosmos.gov.v1beta1.MsgDepositResponse)
    - [MsgSubmitProposal](#cosmos.gov.v1beta1.MsgSubmitProposal)
    - [MsgSubmitProposalResponse](#cosmos.gov.v1beta1.MsgSubmitProposalResponse)
    - [MsgVote](#cosmos.gov.v1beta1.MsgVote)
    - [MsgVoteResponse](#cosmos.gov.v1beta1.MsgVoteResponse)
    - [MsgVoteWeighted](#cosmos.gov.v1beta1.MsgVoteWeighted)
    - [MsgVoteWeightedResponse](#cosmos.gov.v1beta1.MsgVoteWeightedResponse)
  
    - [Msg](#cosmos.gov.v1beta1.Msg)
  
- [cosmos/gov/v1beta2/gov.proto](#cosmos/gov/v1beta2/gov.proto)
    - [Deposit](#cosmos.gov.v1beta2.Deposit)
    - [DepositParams](#cosmos.gov.v1beta2.DepositParams)
    - [Proposal](#cosmos.gov.v1beta2.Proposal)
    - [TallyParams](#cosmos.gov.v1beta2.TallyParams)
    - [TallyResult](#cosmos.gov.v1beta2.TallyResult)
    - [Vote](#cosmos.gov.v1beta2.Vote)
    - [VotingParams](#cosmos.gov.v1beta2.VotingParams)
    - [WeightedVoteOption](#cosmos.gov.v1beta2.WeightedVoteOption)
  
    - [ProposalStatus](#cosmos.gov.v1beta2.ProposalStatus)
    - [VoteOption](#cosmos.gov.v1beta2.VoteOption)
  
- [cosmos/gov/v1beta2/genesis.proto](#cosmos/gov/v1beta2/genesis.proto)
    - [GenesisState](#cosmos.gov.v1beta2.GenesisState)
  
- [cosmos/gov/v1beta2/query.proto](#cosmos/gov/v1beta2/query.proto)
    - [QueryDepositRequest](#cosmos.gov.v1beta2.QueryDepositRequest)
    - [QueryDepositResponse](#cosmos.gov.v1beta2.QueryDepositResponse)
    - [QueryDepositsRequest](#cosmos.gov.v1beta2.QueryDepositsRequest)
    - [QueryDepositsResponse](#cosmos.gov.v1beta2.QueryDepositsResponse)
    - [QueryParamsRequest](#cosmos.gov.v1beta2.QueryParamsRequest)
    - [QueryParamsResponse](#cosmos.gov.v1beta2.QueryParamsResponse)
    - [QueryProposalRequest](#cosmos.gov.v1beta2.QueryProposalRequest)
    - [QueryProposalResponse](#cosmos.gov.v1beta2.QueryProposalResponse)
    - [QueryProposalsRequest](#cosmos.gov.v1beta2.QueryProposalsRequest)
    - [QueryProposalsResponse](#cosmos.gov.v1beta2.QueryProposalsResponse)
    - [QueryTallyResultRequest](#cosmos.gov.v1beta2.QueryTallyResultRequest)
    - [QueryTallyResultResponse](#cosmos.gov.v1beta2.QueryTallyResultResponse)
    - [QueryVoteRequest](#cosmos.gov.v1beta2.QueryVoteRequest)
    - [QueryVoteResponse](#cosmos.gov.v1beta2.QueryVoteResponse)
    - [QueryVotesRequest](#cosmos.gov.v1beta2.QueryVotesRequest)
    - [QueryVotesResponse](#cosmos.gov.v1beta2.QueryVotesResponse)
  
    - [Query](#cosmos.gov.v1beta2.Query)
  
- [cosmos/gov/v1beta2/tx.proto](#cosmos/gov/v1beta2/tx.proto)
    - [MsgDeposit](#cosmos.gov.v1beta2.MsgDeposit)
    - [MsgDepositResponse](#cosmos.gov.v1beta2.MsgDepositResponse)
    - [MsgSubmitProposal](#cosmos.gov.v1beta2.MsgSubmitProposal)
    - [MsgSubmitProposalResponse](#cosmos.gov.v1beta2.MsgSubmitProposalResponse)
    - [MsgVote](#cosmos.gov.v1beta2.MsgVote)
    - [MsgVoteResponse](#cosmos.gov.v1beta2.MsgVoteResponse)
    - [MsgVoteWeighted](#cosmos.gov.v1beta2.MsgVoteWeighted)
    - [MsgVoteWeightedResponse](#cosmos.gov.v1beta2.MsgVoteWeightedResponse)
  
    - [Msg](#cosmos.gov.v1beta2.Msg)
  
- [cosmos/group/v1beta1/events.proto](#cosmos/group/v1beta1/events.proto)
    - [EventCreateGroup](#cosmos.group.v1beta1.EventCreateGroup)
    - [EventCreateGroupAccount](#cosmos.group.v1beta1.EventCreateGroupAccount)
    - [EventCreateProposal](#cosmos.group.v1beta1.EventCreateProposal)
    - [EventExec](#cosmos.group.v1beta1.EventExec)
    - [EventUpdateGroup](#cosmos.group.v1beta1.EventUpdateGroup)
    - [EventUpdateGroupAccount](#cosmos.group.v1beta1.EventUpdateGroupAccount)
    - [EventVote](#cosmos.group.v1beta1.EventVote)
  
- [cosmos/group/v1beta1/types.proto](#cosmos/group/v1beta1/types.proto)
    - [GroupAccountInfo](#cosmos.group.v1beta1.GroupAccountInfo)
    - [GroupInfo](#cosmos.group.v1beta1.GroupInfo)
    - [GroupMember](#cosmos.group.v1beta1.GroupMember)
    - [Member](#cosmos.group.v1beta1.Member)
    - [Members](#cosmos.group.v1beta1.Members)
    - [Proposal](#cosmos.group.v1beta1.Proposal)
    - [Tally](#cosmos.group.v1beta1.Tally)
    - [ThresholdDecisionPolicy](#cosmos.group.v1beta1.ThresholdDecisionPolicy)
    - [Vote](#cosmos.group.v1beta1.Vote)
  
    - [Choice](#cosmos.group.v1beta1.Choice)
    - [Proposal.ExecutorResult](#cosmos.group.v1beta1.Proposal.ExecutorResult)
    - [Proposal.Result](#cosmos.group.v1beta1.Proposal.Result)
    - [Proposal.Status](#cosmos.group.v1beta1.Proposal.Status)
  
- [cosmos/group/v1beta1/genesis.proto](#cosmos/group/v1beta1/genesis.proto)
    - [GenesisState](#cosmos.group.v1beta1.GenesisState)
  
- [cosmos/group/v1beta1/query.proto](#cosmos/group/v1beta1/query.proto)
    - [QueryGroupAccountInfoRequest](#cosmos.group.v1beta1.QueryGroupAccountInfoRequest)
    - [QueryGroupAccountInfoResponse](#cosmos.group.v1beta1.QueryGroupAccountInfoResponse)
    - [QueryGroupAccountsByAdminRequest](#cosmos.group.v1beta1.QueryGroupAccountsByAdminRequest)
    - [QueryGroupAccountsByAdminResponse](#cosmos.group.v1beta1.QueryGroupAccountsByAdminResponse)
    - [QueryGroupAccountsByGroupRequest](#cosmos.group.v1beta1.QueryGroupAccountsByGroupRequest)
    - [QueryGroupAccountsByGroupResponse](#cosmos.group.v1beta1.QueryGroupAccountsByGroupResponse)
    - [QueryGroupInfoRequest](#cosmos.group.v1beta1.QueryGroupInfoRequest)
    - [QueryGroupInfoResponse](#cosmos.group.v1beta1.QueryGroupInfoResponse)
    - [QueryGroupMembersRequest](#cosmos.group.v1beta1.QueryGroupMembersRequest)
    - [QueryGroupMembersResponse](#cosmos.group.v1beta1.QueryGroupMembersResponse)
    - [QueryGroupsByAdminRequest](#cosmos.group.v1beta1.QueryGroupsByAdminRequest)
    - [QueryGroupsByAdminResponse](#cosmos.group.v1beta1.QueryGroupsByAdminResponse)
    - [QueryProposalRequest](#cosmos.group.v1beta1.QueryProposalRequest)
    - [QueryProposalResponse](#cosmos.group.v1beta1.QueryProposalResponse)
    - [QueryProposalsByGroupAccountRequest](#cosmos.group.v1beta1.QueryProposalsByGroupAccountRequest)
    - [QueryProposalsByGroupAccountResponse](#cosmos.group.v1beta1.QueryProposalsByGroupAccountResponse)
    - [QueryVoteByProposalVoterRequest](#cosmos.group.v1beta1.QueryVoteByProposalVoterRequest)
    - [QueryVoteByProposalVoterResponse](#cosmos.group.v1beta1.QueryVoteByProposalVoterResponse)
    - [QueryVotesByProposalRequest](#cosmos.group.v1beta1.QueryVotesByProposalRequest)
    - [QueryVotesByProposalResponse](#cosmos.group.v1beta1.QueryVotesByProposalResponse)
    - [QueryVotesByVoterRequest](#cosmos.group.v1beta1.QueryVotesByVoterRequest)
    - [QueryVotesByVoterResponse](#cosmos.group.v1beta1.QueryVotesByVoterResponse)
  
    - [Query](#cosmos.group.v1beta1.Query)
  
- [cosmos/group/v1beta1/tx.proto](#cosmos/group/v1beta1/tx.proto)
    - [MsgCreateGroup](#cosmos.group.v1beta1.MsgCreateGroup)
    - [MsgCreateGroupAccount](#cosmos.group.v1beta1.MsgCreateGroupAccount)
    - [MsgCreateGroupAccountResponse](#cosmos.group.v1beta1.MsgCreateGroupAccountResponse)
    - [MsgCreateGroupResponse](#cosmos.group.v1beta1.MsgCreateGroupResponse)
    - [MsgCreateProposal](#cosmos.group.v1beta1.MsgCreateProposal)
    - [MsgCreateProposalResponse](#cosmos.group.v1beta1.MsgCreateProposalResponse)
    - [MsgExec](#cosmos.group.v1beta1.MsgExec)
    - [MsgExecResponse](#cosmos.group.v1beta1.MsgExecResponse)
    - [MsgUpdateGroupAccountAdmin](#cosmos.group.v1beta1.MsgUpdateGroupAccountAdmin)
    - [MsgUpdateGroupAccountAdminResponse](#cosmos.group.v1beta1.MsgUpdateGroupAccountAdminResponse)
    - [MsgUpdateGroupAccountDecisionPolicy](#cosmos.group.v1beta1.MsgUpdateGroupAccountDecisionPolicy)
    - [MsgUpdateGroupAccountDecisionPolicyResponse](#cosmos.group.v1beta1.MsgUpdateGroupAccountDecisionPolicyResponse)
    - [MsgUpdateGroupAccountMetadata](#cosmos.group.v1beta1.MsgUpdateGroupAccountMetadata)
    - [MsgUpdateGroupAccountMetadataResponse](#cosmos.group.v1beta1.MsgUpdateGroupAccountMetadataResponse)
    - [MsgUpdateGroupAdmin](#cosmos.group.v1beta1.MsgUpdateGroupAdmin)
    - [MsgUpdateGroupAdminResponse](#cosmos.group.v1beta1.MsgUpdateGroupAdminResponse)
    - [MsgUpdateGroupMembers](#cosmos.group.v1beta1.MsgUpdateGroupMembers)
    - [MsgUpdateGroupMembersResponse](#cosmos.group.v1beta1.MsgUpdateGroupMembersResponse)
    - [MsgUpdateGroupMetadata](#cosmos.group.v1beta1.MsgUpdateGroupMetadata)
    - [MsgUpdateGroupMetadataResponse](#cosmos.group.v1beta1.MsgUpdateGroupMetadataResponse)
    - [MsgVote](#cosmos.group.v1beta1.MsgVote)
    - [MsgVoteResponse](#cosmos.group.v1beta1.MsgVoteResponse)
  
    - [Exec](#cosmos.group.v1beta1.Exec)
  
    - [Msg](#cosmos.group.v1beta1.Msg)
  
- [cosmos/mint/v1beta1/mint.proto](#cosmos/mint/v1beta1/mint.proto)
    - [Minter](#cosmos.mint.v1beta1.Minter)
    - [Params](#cosmos.mint.v1beta1.Params)
  
- [cosmos/mint/v1beta1/genesis.proto](#cosmos/mint/v1beta1/genesis.proto)
    - [GenesisState](#cosmos.mint.v1beta1.GenesisState)
  
- [cosmos/mint/v1beta1/query.proto](#cosmos/mint/v1beta1/query.proto)
    - [QueryAnnualProvisionsRequest](#cosmos.mint.v1beta1.QueryAnnualProvisionsRequest)
    - [QueryAnnualProvisionsResponse](#cosmos.mint.v1beta1.QueryAnnualProvisionsResponse)
    - [QueryInflationRequest](#cosmos.mint.v1beta1.QueryInflationRequest)
    - [QueryInflationResponse](#cosmos.mint.v1beta1.QueryInflationResponse)
    - [QueryParamsRequest](#cosmos.mint.v1beta1.QueryParamsRequest)
    - [QueryParamsResponse](#cosmos.mint.v1beta1.QueryParamsResponse)
  
    - [Query](#cosmos.mint.v1beta1.Query)
  
- [cosmos/nft/v1beta1/event.proto](#cosmos/nft/v1beta1/event.proto)
    - [EventBurn](#cosmos.nft.v1beta1.EventBurn)
    - [EventMint](#cosmos.nft.v1beta1.EventMint)
    - [EventSend](#cosmos.nft.v1beta1.EventSend)
  
- [cosmos/nft/v1beta1/nft.proto](#cosmos/nft/v1beta1/nft.proto)
    - [Class](#cosmos.nft.v1beta1.Class)
    - [NFT](#cosmos.nft.v1beta1.NFT)
  
- [cosmos/nft/v1beta1/genesis.proto](#cosmos/nft/v1beta1/genesis.proto)
    - [Entry](#cosmos.nft.v1beta1.Entry)
    - [GenesisState](#cosmos.nft.v1beta1.GenesisState)
  
- [cosmos/nft/v1beta1/query.proto](#cosmos/nft/v1beta1/query.proto)
    - [QueryBalanceRequest](#cosmos.nft.v1beta1.QueryBalanceRequest)
    - [QueryBalanceResponse](#cosmos.nft.v1beta1.QueryBalanceResponse)
    - [QueryClassRequest](#cosmos.nft.v1beta1.QueryClassRequest)
    - [QueryClassResponse](#cosmos.nft.v1beta1.QueryClassResponse)
    - [QueryClassesRequest](#cosmos.nft.v1beta1.QueryClassesRequest)
    - [QueryClassesResponse](#cosmos.nft.v1beta1.QueryClassesResponse)
    - [QueryNFTRequest](#cosmos.nft.v1beta1.QueryNFTRequest)
    - [QueryNFTResponse](#cosmos.nft.v1beta1.QueryNFTResponse)
    - [QueryNFTsOfClassRequest](#cosmos.nft.v1beta1.QueryNFTsOfClassRequest)
    - [QueryNFTsOfClassResponse](#cosmos.nft.v1beta1.QueryNFTsOfClassResponse)
    - [QueryOwnerRequest](#cosmos.nft.v1beta1.QueryOwnerRequest)
    - [QueryOwnerResponse](#cosmos.nft.v1beta1.QueryOwnerResponse)
    - [QuerySupplyRequest](#cosmos.nft.v1beta1.QuerySupplyRequest)
    - [QuerySupplyResponse](#cosmos.nft.v1beta1.QuerySupplyResponse)
  
    - [Query](#cosmos.nft.v1beta1.Query)
  
- [cosmos/nft/v1beta1/tx.proto](#cosmos/nft/v1beta1/tx.proto)
    - [MsgSend](#cosmos.nft.v1beta1.MsgSend)
    - [MsgSendResponse](#cosmos.nft.v1beta1.MsgSendResponse)
  
    - [Msg](#cosmos.nft.v1beta1.Msg)
  
- [cosmos/params/v1beta1/params.proto](#cosmos/params/v1beta1/params.proto)
    - [ParamChange](#cosmos.params.v1beta1.ParamChange)
    - [ParameterChangeProposal](#cosmos.params.v1beta1.ParameterChangeProposal)
  
- [cosmos/params/v1beta1/query.proto](#cosmos/params/v1beta1/query.proto)
    - [QueryParamsRequest](#cosmos.params.v1beta1.QueryParamsRequest)
    - [QueryParamsResponse](#cosmos.params.v1beta1.QueryParamsResponse)
    - [QuerySubspacesRequest](#cosmos.params.v1beta1.QuerySubspacesRequest)
    - [QuerySubspacesResponse](#cosmos.params.v1beta1.QuerySubspacesResponse)
    - [Subspace](#cosmos.params.v1beta1.Subspace)
  
    - [Query](#cosmos.params.v1beta1.Query)
  
- [cosmos/slashing/v1beta1/slashing.proto](#cosmos/slashing/v1beta1/slashing.proto)
    - [Params](#cosmos.slashing.v1beta1.Params)
    - [ValidatorSigningInfo](#cosmos.slashing.v1beta1.ValidatorSigningInfo)
  
- [cosmos/slashing/v1beta1/genesis.proto](#cosmos/slashing/v1beta1/genesis.proto)
    - [GenesisState](#cosmos.slashing.v1beta1.GenesisState)
    - [MissedBlock](#cosmos.slashing.v1beta1.MissedBlock)
    - [SigningInfo](#cosmos.slashing.v1beta1.SigningInfo)
    - [ValidatorMissedBlocks](#cosmos.slashing.v1beta1.ValidatorMissedBlocks)
  
- [cosmos/slashing/v1beta1/query.proto](#cosmos/slashing/v1beta1/query.proto)
    - [QueryParamsRequest](#cosmos.slashing.v1beta1.QueryParamsRequest)
    - [QueryParamsResponse](#cosmos.slashing.v1beta1.QueryParamsResponse)
    - [QuerySigningInfoRequest](#cosmos.slashing.v1beta1.QuerySigningInfoRequest)
    - [QuerySigningInfoResponse](#cosmos.slashing.v1beta1.QuerySigningInfoResponse)
    - [QuerySigningInfosRequest](#cosmos.slashing.v1beta1.QuerySigningInfosRequest)
    - [QuerySigningInfosResponse](#cosmos.slashing.v1beta1.QuerySigningInfosResponse)
  
    - [Query](#cosmos.slashing.v1beta1.Query)
  
- [cosmos/slashing/v1beta1/tx.proto](#cosmos/slashing/v1beta1/tx.proto)
    - [MsgUnjail](#cosmos.slashing.v1beta1.MsgUnjail)
    - [MsgUnjailResponse](#cosmos.slashing.v1beta1.MsgUnjailResponse)
  
    - [Msg](#cosmos.slashing.v1beta1.Msg)
  
- [cosmos/staking/v1beta1/authz.proto](#cosmos/staking/v1beta1/authz.proto)
    - [StakeAuthorization](#cosmos.staking.v1beta1.StakeAuthorization)
    - [StakeAuthorization.Validators](#cosmos.staking.v1beta1.StakeAuthorization.Validators)
  
    - [AuthorizationType](#cosmos.staking.v1beta1.AuthorizationType)
  
- [cosmos/staking/v1beta1/staking.proto](#cosmos/staking/v1beta1/staking.proto)
    - [Commission](#cosmos.staking.v1beta1.Commission)
    - [CommissionRates](#cosmos.staking.v1beta1.CommissionRates)
    - [DVPair](#cosmos.staking.v1beta1.DVPair)
    - [DVPairs](#cosmos.staking.v1beta1.DVPairs)
    - [DVVTriplet](#cosmos.staking.v1beta1.DVVTriplet)
    - [DVVTriplets](#cosmos.staking.v1beta1.DVVTriplets)
    - [Delegation](#cosmos.staking.v1beta1.Delegation)
    - [DelegationResponse](#cosmos.staking.v1beta1.DelegationResponse)
    - [Description](#cosmos.staking.v1beta1.Description)
    - [HistoricalInfo](#cosmos.staking.v1beta1.HistoricalInfo)
    - [Params](#cosmos.staking.v1beta1.Params)
    - [Pool](#cosmos.staking.v1beta1.Pool)
    - [Redelegation](#cosmos.staking.v1beta1.Redelegation)
    - [RedelegationEntry](#cosmos.staking.v1beta1.RedelegationEntry)
    - [RedelegationEntryResponse](#cosmos.staking.v1beta1.RedelegationEntryResponse)
    - [RedelegationResponse](#cosmos.staking.v1beta1.RedelegationResponse)
    - [UnbondingDelegation](#cosmos.staking.v1beta1.UnbondingDelegation)
    - [UnbondingDelegationEntry](#cosmos.staking.v1beta1.UnbondingDelegationEntry)
    - [ValAddresses](#cosmos.staking.v1beta1.ValAddresses)
    - [Validator](#cosmos.staking.v1beta1.Validator)
  
    - [BondStatus](#cosmos.staking.v1beta1.BondStatus)
  
- [cosmos/staking/v1beta1/genesis.proto](#cosmos/staking/v1beta1/genesis.proto)
    - [GenesisState](#cosmos.staking.v1beta1.GenesisState)
    - [LastValidatorPower](#cosmos.staking.v1beta1.LastValidatorPower)
  
- [cosmos/staking/v1beta1/query.proto](#cosmos/staking/v1beta1/query.proto)
    - [QueryDelegationRequest](#cosmos.staking.v1beta1.QueryDelegationRequest)
    - [QueryDelegationResponse](#cosmos.staking.v1beta1.QueryDelegationResponse)
    - [QueryDelegatorDelegationsRequest](#cosmos.staking.v1beta1.QueryDelegatorDelegationsRequest)
    - [QueryDelegatorDelegationsResponse](#cosmos.staking.v1beta1.QueryDelegatorDelegationsResponse)
    - [QueryDelegatorUnbondingDelegationsRequest](#cosmos.staking.v1beta1.QueryDelegatorUnbondingDelegationsRequest)
    - [QueryDelegatorUnbondingDelegationsResponse](#cosmos.staking.v1beta1.QueryDelegatorUnbondingDelegationsResponse)
    - [QueryDelegatorValidatorRequest](#cosmos.staking.v1beta1.QueryDelegatorValidatorRequest)
    - [QueryDelegatorValidatorResponse](#cosmos.staking.v1beta1.QueryDelegatorValidatorResponse)
    - [QueryDelegatorValidatorsRequest](#cosmos.staking.v1beta1.QueryDelegatorValidatorsRequest)
    - [QueryDelegatorValidatorsResponse](#cosmos.staking.v1beta1.QueryDelegatorValidatorsResponse)
    - [QueryHistoricalInfoRequest](#cosmos.staking.v1beta1.QueryHistoricalInfoRequest)
    - [QueryHistoricalInfoResponse](#cosmos.staking.v1beta1.QueryHistoricalInfoResponse)
    - [QueryParamsRequest](#cosmos.staking.v1beta1.QueryParamsRequest)
    - [QueryParamsResponse](#cosmos.staking.v1beta1.QueryParamsResponse)
    - [QueryPoolRequest](#cosmos.staking.v1beta1.QueryPoolRequest)
    - [QueryPoolResponse](#cosmos.staking.v1beta1.QueryPoolResponse)
    - [QueryRedelegationsRequest](#cosmos.staking.v1beta1.QueryRedelegationsRequest)
    - [QueryRedelegationsResponse](#cosmos.staking.v1beta1.QueryRedelegationsResponse)
    - [QueryUnbondingDelegationRequest](#cosmos.staking.v1beta1.QueryUnbondingDelegationRequest)
    - [QueryUnbondingDelegationResponse](#cosmos.staking.v1beta1.QueryUnbondingDelegationResponse)
    - [QueryValidatorDelegationsRequest](#cosmos.staking.v1beta1.QueryValidatorDelegationsRequest)
    - [QueryValidatorDelegationsResponse](#cosmos.staking.v1beta1.QueryValidatorDelegationsResponse)
    - [QueryValidatorRequest](#cosmos.staking.v1beta1.QueryValidatorRequest)
    - [QueryValidatorResponse](#cosmos.staking.v1beta1.QueryValidatorResponse)
    - [QueryValidatorUnbondingDelegationsRequest](#cosmos.staking.v1beta1.QueryValidatorUnbondingDelegationsRequest)
    - [QueryValidatorUnbondingDelegationsResponse](#cosmos.staking.v1beta1.QueryValidatorUnbondingDelegationsResponse)
    - [QueryValidatorsRequest](#cosmos.staking.v1beta1.QueryValidatorsRequest)
    - [QueryValidatorsResponse](#cosmos.staking.v1beta1.QueryValidatorsResponse)
  
    - [Query](#cosmos.staking.v1beta1.Query)
  
- [cosmos/staking/v1beta1/tx.proto](#cosmos/staking/v1beta1/tx.proto)
    - [MsgBeginRedelegate](#cosmos.staking.v1beta1.MsgBeginRedelegate)
    - [MsgBeginRedelegateResponse](#cosmos.staking.v1beta1.MsgBeginRedelegateResponse)
    - [MsgCreateValidator](#cosmos.staking.v1beta1.MsgCreateValidator)
    - [MsgCreateValidatorResponse](#cosmos.staking.v1beta1.MsgCreateValidatorResponse)
    - [MsgDelegate](#cosmos.staking.v1beta1.MsgDelegate)
    - [MsgDelegateResponse](#cosmos.staking.v1beta1.MsgDelegateResponse)
    - [MsgEditValidator](#cosmos.staking.v1beta1.MsgEditValidator)
    - [MsgEditValidatorResponse](#cosmos.staking.v1beta1.MsgEditValidatorResponse)
    - [MsgUndelegate](#cosmos.staking.v1beta1.MsgUndelegate)
    - [MsgUndelegateResponse](#cosmos.staking.v1beta1.MsgUndelegateResponse)
  
    - [Msg](#cosmos.staking.v1beta1.Msg)
  
- [cosmos/tx/signing/v1beta1/signing.proto](#cosmos/tx/signing/v1beta1/signing.proto)
    - [SignatureDescriptor](#cosmos.tx.signing.v1beta1.SignatureDescriptor)
    - [SignatureDescriptor.Data](#cosmos.tx.signing.v1beta1.SignatureDescriptor.Data)
    - [SignatureDescriptor.Data.Multi](#cosmos.tx.signing.v1beta1.SignatureDescriptor.Data.Multi)
    - [SignatureDescriptor.Data.Single](#cosmos.tx.signing.v1beta1.SignatureDescriptor.Data.Single)
    - [SignatureDescriptors](#cosmos.tx.signing.v1beta1.SignatureDescriptors)
  
    - [SignMode](#cosmos.tx.signing.v1beta1.SignMode)
  
- [cosmos/tx/v1beta1/tx.proto](#cosmos/tx/v1beta1/tx.proto)
    - [AuthInfo](#cosmos.tx.v1beta1.AuthInfo)
    - [AuxSignerData](#cosmos.tx.v1beta1.AuxSignerData)
    - [Fee](#cosmos.tx.v1beta1.Fee)
    - [ModeInfo](#cosmos.tx.v1beta1.ModeInfo)
    - [ModeInfo.Multi](#cosmos.tx.v1beta1.ModeInfo.Multi)
    - [ModeInfo.Single](#cosmos.tx.v1beta1.ModeInfo.Single)
    - [SignDoc](#cosmos.tx.v1beta1.SignDoc)
    - [SignDocDirectAux](#cosmos.tx.v1beta1.SignDocDirectAux)
    - [SignerInfo](#cosmos.tx.v1beta1.SignerInfo)
    - [Tip](#cosmos.tx.v1beta1.Tip)
    - [Tx](#cosmos.tx.v1beta1.Tx)
    - [TxBody](#cosmos.tx.v1beta1.TxBody)
    - [TxRaw](#cosmos.tx.v1beta1.TxRaw)
  
- [cosmos/tx/v1beta1/service.proto](#cosmos/tx/v1beta1/service.proto)
    - [BroadcastTxRequest](#cosmos.tx.v1beta1.BroadcastTxRequest)
    - [BroadcastTxResponse](#cosmos.tx.v1beta1.BroadcastTxResponse)
    - [GetTxRequest](#cosmos.tx.v1beta1.GetTxRequest)
    - [GetTxResponse](#cosmos.tx.v1beta1.GetTxResponse)
    - [GetTxsEventRequest](#cosmos.tx.v1beta1.GetTxsEventRequest)
    - [GetTxsEventResponse](#cosmos.tx.v1beta1.GetTxsEventResponse)
    - [SimulateRequest](#cosmos.tx.v1beta1.SimulateRequest)
    - [SimulateResponse](#cosmos.tx.v1beta1.SimulateResponse)
  
    - [BroadcastMode](#cosmos.tx.v1beta1.BroadcastMode)
    - [OrderBy](#cosmos.tx.v1beta1.OrderBy)
  
    - [Service](#cosmos.tx.v1beta1.Service)
  
- [cosmos/upgrade/v1beta1/upgrade.proto](#cosmos/upgrade/v1beta1/upgrade.proto)
    - [CancelSoftwareUpgradeProposal](#cosmos.upgrade.v1beta1.CancelSoftwareUpgradeProposal)
    - [ModuleVersion](#cosmos.upgrade.v1beta1.ModuleVersion)
    - [Plan](#cosmos.upgrade.v1beta1.Plan)
    - [SoftwareUpgradeProposal](#cosmos.upgrade.v1beta1.SoftwareUpgradeProposal)
  
- [cosmos/upgrade/v1beta1/query.proto](#cosmos/upgrade/v1beta1/query.proto)
    - [QueryAppliedPlanRequest](#cosmos.upgrade.v1beta1.QueryAppliedPlanRequest)
    - [QueryAppliedPlanResponse](#cosmos.upgrade.v1beta1.QueryAppliedPlanResponse)
    - [QueryCurrentPlanRequest](#cosmos.upgrade.v1beta1.QueryCurrentPlanRequest)
    - [QueryCurrentPlanResponse](#cosmos.upgrade.v1beta1.QueryCurrentPlanResponse)
    - [QueryModuleVersionsRequest](#cosmos.upgrade.v1beta1.QueryModuleVersionsRequest)
    - [QueryModuleVersionsResponse](#cosmos.upgrade.v1beta1.QueryModuleVersionsResponse)
    - [QueryUpgradedConsensusStateRequest](#cosmos.upgrade.v1beta1.QueryUpgradedConsensusStateRequest)
    - [QueryUpgradedConsensusStateResponse](#cosmos.upgrade.v1beta1.QueryUpgradedConsensusStateResponse)
  
    - [Query](#cosmos.upgrade.v1beta1.Query)
  
- [cosmos/vesting/v1beta1/vesting.proto](#cosmos/vesting/v1beta1/vesting.proto)
    - [BaseVestingAccount](#cosmos.vesting.v1beta1.BaseVestingAccount)
    - [ContinuousVestingAccount](#cosmos.vesting.v1beta1.ContinuousVestingAccount)
    - [DelayedVestingAccount](#cosmos.vesting.v1beta1.DelayedVestingAccount)
    - [Period](#cosmos.vesting.v1beta1.Period)
    - [PeriodicVestingAccount](#cosmos.vesting.v1beta1.PeriodicVestingAccount)
    - [PermanentLockedAccount](#cosmos.vesting.v1beta1.PermanentLockedAccount)
  
- [cosmos/vesting/v1beta1/tx.proto](#cosmos/vesting/v1beta1/tx.proto)
    - [MsgCreatePeriodicVestingAccount](#cosmos.vesting.v1beta1.MsgCreatePeriodicVestingAccount)
    - [MsgCreatePeriodicVestingAccountResponse](#cosmos.vesting.v1beta1.MsgCreatePeriodicVestingAccountResponse)
    - [MsgCreateVestingAccount](#cosmos.vesting.v1beta1.MsgCreateVestingAccount)
    - [MsgCreateVestingAccountResponse](#cosmos.vesting.v1beta1.MsgCreateVestingAccountResponse)
  
    - [Msg](#cosmos.vesting.v1beta1.Msg)
  
- [Scalar Value Types](#scalar-value-types)



<a name="cosmos/auth/v1beta1/auth.proto"></a>
<p align="right"><a href="#top">Top</a></p>

## cosmos/auth/v1beta1/auth.proto



<a name="cosmos.auth.v1beta1.BaseAccount"></a>

### BaseAccount
BaseAccount defines a base account type. It contains all the necessary fields
for basic account functionality. Any custom account type should extend this
type for additional functionality (e.g. vesting).


| Field | Type | Label | Description |
| ----- | ---- | ----- | ----------- |
| `address` | [string](#string) |  |  |
| `pub_key` | [google.protobuf.Any](#google.protobuf.Any) |  |  |
| `account_number` | [uint64](#uint64) |  |  |
| `sequence` | [uint64](#uint64) |  |  |






<a name="cosmos.auth.v1beta1.ModuleAccount"></a>

### ModuleAccount
ModuleAccount defines an account for modules that holds coins on a pool.


| Field | Type | Label | Description |
| ----- | ---- | ----- | ----------- |
| `base_account` | [BaseAccount](#cosmos.auth.v1beta1.BaseAccount) |  |  |
| `name` | [string](#string) |  |  |
| `permissions` | [string](#string) | repeated |  |






<a name="cosmos.auth.v1beta1.Params"></a>

### Params
Params defines the parameters for the auth module.


| Field | Type | Label | Description |
| ----- | ---- | ----- | ----------- |
| `max_memo_characters` | [uint64](#uint64) |  |  |
| `tx_sig_limit` | [uint64](#uint64) |  |  |
| `tx_size_cost_per_byte` | [uint64](#uint64) |  |  |
| `sig_verify_cost_ed25519` | [uint64](#uint64) |  |  |
| `sig_verify_cost_secp256k1` | [uint64](#uint64) |  |  |





 <!-- end messages -->

 <!-- end enums -->

 <!-- end HasExtensions -->

 <!-- end services -->



<a name="cosmos/auth/v1beta1/genesis.proto"></a>
<p align="right"><a href="#top">Top</a></p>

## cosmos/auth/v1beta1/genesis.proto



<a name="cosmos.auth.v1beta1.GenesisState"></a>

### GenesisState
GenesisState defines the auth module's genesis state.


| Field | Type | Label | Description |
| ----- | ---- | ----- | ----------- |
| `params` | [Params](#cosmos.auth.v1beta1.Params) |  | params defines all the paramaters of the module. |
| `accounts` | [google.protobuf.Any](#google.protobuf.Any) | repeated | accounts are the accounts present at genesis. |





 <!-- end messages -->

 <!-- end enums -->

 <!-- end HasExtensions -->

 <!-- end services -->



<a name="cosmos/base/query/v1beta1/pagination.proto"></a>
<p align="right"><a href="#top">Top</a></p>

## cosmos/base/query/v1beta1/pagination.proto



<a name="cosmos.base.query.v1beta1.PageRequest"></a>

### PageRequest
PageRequest is to be embedded in gRPC request messages for efficient
pagination. Ex:

 message SomeRequest {
         Foo some_parameter = 1;
         PageRequest pagination = 2;
 }


| Field | Type | Label | Description |
| ----- | ---- | ----- | ----------- |
| `key` | [bytes](#bytes) |  | key is a value returned in PageResponse.next_key to begin querying the next page most efficiently. Only one of offset or key should be set. |
| `offset` | [uint64](#uint64) |  | offset is a numeric offset that can be used when key is unavailable. It is less efficient than using key. Only one of offset or key should be set. |
| `limit` | [uint64](#uint64) |  | limit is the total number of results to be returned in the result page. If left empty it will default to a value to be set by each app. |
| `count_total` | [bool](#bool) |  | count_total is set to true to indicate that the result set should include a count of the total number of items available for pagination in UIs. count_total is only respected when offset is used. It is ignored when key is set. |
| `reverse` | [bool](#bool) |  | reverse is set to true if results are to be returned in the descending order.

Since: cosmos-sdk 0.43 |






<a name="cosmos.base.query.v1beta1.PageResponse"></a>

### PageResponse
PageResponse is to be embedded in gRPC response messages where the
corresponding request message has used PageRequest.

 message SomeResponse {
         repeated Bar results = 1;
         PageResponse page = 2;
 }


| Field | Type | Label | Description |
| ----- | ---- | ----- | ----------- |
| `next_key` | [bytes](#bytes) |  | next_key is the key to be passed to PageRequest.key to query the next page most efficiently |
| `total` | [uint64](#uint64) |  | total is total number of results available if PageRequest.count_total was set, its value is undefined otherwise |





 <!-- end messages -->

 <!-- end enums -->

 <!-- end HasExtensions -->

 <!-- end services -->



<a name="cosmos/auth/v1beta1/query.proto"></a>
<p align="right"><a href="#top">Top</a></p>

## cosmos/auth/v1beta1/query.proto



<a name="cosmos.auth.v1beta1.AddressBytesToStringRequest"></a>

### AddressBytesToStringRequest
AddressBytesToStringRequest is the request type for AddressString rpc method


| Field | Type | Label | Description |
| ----- | ---- | ----- | ----------- |
| `address_bytes` | [bytes](#bytes) |  |  |






<a name="cosmos.auth.v1beta1.AddressBytesToStringResponse"></a>

### AddressBytesToStringResponse
AddressBytesToStringResponse is the response type for AddressString rpc method


| Field | Type | Label | Description |
| ----- | ---- | ----- | ----------- |
| `address_string` | [string](#string) |  |  |






<a name="cosmos.auth.v1beta1.AddressStringToBytesRequest"></a>

### AddressStringToBytesRequest
AddressStringToBytesRequest is the request type for AccountBytes rpc method


| Field | Type | Label | Description |
| ----- | ---- | ----- | ----------- |
| `address_string` | [string](#string) |  |  |






<a name="cosmos.auth.v1beta1.AddressStringToBytesResponse"></a>

### AddressStringToBytesResponse
AddressStringToBytesResponse is the response type for AddressBytes rpc method


| Field | Type | Label | Description |
| ----- | ---- | ----- | ----------- |
| `address_bytes` | [bytes](#bytes) |  |  |






<a name="cosmos.auth.v1beta1.Bech32PrefixRequest"></a>

### Bech32PrefixRequest
Bech32PrefixRequest is the request type for Bech32Prefix rpc method






<a name="cosmos.auth.v1beta1.Bech32PrefixResponse"></a>

### Bech32PrefixResponse
Bech32PrefixResponse is the response type for Bech32Prefix rpc method


| Field | Type | Label | Description |
| ----- | ---- | ----- | ----------- |
| `bech32_prefix` | [string](#string) |  |  |






<a name="cosmos.auth.v1beta1.QueryAccountRequest"></a>

### QueryAccountRequest
QueryAccountRequest is the request type for the Query/Account RPC method.


| Field | Type | Label | Description |
| ----- | ---- | ----- | ----------- |
| `address` | [string](#string) |  | address defines the address to query for. |






<a name="cosmos.auth.v1beta1.QueryAccountResponse"></a>

### QueryAccountResponse
QueryAccountResponse is the response type for the Query/Account RPC method.


| Field | Type | Label | Description |
| ----- | ---- | ----- | ----------- |
| `account` | [google.protobuf.Any](#google.protobuf.Any) |  | account defines the account of the corresponding address. |






<a name="cosmos.auth.v1beta1.QueryAccountsRequest"></a>

### QueryAccountsRequest
QueryAccountsRequest is the request type for the Query/Accounts RPC method.

Since: cosmos-sdk 0.43


| Field | Type | Label | Description |
| ----- | ---- | ----- | ----------- |
| `pagination` | [cosmos.base.query.v1beta1.PageRequest](#cosmos.base.query.v1beta1.PageRequest) |  | pagination defines an optional pagination for the request. |






<a name="cosmos.auth.v1beta1.QueryAccountsResponse"></a>

### QueryAccountsResponse
QueryAccountsResponse is the response type for the Query/Accounts RPC method.

Since: cosmos-sdk 0.43


| Field | Type | Label | Description |
| ----- | ---- | ----- | ----------- |
| `accounts` | [google.protobuf.Any](#google.protobuf.Any) | repeated | accounts are the existing accounts |
| `pagination` | [cosmos.base.query.v1beta1.PageResponse](#cosmos.base.query.v1beta1.PageResponse) |  | pagination defines the pagination in the response. |






<a name="cosmos.auth.v1beta1.QueryModuleAccountsRequest"></a>

### QueryModuleAccountsRequest
QueryModuleAccountsRequest is the request type for the Query/ModuleAccounts RPC method.






<a name="cosmos.auth.v1beta1.QueryModuleAccountsResponse"></a>

### QueryModuleAccountsResponse
QueryModuleAccountsResponse is the response type for the Query/ModuleAccounts RPC method.


| Field | Type | Label | Description |
| ----- | ---- | ----- | ----------- |
| `accounts` | [google.protobuf.Any](#google.protobuf.Any) | repeated |  |






<a name="cosmos.auth.v1beta1.QueryParamsRequest"></a>

### QueryParamsRequest
QueryParamsRequest is the request type for the Query/Params RPC method.






<a name="cosmos.auth.v1beta1.QueryParamsResponse"></a>

### QueryParamsResponse
QueryParamsResponse is the response type for the Query/Params RPC method.


| Field | Type | Label | Description |
| ----- | ---- | ----- | ----------- |
| `params` | [Params](#cosmos.auth.v1beta1.Params) |  | params defines the parameters of the module. |





 <!-- end messages -->

 <!-- end enums -->

 <!-- end HasExtensions -->


<a name="cosmos.auth.v1beta1.Query"></a>

### Query
Query defines the gRPC querier service.

| Method Name | Request Type | Response Type | Description | HTTP Verb | Endpoint |
| ----------- | ------------ | ------------- | ------------| ------- | -------- |
| `Accounts` | [QueryAccountsRequest](#cosmos.auth.v1beta1.QueryAccountsRequest) | [QueryAccountsResponse](#cosmos.auth.v1beta1.QueryAccountsResponse) | Accounts returns all the existing accounts

Since: cosmos-sdk 0.43 | GET|/cosmos/auth/v1beta1/accounts|
| `Account` | [QueryAccountRequest](#cosmos.auth.v1beta1.QueryAccountRequest) | [QueryAccountResponse](#cosmos.auth.v1beta1.QueryAccountResponse) | Account returns account details based on address. | GET|/cosmos/auth/v1beta1/accounts/{address}|
| `Params` | [QueryParamsRequest](#cosmos.auth.v1beta1.QueryParamsRequest) | [QueryParamsResponse](#cosmos.auth.v1beta1.QueryParamsResponse) | Params queries all parameters. | GET|/cosmos/auth/v1beta1/params|
| `ModuleAccounts` | [QueryModuleAccountsRequest](#cosmos.auth.v1beta1.QueryModuleAccountsRequest) | [QueryModuleAccountsResponse](#cosmos.auth.v1beta1.QueryModuleAccountsResponse) | ModuleAccounts returns all the existing module accounts. | GET|/cosmos/auth/v1beta1/module_accounts|
| `Bech32Prefix` | [Bech32PrefixRequest](#cosmos.auth.v1beta1.Bech32PrefixRequest) | [Bech32PrefixResponse](#cosmos.auth.v1beta1.Bech32PrefixResponse) | Bech32 queries bech32Prefix | GET|/cosmos/auth/v1beta1/bech32|
| `AddressBytesToString` | [AddressBytesToStringRequest](#cosmos.auth.v1beta1.AddressBytesToStringRequest) | [AddressBytesToStringResponse](#cosmos.auth.v1beta1.AddressBytesToStringResponse) | AddressBytesToString converts Account Address bytes to string | GET|/cosmos/auth/v1beta1/bech32/{address_bytes}|
| `AddressStringToBytes` | [AddressStringToBytesRequest](#cosmos.auth.v1beta1.AddressStringToBytesRequest) | [AddressStringToBytesResponse](#cosmos.auth.v1beta1.AddressStringToBytesResponse) | AddressStringToBytes converts Address string to bytes | GET|/cosmos/auth/v1beta1/bech32/{address_string}|

 <!-- end services -->



<a name="cosmos/authz/v1beta1/authz.proto"></a>
<p align="right"><a href="#top">Top</a></p>

## cosmos/authz/v1beta1/authz.proto
Since: cosmos-sdk 0.43


<a name="cosmos.authz.v1beta1.GenericAuthorization"></a>

### GenericAuthorization
GenericAuthorization gives the grantee unrestricted permissions to execute
the provided method on behalf of the granter's account.


| Field | Type | Label | Description |
| ----- | ---- | ----- | ----------- |
| `msg` | [string](#string) |  | Msg, identified by it's type URL, to grant unrestricted permissions to execute |






<a name="cosmos.authz.v1beta1.Grant"></a>

### Grant
Grant gives permissions to execute
the provide method with expiration time.


| Field | Type | Label | Description |
| ----- | ---- | ----- | ----------- |
| `authorization` | [google.protobuf.Any](#google.protobuf.Any) |  |  |
| `expiration` | [google.protobuf.Timestamp](#google.protobuf.Timestamp) |  |  |





 <!-- end messages -->

 <!-- end enums -->

 <!-- end HasExtensions -->

 <!-- end services -->



<a name="cosmos/authz/v1beta1/event.proto"></a>
<p align="right"><a href="#top">Top</a></p>

## cosmos/authz/v1beta1/event.proto
Since: cosmos-sdk 0.43


<a name="cosmos.authz.v1beta1.EventGrant"></a>

### EventGrant
EventGrant is emitted on Msg/Grant


| Field | Type | Label | Description |
| ----- | ---- | ----- | ----------- |
| `msg_type_url` | [string](#string) |  | Msg type URL for which an autorization is granted |
| `granter` | [string](#string) |  | Granter account address |
| `grantee` | [string](#string) |  | Grantee account address |






<a name="cosmos.authz.v1beta1.EventRevoke"></a>

### EventRevoke
EventRevoke is emitted on Msg/Revoke


| Field | Type | Label | Description |
| ----- | ---- | ----- | ----------- |
| `msg_type_url` | [string](#string) |  | Msg type URL for which an autorization is revoked |
| `granter` | [string](#string) |  | Granter account address |
| `grantee` | [string](#string) |  | Grantee account address |





 <!-- end messages -->

 <!-- end enums -->

 <!-- end HasExtensions -->

 <!-- end services -->



<a name="cosmos/authz/v1beta1/genesis.proto"></a>
<p align="right"><a href="#top">Top</a></p>

## cosmos/authz/v1beta1/genesis.proto
Since: cosmos-sdk 0.43


<a name="cosmos.authz.v1beta1.GenesisState"></a>

### GenesisState
GenesisState defines the authz module's genesis state.


| Field | Type | Label | Description |
| ----- | ---- | ----- | ----------- |
| `authorization` | [GrantAuthorization](#cosmos.authz.v1beta1.GrantAuthorization) | repeated |  |






<a name="cosmos.authz.v1beta1.GrantAuthorization"></a>

### GrantAuthorization
GrantAuthorization defines the GenesisState/GrantAuthorization type.


| Field | Type | Label | Description |
| ----- | ---- | ----- | ----------- |
| `granter` | [string](#string) |  |  |
| `grantee` | [string](#string) |  |  |
| `authorization` | [google.protobuf.Any](#google.protobuf.Any) |  |  |
| `expiration` | [google.protobuf.Timestamp](#google.protobuf.Timestamp) |  |  |





 <!-- end messages -->

 <!-- end enums -->

 <!-- end HasExtensions -->

 <!-- end services -->



<a name="cosmos/authz/v1beta1/query.proto"></a>
<p align="right"><a href="#top">Top</a></p>

## cosmos/authz/v1beta1/query.proto
Since: cosmos-sdk 0.43


<a name="cosmos.authz.v1beta1.QueryGranterGrantsRequest"></a>

### QueryGranterGrantsRequest
QueryGranterGrantsRequest is the request type for the Query/GranterGrants RPC method.


| Field | Type | Label | Description |
| ----- | ---- | ----- | ----------- |
| `granter` | [string](#string) |  |  |
| `pagination` | [cosmos.base.query.v1beta1.PageRequest](#cosmos.base.query.v1beta1.PageRequest) |  | pagination defines an pagination for the request. |






<a name="cosmos.authz.v1beta1.QueryGranterGrantsResponse"></a>

### QueryGranterGrantsResponse
QueryGranterGrantsResponse is the response type for the Query/GranterGrants RPC method.


| Field | Type | Label | Description |
| ----- | ---- | ----- | ----------- |
| `grants` | [Grant](#cosmos.authz.v1beta1.Grant) | repeated | authorizations is a list of grants granted for grantee by granter. |
| `pagination` | [cosmos.base.query.v1beta1.PageResponse](#cosmos.base.query.v1beta1.PageResponse) |  | pagination defines an pagination for the response. |






<a name="cosmos.authz.v1beta1.QueryGrantsRequest"></a>

### QueryGrantsRequest
QueryGrantsRequest is the request type for the Query/Grants RPC method.


| Field | Type | Label | Description |
| ----- | ---- | ----- | ----------- |
| `granter` | [string](#string) |  |  |
| `grantee` | [string](#string) |  |  |
| `msg_type_url` | [string](#string) |  | Optional, msg_type_url, when set, will query only grants matching given msg type. |
| `pagination` | [cosmos.base.query.v1beta1.PageRequest](#cosmos.base.query.v1beta1.PageRequest) |  | pagination defines an pagination for the request. |






<a name="cosmos.authz.v1beta1.QueryGrantsResponse"></a>

### QueryGrantsResponse
QueryGrantsResponse is the response type for the Query/Authorizations RPC method.


| Field | Type | Label | Description |
| ----- | ---- | ----- | ----------- |
| `grants` | [Grant](#cosmos.authz.v1beta1.Grant) | repeated | authorizations is a list of grants granted for grantee by granter. |
| `pagination` | [cosmos.base.query.v1beta1.PageResponse](#cosmos.base.query.v1beta1.PageResponse) |  | pagination defines an pagination for the response. |





 <!-- end messages -->

 <!-- end enums -->

 <!-- end HasExtensions -->


<a name="cosmos.authz.v1beta1.Query"></a>

### Query
Query defines the gRPC querier service.

| Method Name | Request Type | Response Type | Description | HTTP Verb | Endpoint |
| ----------- | ------------ | ------------- | ------------| ------- | -------- |
| `Grants` | [QueryGrantsRequest](#cosmos.authz.v1beta1.QueryGrantsRequest) | [QueryGrantsResponse](#cosmos.authz.v1beta1.QueryGrantsResponse) | Returns list of `Authorization`, granted to the grantee by the granter. | GET|/cosmos/authz/v1beta1/grants|
| `GranterGrants` | [QueryGranterGrantsRequest](#cosmos.authz.v1beta1.QueryGranterGrantsRequest) | [QueryGranterGrantsResponse](#cosmos.authz.v1beta1.QueryGranterGrantsResponse) | GranterGrants returns list of `Authorization`, granted by granter. | GET|/cosmos/authz/v1beta1/grants/{granter}|

 <!-- end services -->



<a name="cosmos/authz/v1beta1/tx.proto"></a>
<p align="right"><a href="#top">Top</a></p>

## cosmos/authz/v1beta1/tx.proto
Since: cosmos-sdk 0.43


<a name="cosmos.authz.v1beta1.MsgExec"></a>

### MsgExec
MsgExec attempts to execute the provided messages using
authorizations granted to the grantee. Each message should have only
one signer corresponding to the granter of the authorization.


| Field | Type | Label | Description |
| ----- | ---- | ----- | ----------- |
| `grantee` | [string](#string) |  |  |
| `msgs` | [google.protobuf.Any](#google.protobuf.Any) | repeated | Authorization Msg requests to execute. Each msg must implement Authorization interface The x/authz will try to find a grant matching (msg.signers[0], grantee, MsgTypeURL(msg)) triple and validate it. |






<a name="cosmos.authz.v1beta1.MsgExecResponse"></a>

### MsgExecResponse
MsgExecResponse defines the Msg/MsgExecResponse response type.


| Field | Type | Label | Description |
| ----- | ---- | ----- | ----------- |
| `results` | [bytes](#bytes) | repeated |  |






<a name="cosmos.authz.v1beta1.MsgGrant"></a>

### MsgGrant
MsgGrant is a request type for Grant method. It declares authorization to the grantee
on behalf of the granter with the provided expiration time.


| Field | Type | Label | Description |
| ----- | ---- | ----- | ----------- |
| `granter` | [string](#string) |  |  |
| `grantee` | [string](#string) |  |  |
| `grant` | [Grant](#cosmos.authz.v1beta1.Grant) |  |  |






<a name="cosmos.authz.v1beta1.MsgGrantResponse"></a>

### MsgGrantResponse
MsgGrantResponse defines the Msg/MsgGrant response type.






<a name="cosmos.authz.v1beta1.MsgRevoke"></a>

### MsgRevoke
MsgRevoke revokes any authorization with the provided sdk.Msg type on the
granter's account with that has been granted to the grantee.


| Field | Type | Label | Description |
| ----- | ---- | ----- | ----------- |
| `granter` | [string](#string) |  |  |
| `grantee` | [string](#string) |  |  |
| `msg_type_url` | [string](#string) |  |  |






<a name="cosmos.authz.v1beta1.MsgRevokeResponse"></a>

### MsgRevokeResponse
MsgRevokeResponse defines the Msg/MsgRevokeResponse response type.





 <!-- end messages -->

 <!-- end enums -->

 <!-- end HasExtensions -->


<a name="cosmos.authz.v1beta1.Msg"></a>

### Msg
Msg defines the authz Msg service.

| Method Name | Request Type | Response Type | Description | HTTP Verb | Endpoint |
| ----------- | ------------ | ------------- | ------------| ------- | -------- |
| `Grant` | [MsgGrant](#cosmos.authz.v1beta1.MsgGrant) | [MsgGrantResponse](#cosmos.authz.v1beta1.MsgGrantResponse) | Grant grants the provided authorization to the grantee on the granter's account with the provided expiration time. If there is already a grant for the given (granter, grantee, Authorization) triple, then the grant will be overwritten. | |
| `Exec` | [MsgExec](#cosmos.authz.v1beta1.MsgExec) | [MsgExecResponse](#cosmos.authz.v1beta1.MsgExecResponse) | Exec attempts to execute the provided messages using authorizations granted to the grantee. Each message should have only one signer corresponding to the granter of the authorization. | |
| `Revoke` | [MsgRevoke](#cosmos.authz.v1beta1.MsgRevoke) | [MsgRevokeResponse](#cosmos.authz.v1beta1.MsgRevokeResponse) | Revoke revokes any authorization corresponding to the provided method name on the granter's account that has been granted to the grantee. | |

 <!-- end services -->



<a name="cosmos/base/v1beta1/coin.proto"></a>
<p align="right"><a href="#top">Top</a></p>

## cosmos/base/v1beta1/coin.proto



<a name="cosmos.base.v1beta1.Coin"></a>

### Coin
Coin defines a token with a denomination and an amount.

NOTE: The amount field is an Int which implements the custom method
signatures required by gogoproto.


| Field | Type | Label | Description |
| ----- | ---- | ----- | ----------- |
| `denom` | [string](#string) |  |  |
| `amount` | [string](#string) |  |  |






<a name="cosmos.base.v1beta1.DecCoin"></a>

### DecCoin
DecCoin defines a token with a denomination and a decimal amount.

NOTE: The amount field is an Dec which implements the custom method
signatures required by gogoproto.


| Field | Type | Label | Description |
| ----- | ---- | ----- | ----------- |
| `denom` | [string](#string) |  |  |
| `amount` | [string](#string) |  |  |






<a name="cosmos.base.v1beta1.DecProto"></a>

### DecProto
DecProto defines a Protobuf wrapper around a Dec object.


| Field | Type | Label | Description |
| ----- | ---- | ----- | ----------- |
| `dec` | [string](#string) |  |  |






<a name="cosmos.base.v1beta1.IntProto"></a>

### IntProto
IntProto defines a Protobuf wrapper around an Int object.


| Field | Type | Label | Description |
| ----- | ---- | ----- | ----------- |
| `int` | [string](#string) |  |  |





 <!-- end messages -->

 <!-- end enums -->

 <!-- end HasExtensions -->

 <!-- end services -->



<a name="cosmos/bank/v1beta1/authz.proto"></a>
<p align="right"><a href="#top">Top</a></p>

## cosmos/bank/v1beta1/authz.proto



<a name="cosmos.bank.v1beta1.SendAuthorization"></a>

### SendAuthorization
SendAuthorization allows the grantee to spend up to spend_limit coins from
the granter's account.

Since: cosmos-sdk 0.43


| Field | Type | Label | Description |
| ----- | ---- | ----- | ----------- |
| `spend_limit` | [cosmos.base.v1beta1.Coin](#cosmos.base.v1beta1.Coin) | repeated |  |





 <!-- end messages -->

 <!-- end enums -->

 <!-- end HasExtensions -->

 <!-- end services -->



<a name="cosmos/bank/v1beta1/bank.proto"></a>
<p align="right"><a href="#top">Top</a></p>

## cosmos/bank/v1beta1/bank.proto



<a name="cosmos.bank.v1beta1.DenomUnit"></a>

### DenomUnit
DenomUnit represents a struct that describes a given
denomination unit of the basic token.


| Field | Type | Label | Description |
| ----- | ---- | ----- | ----------- |
| `denom` | [string](#string) |  | denom represents the string name of the given denom unit (e.g uatom). |
| `exponent` | [uint32](#uint32) |  | exponent represents power of 10 exponent that one must raise the base_denom to in order to equal the given DenomUnit's denom 1 denom = 10^exponent base_denom (e.g. with a base_denom of uatom, one can create a DenomUnit of 'atom' with exponent = 6, thus: 1 atom = 10^6 uatom). |
| `aliases` | [string](#string) | repeated | aliases is a list of string aliases for the given denom |






<a name="cosmos.bank.v1beta1.Input"></a>

### Input
Input models transaction input.


| Field | Type | Label | Description |
| ----- | ---- | ----- | ----------- |
| `address` | [string](#string) |  |  |
| `coins` | [cosmos.base.v1beta1.Coin](#cosmos.base.v1beta1.Coin) | repeated |  |






<a name="cosmos.bank.v1beta1.Metadata"></a>

### Metadata
Metadata represents a struct that describes
a basic token.


| Field | Type | Label | Description |
| ----- | ---- | ----- | ----------- |
| `description` | [string](#string) |  |  |
| `denom_units` | [DenomUnit](#cosmos.bank.v1beta1.DenomUnit) | repeated | denom_units represents the list of DenomUnit's for a given coin |
| `base` | [string](#string) |  | base represents the base denom (should be the DenomUnit with exponent = 0). |
| `display` | [string](#string) |  | display indicates the suggested denom that should be displayed in clients. |
| `name` | [string](#string) |  | name defines the name of the token (eg: Cosmos Atom)

Since: cosmos-sdk 0.43 |
| `symbol` | [string](#string) |  | symbol is the token symbol usually shown on exchanges (eg: ATOM). This can be the same as the display.

Since: cosmos-sdk 0.43 |
| `uri` | [string](#string) |  | URI to a document (on or off-chain) that contains additional information. Optional.

Since: cosmos-sdk 0.45 |
| `uri_hash` | [string](#string) |  | URIHash is a sha256 hash of a document pointed by URI. It's used to verify that the document didn't change. Optional.

Since: cosmos-sdk 0.45 |






<a name="cosmos.bank.v1beta1.Output"></a>

### Output
Output models transaction outputs.


| Field | Type | Label | Description |
| ----- | ---- | ----- | ----------- |
| `address` | [string](#string) |  |  |
| `coins` | [cosmos.base.v1beta1.Coin](#cosmos.base.v1beta1.Coin) | repeated |  |






<a name="cosmos.bank.v1beta1.Params"></a>

### Params
Params defines the parameters for the bank module.


| Field | Type | Label | Description |
| ----- | ---- | ----- | ----------- |
| `send_enabled` | [SendEnabled](#cosmos.bank.v1beta1.SendEnabled) | repeated |  |
| `default_send_enabled` | [bool](#bool) |  |  |






<a name="cosmos.bank.v1beta1.SendEnabled"></a>

### SendEnabled
SendEnabled maps coin denom to a send_enabled status (whether a denom is
sendable).


| Field | Type | Label | Description |
| ----- | ---- | ----- | ----------- |
| `denom` | [string](#string) |  |  |
| `enabled` | [bool](#bool) |  |  |






<a name="cosmos.bank.v1beta1.Supply"></a>

### Supply
Supply represents a struct that passively keeps track of the total supply
amounts in the network.
This message is deprecated now that supply is indexed by denom.


| Field | Type | Label | Description |
| ----- | ---- | ----- | ----------- |
| `total` | [cosmos.base.v1beta1.Coin](#cosmos.base.v1beta1.Coin) | repeated |  |





 <!-- end messages -->

 <!-- end enums -->

 <!-- end HasExtensions -->

 <!-- end services -->



<a name="cosmos/bank/v1beta1/genesis.proto"></a>
<p align="right"><a href="#top">Top</a></p>

## cosmos/bank/v1beta1/genesis.proto



<a name="cosmos.bank.v1beta1.Balance"></a>

### Balance
Balance defines an account address and balance pair used in the bank module's
genesis state.


| Field | Type | Label | Description |
| ----- | ---- | ----- | ----------- |
| `address` | [string](#string) |  | address is the address of the balance holder. |
| `coins` | [cosmos.base.v1beta1.Coin](#cosmos.base.v1beta1.Coin) | repeated | coins defines the different coins this balance holds. |






<a name="cosmos.bank.v1beta1.GenesisState"></a>

### GenesisState
GenesisState defines the bank module's genesis state.


| Field | Type | Label | Description |
| ----- | ---- | ----- | ----------- |
| `params` | [Params](#cosmos.bank.v1beta1.Params) |  | params defines all the paramaters of the module. |
| `balances` | [Balance](#cosmos.bank.v1beta1.Balance) | repeated | balances is an array containing the balances of all the accounts. |
| `supply` | [cosmos.base.v1beta1.Coin](#cosmos.base.v1beta1.Coin) | repeated | supply represents the total supply. If it is left empty, then supply will be calculated based on the provided balances. Otherwise, it will be used to validate that the sum of the balances equals this amount. |
| `denom_metadata` | [Metadata](#cosmos.bank.v1beta1.Metadata) | repeated | denom_metadata defines the metadata of the differents coins. |





 <!-- end messages -->

 <!-- end enums -->

 <!-- end HasExtensions -->

 <!-- end services -->



<a name="cosmos/bank/v1beta1/query.proto"></a>
<p align="right"><a href="#top">Top</a></p>

## cosmos/bank/v1beta1/query.proto



<a name="cosmos.bank.v1beta1.DenomOwner"></a>

### DenomOwner
DenomOwner defines structure representing an account that owns or holds a
particular denominated token. It contains the account address and account
balance of the denominated token.


| Field | Type | Label | Description |
| ----- | ---- | ----- | ----------- |
| `address` | [string](#string) |  | address defines the address that owns a particular denomination. |
| `balance` | [cosmos.base.v1beta1.Coin](#cosmos.base.v1beta1.Coin) |  | balance is the balance of the denominated coin for an account. |






<a name="cosmos.bank.v1beta1.QueryAllBalancesRequest"></a>

### QueryAllBalancesRequest
QueryBalanceRequest is the request type for the Query/AllBalances RPC method.


| Field | Type | Label | Description |
| ----- | ---- | ----- | ----------- |
| `address` | [string](#string) |  | address is the address to query balances for. |
| `pagination` | [cosmos.base.query.v1beta1.PageRequest](#cosmos.base.query.v1beta1.PageRequest) |  | pagination defines an optional pagination for the request. |






<a name="cosmos.bank.v1beta1.QueryAllBalancesResponse"></a>

### QueryAllBalancesResponse
QueryAllBalancesResponse is the response type for the Query/AllBalances RPC
method.


| Field | Type | Label | Description |
| ----- | ---- | ----- | ----------- |
| `balances` | [cosmos.base.v1beta1.Coin](#cosmos.base.v1beta1.Coin) | repeated | balances is the balances of all the coins. |
| `pagination` | [cosmos.base.query.v1beta1.PageResponse](#cosmos.base.query.v1beta1.PageResponse) |  | pagination defines the pagination in the response. |






<a name="cosmos.bank.v1beta1.QueryBalanceRequest"></a>

### QueryBalanceRequest
QueryBalanceRequest is the request type for the Query/Balance RPC method.


| Field | Type | Label | Description |
| ----- | ---- | ----- | ----------- |
| `address` | [string](#string) |  | address is the address to query balances for. |
| `denom` | [string](#string) |  | denom is the coin denom to query balances for. |






<a name="cosmos.bank.v1beta1.QueryBalanceResponse"></a>

### QueryBalanceResponse
QueryBalanceResponse is the response type for the Query/Balance RPC method.


| Field | Type | Label | Description |
| ----- | ---- | ----- | ----------- |
| `balance` | [cosmos.base.v1beta1.Coin](#cosmos.base.v1beta1.Coin) |  | balance is the balance of the coin. |






<a name="cosmos.bank.v1beta1.QueryDenomMetadataRequest"></a>

### QueryDenomMetadataRequest
QueryDenomMetadataRequest is the request type for the Query/DenomMetadata RPC method.


| Field | Type | Label | Description |
| ----- | ---- | ----- | ----------- |
| `denom` | [string](#string) |  | denom is the coin denom to query the metadata for. |






<a name="cosmos.bank.v1beta1.QueryDenomMetadataResponse"></a>

### QueryDenomMetadataResponse
QueryDenomMetadataResponse is the response type for the Query/DenomMetadata RPC
method.


| Field | Type | Label | Description |
| ----- | ---- | ----- | ----------- |
| `metadata` | [Metadata](#cosmos.bank.v1beta1.Metadata) |  | metadata describes and provides all the client information for the requested token. |






<a name="cosmos.bank.v1beta1.QueryDenomOwnersRequest"></a>

### QueryDenomOwnersRequest
QueryDenomOwnersRequest defines the request type for the DenomOwners RPC query,
which queries for a paginated set of all account holders of a particular
denomination.


| Field | Type | Label | Description |
| ----- | ---- | ----- | ----------- |
| `denom` | [string](#string) |  | denom defines the coin denomination to query all account holders for. |
| `pagination` | [cosmos.base.query.v1beta1.PageRequest](#cosmos.base.query.v1beta1.PageRequest) |  | pagination defines an optional pagination for the request. |






<a name="cosmos.bank.v1beta1.QueryDenomOwnersResponse"></a>

### QueryDenomOwnersResponse
QueryDenomOwnersResponse defines the RPC response of a DenomOwners RPC query.


| Field | Type | Label | Description |
| ----- | ---- | ----- | ----------- |
| `denom_owners` | [DenomOwner](#cosmos.bank.v1beta1.DenomOwner) | repeated |  |
| `pagination` | [cosmos.base.query.v1beta1.PageResponse](#cosmos.base.query.v1beta1.PageResponse) |  | pagination defines the pagination in the response. |






<a name="cosmos.bank.v1beta1.QueryDenomsMetadataRequest"></a>

### QueryDenomsMetadataRequest
QueryDenomsMetadataRequest is the request type for the Query/DenomsMetadata RPC method.


| Field | Type | Label | Description |
| ----- | ---- | ----- | ----------- |
| `pagination` | [cosmos.base.query.v1beta1.PageRequest](#cosmos.base.query.v1beta1.PageRequest) |  | pagination defines an optional pagination for the request. |






<a name="cosmos.bank.v1beta1.QueryDenomsMetadataResponse"></a>

### QueryDenomsMetadataResponse
QueryDenomsMetadataResponse is the response type for the Query/DenomsMetadata RPC
method.


| Field | Type | Label | Description |
| ----- | ---- | ----- | ----------- |
| `metadatas` | [Metadata](#cosmos.bank.v1beta1.Metadata) | repeated | metadata provides the client information for all the registered tokens. |
| `pagination` | [cosmos.base.query.v1beta1.PageResponse](#cosmos.base.query.v1beta1.PageResponse) |  | pagination defines the pagination in the response. |






<a name="cosmos.bank.v1beta1.QueryParamsRequest"></a>

### QueryParamsRequest
QueryParamsRequest defines the request type for querying x/bank parameters.






<a name="cosmos.bank.v1beta1.QueryParamsResponse"></a>

### QueryParamsResponse
QueryParamsResponse defines the response type for querying x/bank parameters.


| Field | Type | Label | Description |
| ----- | ---- | ----- | ----------- |
| `params` | [Params](#cosmos.bank.v1beta1.Params) |  |  |






<a name="cosmos.bank.v1beta1.QuerySupplyOfRequest"></a>

### QuerySupplyOfRequest
QuerySupplyOfRequest is the request type for the Query/SupplyOf RPC method.


| Field | Type | Label | Description |
| ----- | ---- | ----- | ----------- |
| `denom` | [string](#string) |  | denom is the coin denom to query balances for. |






<a name="cosmos.bank.v1beta1.QuerySupplyOfResponse"></a>

### QuerySupplyOfResponse
QuerySupplyOfResponse is the response type for the Query/SupplyOf RPC method.


| Field | Type | Label | Description |
| ----- | ---- | ----- | ----------- |
| `amount` | [cosmos.base.v1beta1.Coin](#cosmos.base.v1beta1.Coin) |  | amount is the supply of the coin. |






<a name="cosmos.bank.v1beta1.QueryTotalSupplyRequest"></a>

### QueryTotalSupplyRequest
QueryTotalSupplyRequest is the request type for the Query/TotalSupply RPC
method.


| Field | Type | Label | Description |
| ----- | ---- | ----- | ----------- |
| `pagination` | [cosmos.base.query.v1beta1.PageRequest](#cosmos.base.query.v1beta1.PageRequest) |  | pagination defines an optional pagination for the request.

Since: cosmos-sdk 0.43 |






<a name="cosmos.bank.v1beta1.QueryTotalSupplyResponse"></a>

### QueryTotalSupplyResponse
QueryTotalSupplyResponse is the response type for the Query/TotalSupply RPC
method


| Field | Type | Label | Description |
| ----- | ---- | ----- | ----------- |
| `supply` | [cosmos.base.v1beta1.Coin](#cosmos.base.v1beta1.Coin) | repeated | supply is the supply of the coins |
| `pagination` | [cosmos.base.query.v1beta1.PageResponse](#cosmos.base.query.v1beta1.PageResponse) |  | pagination defines the pagination in the response.

Since: cosmos-sdk 0.43 |





 <!-- end messages -->

 <!-- end enums -->

 <!-- end HasExtensions -->


<a name="cosmos.bank.v1beta1.Query"></a>

### Query
Query defines the gRPC querier service.

| Method Name | Request Type | Response Type | Description | HTTP Verb | Endpoint |
| ----------- | ------------ | ------------- | ------------| ------- | -------- |
| `Balance` | [QueryBalanceRequest](#cosmos.bank.v1beta1.QueryBalanceRequest) | [QueryBalanceResponse](#cosmos.bank.v1beta1.QueryBalanceResponse) | Balance queries the balance of a single coin for a single account. | GET|/cosmos/bank/v1beta1/balances/{address}/by_denom|
| `AllBalances` | [QueryAllBalancesRequest](#cosmos.bank.v1beta1.QueryAllBalancesRequest) | [QueryAllBalancesResponse](#cosmos.bank.v1beta1.QueryAllBalancesResponse) | AllBalances queries the balance of all coins for a single account. | GET|/cosmos/bank/v1beta1/balances/{address}|
| `TotalSupply` | [QueryTotalSupplyRequest](#cosmos.bank.v1beta1.QueryTotalSupplyRequest) | [QueryTotalSupplyResponse](#cosmos.bank.v1beta1.QueryTotalSupplyResponse) | TotalSupply queries the total supply of all coins. | GET|/cosmos/bank/v1beta1/supply|
| `SupplyOf` | [QuerySupplyOfRequest](#cosmos.bank.v1beta1.QuerySupplyOfRequest) | [QuerySupplyOfResponse](#cosmos.bank.v1beta1.QuerySupplyOfResponse) | SupplyOf queries the supply of a single coin. | GET|/cosmos/bank/v1beta1/supply/{denom}|
| `Params` | [QueryParamsRequest](#cosmos.bank.v1beta1.QueryParamsRequest) | [QueryParamsResponse](#cosmos.bank.v1beta1.QueryParamsResponse) | Params queries the parameters of x/bank module. | GET|/cosmos/bank/v1beta1/params|
| `DenomMetadata` | [QueryDenomMetadataRequest](#cosmos.bank.v1beta1.QueryDenomMetadataRequest) | [QueryDenomMetadataResponse](#cosmos.bank.v1beta1.QueryDenomMetadataResponse) | DenomsMetadata queries the client metadata of a given coin denomination. | GET|/cosmos/bank/v1beta1/denoms_metadata/{denom}|
| `DenomsMetadata` | [QueryDenomsMetadataRequest](#cosmos.bank.v1beta1.QueryDenomsMetadataRequest) | [QueryDenomsMetadataResponse](#cosmos.bank.v1beta1.QueryDenomsMetadataResponse) | DenomsMetadata queries the client metadata for all registered coin denominations. | GET|/cosmos/bank/v1beta1/denoms_metadata|
| `DenomOwners` | [QueryDenomOwnersRequest](#cosmos.bank.v1beta1.QueryDenomOwnersRequest) | [QueryDenomOwnersResponse](#cosmos.bank.v1beta1.QueryDenomOwnersResponse) | DenomOwners queries for all account addresses that own a particular token denomination. | GET|/cosmos/bank/v1beta1/denom_owners/{denom}|

 <!-- end services -->



<a name="cosmos/bank/v1beta1/tx.proto"></a>
<p align="right"><a href="#top">Top</a></p>

## cosmos/bank/v1beta1/tx.proto



<a name="cosmos.bank.v1beta1.MsgMultiSend"></a>

### MsgMultiSend
MsgMultiSend represents an arbitrary multi-in, multi-out send message.


| Field | Type | Label | Description |
| ----- | ---- | ----- | ----------- |
| `inputs` | [Input](#cosmos.bank.v1beta1.Input) | repeated |  |
| `outputs` | [Output](#cosmos.bank.v1beta1.Output) | repeated |  |






<a name="cosmos.bank.v1beta1.MsgMultiSendResponse"></a>

### MsgMultiSendResponse
MsgMultiSendResponse defines the Msg/MultiSend response type.






<a name="cosmos.bank.v1beta1.MsgSend"></a>

### MsgSend
MsgSend represents a message to send coins from one account to another.


| Field | Type | Label | Description |
| ----- | ---- | ----- | ----------- |
| `from_address` | [string](#string) |  |  |
| `to_address` | [string](#string) |  |  |
| `amount` | [cosmos.base.v1beta1.Coin](#cosmos.base.v1beta1.Coin) | repeated |  |






<a name="cosmos.bank.v1beta1.MsgSendResponse"></a>

### MsgSendResponse
MsgSendResponse defines the Msg/Send response type.





 <!-- end messages -->

 <!-- end enums -->

 <!-- end HasExtensions -->


<a name="cosmos.bank.v1beta1.Msg"></a>

### Msg
Msg defines the bank Msg service.

| Method Name | Request Type | Response Type | Description | HTTP Verb | Endpoint |
| ----------- | ------------ | ------------- | ------------| ------- | -------- |
| `Send` | [MsgSend](#cosmos.bank.v1beta1.MsgSend) | [MsgSendResponse](#cosmos.bank.v1beta1.MsgSendResponse) | Send defines a method for sending coins from one account to another account. | |
| `MultiSend` | [MsgMultiSend](#cosmos.bank.v1beta1.MsgMultiSend) | [MsgMultiSendResponse](#cosmos.bank.v1beta1.MsgMultiSendResponse) | MultiSend defines a method for sending coins from some accounts to other accounts. | |

 <!-- end services -->



<a name="cosmos/base/abci/v1beta1/abci.proto"></a>
<p align="right"><a href="#top">Top</a></p>

## cosmos/base/abci/v1beta1/abci.proto



<a name="cosmos.base.abci.v1beta1.ABCIMessageLog"></a>

### ABCIMessageLog
ABCIMessageLog defines a structure containing an indexed tx ABCI message log.


| Field | Type | Label | Description |
| ----- | ---- | ----- | ----------- |
| `msg_index` | [uint32](#uint32) |  |  |
| `log` | [string](#string) |  |  |
| `events` | [StringEvent](#cosmos.base.abci.v1beta1.StringEvent) | repeated | Events contains a slice of Event objects that were emitted during some execution. |






<a name="cosmos.base.abci.v1beta1.Attribute"></a>

### Attribute
Attribute defines an attribute wrapper where the key and value are
strings instead of raw bytes.


| Field | Type | Label | Description |
| ----- | ---- | ----- | ----------- |
| `key` | [string](#string) |  |  |
| `value` | [string](#string) |  |  |






<a name="cosmos.base.abci.v1beta1.GasInfo"></a>

### GasInfo
GasInfo defines tx execution gas context.


| Field | Type | Label | Description |
| ----- | ---- | ----- | ----------- |
| `gas_wanted` | [uint64](#uint64) |  | GasWanted is the maximum units of work we allow this tx to perform. |
| `gas_used` | [uint64](#uint64) |  | GasUsed is the amount of gas actually consumed. |






<a name="cosmos.base.abci.v1beta1.MsgData"></a>

### MsgData
MsgData defines the data returned in a Result object during message
execution.


| Field | Type | Label | Description |
| ----- | ---- | ----- | ----------- |
| `msg_type` | [string](#string) |  |  |
| `data` | [bytes](#bytes) |  |  |






<a name="cosmos.base.abci.v1beta1.Result"></a>

### Result
Result is the union of ResponseFormat and ResponseCheckTx.


| Field | Type | Label | Description |
| ----- | ---- | ----- | ----------- |
| `data` | [bytes](#bytes) |  | **Deprecated.** Data is any data returned from message or handler execution. It MUST be length prefixed in order to separate data from multiple message executions. Deprecated. This field is still populated, but prefer msg_response instead because it also contains the Msg response typeURL. |
| `log` | [string](#string) |  | Log contains the log information from message or handler execution. |
| `events` | [tendermint.abci.Event](#tendermint.abci.Event) | repeated | Events contains a slice of Event objects that were emitted during message or handler execution. |
| `msg_responses` | [google.protobuf.Any](#google.protobuf.Any) | repeated | msg_responses contains the Msg handler responses type packed in Anys.

Since: cosmos-sdk 0.45 |






<a name="cosmos.base.abci.v1beta1.SearchTxsResult"></a>

### SearchTxsResult
SearchTxsResult defines a structure for querying txs pageable


| Field | Type | Label | Description |
| ----- | ---- | ----- | ----------- |
| `total_count` | [uint64](#uint64) |  | Count of all txs |
| `count` | [uint64](#uint64) |  | Count of txs in current page |
| `page_number` | [uint64](#uint64) |  | Index of current page, start from 1 |
| `page_total` | [uint64](#uint64) |  | Count of total pages |
| `limit` | [uint64](#uint64) |  | Max count txs per page |
| `txs` | [TxResponse](#cosmos.base.abci.v1beta1.TxResponse) | repeated | List of txs in current page |






<a name="cosmos.base.abci.v1beta1.SimulationResponse"></a>

### SimulationResponse
SimulationResponse defines the response generated when a transaction is
successfully simulated.


| Field | Type | Label | Description |
| ----- | ---- | ----- | ----------- |
| `gas_info` | [GasInfo](#cosmos.base.abci.v1beta1.GasInfo) |  |  |
| `result` | [Result](#cosmos.base.abci.v1beta1.Result) |  |  |






<a name="cosmos.base.abci.v1beta1.StringEvent"></a>

### StringEvent
StringEvent defines en Event object wrapper where all the attributes
contain key/value pairs that are strings instead of raw bytes.


| Field | Type | Label | Description |
| ----- | ---- | ----- | ----------- |
| `type` | [string](#string) |  |  |
| `attributes` | [Attribute](#cosmos.base.abci.v1beta1.Attribute) | repeated |  |






<a name="cosmos.base.abci.v1beta1.TxMsgData"></a>

### TxMsgData
TxMsgData defines a list of MsgData. A transaction will have a MsgData object
for each message.


| Field | Type | Label | Description |
| ----- | ---- | ----- | ----------- |
| `data` | [MsgData](#cosmos.base.abci.v1beta1.MsgData) | repeated | **Deprecated.** data field is deprecated and not populated. |
| `msg_responses` | [google.protobuf.Any](#google.protobuf.Any) | repeated | msg_responses contains the Msg handler responses packed into Anys.

Since: cosmos-sdk 0.45 |






<a name="cosmos.base.abci.v1beta1.TxResponse"></a>

### TxResponse
TxResponse defines a structure containing relevant tx data and metadata. The
tags are stringified and the log is JSON decoded.


| Field | Type | Label | Description |
| ----- | ---- | ----- | ----------- |
| `height` | [int64](#int64) |  | The block height |
| `txhash` | [string](#string) |  | The transaction hash. |
| `codespace` | [string](#string) |  | Namespace for the Code |
| `code` | [uint32](#uint32) |  | Response code. |
| `data` | [string](#string) |  | Result bytes, if any. |
| `raw_log` | [string](#string) |  | The output of the application's logger (raw string). May be non-deterministic. |
| `logs` | [ABCIMessageLog](#cosmos.base.abci.v1beta1.ABCIMessageLog) | repeated | The output of the application's logger (typed). May be non-deterministic. |
| `info` | [string](#string) |  | Additional information. May be non-deterministic. |
| `gas_wanted` | [int64](#int64) |  | Amount of gas requested for transaction. |
| `gas_used` | [int64](#int64) |  | Amount of gas consumed by transaction. |
| `tx` | [google.protobuf.Any](#google.protobuf.Any) |  | The request transaction bytes. |
| `timestamp` | [string](#string) |  | Time of the previous block. For heights > 1, it's the weighted median of the timestamps of the valid votes in the block.LastCommit. For height == 1, it's genesis time. |
| `events` | [tendermint.abci.Event](#tendermint.abci.Event) | repeated | Events defines all the events emitted by processing a transaction. Note, these events include those emitted by processing all the messages and those emitted from the ante handler. Whereas Logs contains the events, with additional metadata, emitted only by processing the messages.

Since: cosmos-sdk 0.42.11, 0.44.5, 0.45 |





 <!-- end messages -->

 <!-- end enums -->

 <!-- end HasExtensions -->

 <!-- end services -->



<a name="cosmos/base/kv/v1beta1/kv.proto"></a>
<p align="right"><a href="#top">Top</a></p>

## cosmos/base/kv/v1beta1/kv.proto



<a name="cosmos.base.kv.v1beta1.Pair"></a>

### Pair
Pair defines a key/value bytes tuple.


| Field | Type | Label | Description |
| ----- | ---- | ----- | ----------- |
| `key` | [bytes](#bytes) |  |  |
| `value` | [bytes](#bytes) |  |  |






<a name="cosmos.base.kv.v1beta1.Pairs"></a>

### Pairs
Pairs defines a repeated slice of Pair objects.


| Field | Type | Label | Description |
| ----- | ---- | ----- | ----------- |
| `pairs` | [Pair](#cosmos.base.kv.v1beta1.Pair) | repeated |  |





 <!-- end messages -->

 <!-- end enums -->

 <!-- end HasExtensions -->

 <!-- end services -->



<a name="cosmos/base/reflection/v1beta1/reflection.proto"></a>
<p align="right"><a href="#top">Top</a></p>

## cosmos/base/reflection/v1beta1/reflection.proto



<a name="cosmos.base.reflection.v1beta1.ListAllInterfacesRequest"></a>

### ListAllInterfacesRequest
ListAllInterfacesRequest is the request type of the ListAllInterfaces RPC.






<a name="cosmos.base.reflection.v1beta1.ListAllInterfacesResponse"></a>

### ListAllInterfacesResponse
ListAllInterfacesResponse is the response type of the ListAllInterfaces RPC.


| Field | Type | Label | Description |
| ----- | ---- | ----- | ----------- |
| `interface_names` | [string](#string) | repeated | interface_names is an array of all the registered interfaces. |






<a name="cosmos.base.reflection.v1beta1.ListImplementationsRequest"></a>

### ListImplementationsRequest
ListImplementationsRequest is the request type of the ListImplementations
RPC.


| Field | Type | Label | Description |
| ----- | ---- | ----- | ----------- |
| `interface_name` | [string](#string) |  | interface_name defines the interface to query the implementations for. |






<a name="cosmos.base.reflection.v1beta1.ListImplementationsResponse"></a>

### ListImplementationsResponse
ListImplementationsResponse is the response type of the ListImplementations
RPC.


| Field | Type | Label | Description |
| ----- | ---- | ----- | ----------- |
| `implementation_message_names` | [string](#string) | repeated |  |





 <!-- end messages -->

 <!-- end enums -->

 <!-- end HasExtensions -->


<a name="cosmos.base.reflection.v1beta1.ReflectionService"></a>

### ReflectionService
ReflectionService defines a service for interface reflection.

| Method Name | Request Type | Response Type | Description | HTTP Verb | Endpoint |
| ----------- | ------------ | ------------- | ------------| ------- | -------- |
| `ListAllInterfaces` | [ListAllInterfacesRequest](#cosmos.base.reflection.v1beta1.ListAllInterfacesRequest) | [ListAllInterfacesResponse](#cosmos.base.reflection.v1beta1.ListAllInterfacesResponse) | ListAllInterfaces lists all the interfaces registered in the interface registry. | GET|/cosmos/base/reflection/v1beta1/interfaces|
| `ListImplementations` | [ListImplementationsRequest](#cosmos.base.reflection.v1beta1.ListImplementationsRequest) | [ListImplementationsResponse](#cosmos.base.reflection.v1beta1.ListImplementationsResponse) | ListImplementations list all the concrete types that implement a given interface. | GET|/cosmos/base/reflection/v1beta1/interfaces/{interface_name}/implementations|

 <!-- end services -->



<a name="cosmos/base/reflection/v2alpha1/reflection.proto"></a>
<p align="right"><a href="#top">Top</a></p>

## cosmos/base/reflection/v2alpha1/reflection.proto
Since: cosmos-sdk 0.43


<a name="cosmos.base.reflection.v2alpha1.AppDescriptor"></a>

### AppDescriptor
AppDescriptor describes a cosmos-sdk based application


| Field | Type | Label | Description |
| ----- | ---- | ----- | ----------- |
| `authn` | [AuthnDescriptor](#cosmos.base.reflection.v2alpha1.AuthnDescriptor) |  | AuthnDescriptor provides information on how to authenticate transactions on the application NOTE: experimental and subject to change in future releases. |
| `chain` | [ChainDescriptor](#cosmos.base.reflection.v2alpha1.ChainDescriptor) |  | chain provides the chain descriptor |
| `codec` | [CodecDescriptor](#cosmos.base.reflection.v2alpha1.CodecDescriptor) |  | codec provides metadata information regarding codec related types |
| `configuration` | [ConfigurationDescriptor](#cosmos.base.reflection.v2alpha1.ConfigurationDescriptor) |  | configuration provides metadata information regarding the sdk.Config type |
| `query_services` | [QueryServicesDescriptor](#cosmos.base.reflection.v2alpha1.QueryServicesDescriptor) |  | query_services provides metadata information regarding the available queriable endpoints |
| `tx` | [TxDescriptor](#cosmos.base.reflection.v2alpha1.TxDescriptor) |  | tx provides metadata information regarding how to send transactions to the given application |






<a name="cosmos.base.reflection.v2alpha1.AuthnDescriptor"></a>

### AuthnDescriptor
AuthnDescriptor provides information on how to sign transactions without relying
on the online RPCs GetTxMetadata and CombineUnsignedTxAndSignatures


| Field | Type | Label | Description |
| ----- | ---- | ----- | ----------- |
| `sign_modes` | [SigningModeDescriptor](#cosmos.base.reflection.v2alpha1.SigningModeDescriptor) | repeated | sign_modes defines the supported signature algorithm |






<a name="cosmos.base.reflection.v2alpha1.ChainDescriptor"></a>

### ChainDescriptor
ChainDescriptor describes chain information of the application


| Field | Type | Label | Description |
| ----- | ---- | ----- | ----------- |
| `id` | [string](#string) |  | id is the chain id |






<a name="cosmos.base.reflection.v2alpha1.CodecDescriptor"></a>

### CodecDescriptor
CodecDescriptor describes the registered interfaces and provides metadata information on the types


| Field | Type | Label | Description |
| ----- | ---- | ----- | ----------- |
| `interfaces` | [InterfaceDescriptor](#cosmos.base.reflection.v2alpha1.InterfaceDescriptor) | repeated | interfaces is a list of the registerted interfaces descriptors |






<a name="cosmos.base.reflection.v2alpha1.ConfigurationDescriptor"></a>

### ConfigurationDescriptor
ConfigurationDescriptor contains metadata information on the sdk.Config


| Field | Type | Label | Description |
| ----- | ---- | ----- | ----------- |
| `bech32_account_address_prefix` | [string](#string) |  | bech32_account_address_prefix is the account address prefix |






<a name="cosmos.base.reflection.v2alpha1.GetAuthnDescriptorRequest"></a>

### GetAuthnDescriptorRequest
GetAuthnDescriptorRequest is the request used for the GetAuthnDescriptor RPC






<a name="cosmos.base.reflection.v2alpha1.GetAuthnDescriptorResponse"></a>

### GetAuthnDescriptorResponse
GetAuthnDescriptorResponse is the response returned by the GetAuthnDescriptor RPC


| Field | Type | Label | Description |
| ----- | ---- | ----- | ----------- |
| `authn` | [AuthnDescriptor](#cosmos.base.reflection.v2alpha1.AuthnDescriptor) |  | authn describes how to authenticate to the application when sending transactions |






<a name="cosmos.base.reflection.v2alpha1.GetChainDescriptorRequest"></a>

### GetChainDescriptorRequest
GetChainDescriptorRequest is the request used for the GetChainDescriptor RPC






<a name="cosmos.base.reflection.v2alpha1.GetChainDescriptorResponse"></a>

### GetChainDescriptorResponse
GetChainDescriptorResponse is the response returned by the GetChainDescriptor RPC


| Field | Type | Label | Description |
| ----- | ---- | ----- | ----------- |
| `chain` | [ChainDescriptor](#cosmos.base.reflection.v2alpha1.ChainDescriptor) |  | chain describes application chain information |






<a name="cosmos.base.reflection.v2alpha1.GetCodecDescriptorRequest"></a>

### GetCodecDescriptorRequest
GetCodecDescriptorRequest is the request used for the GetCodecDescriptor RPC






<a name="cosmos.base.reflection.v2alpha1.GetCodecDescriptorResponse"></a>

### GetCodecDescriptorResponse
GetCodecDescriptorResponse is the response returned by the GetCodecDescriptor RPC


| Field | Type | Label | Description |
| ----- | ---- | ----- | ----------- |
| `codec` | [CodecDescriptor](#cosmos.base.reflection.v2alpha1.CodecDescriptor) |  | codec describes the application codec such as registered interfaces and implementations |






<a name="cosmos.base.reflection.v2alpha1.GetConfigurationDescriptorRequest"></a>

### GetConfigurationDescriptorRequest
GetConfigurationDescriptorRequest is the request used for the GetConfigurationDescriptor RPC






<a name="cosmos.base.reflection.v2alpha1.GetConfigurationDescriptorResponse"></a>

### GetConfigurationDescriptorResponse
GetConfigurationDescriptorResponse is the response returned by the GetConfigurationDescriptor RPC


| Field | Type | Label | Description |
| ----- | ---- | ----- | ----------- |
| `config` | [ConfigurationDescriptor](#cosmos.base.reflection.v2alpha1.ConfigurationDescriptor) |  | config describes the application's sdk.Config |






<a name="cosmos.base.reflection.v2alpha1.GetQueryServicesDescriptorRequest"></a>

### GetQueryServicesDescriptorRequest
GetQueryServicesDescriptorRequest is the request used for the GetQueryServicesDescriptor RPC






<a name="cosmos.base.reflection.v2alpha1.GetQueryServicesDescriptorResponse"></a>

### GetQueryServicesDescriptorResponse
GetQueryServicesDescriptorResponse is the response returned by the GetQueryServicesDescriptor RPC


| Field | Type | Label | Description |
| ----- | ---- | ----- | ----------- |
| `queries` | [QueryServicesDescriptor](#cosmos.base.reflection.v2alpha1.QueryServicesDescriptor) |  | queries provides information on the available queryable services |






<a name="cosmos.base.reflection.v2alpha1.GetTxDescriptorRequest"></a>

### GetTxDescriptorRequest
GetTxDescriptorRequest is the request used for the GetTxDescriptor RPC






<a name="cosmos.base.reflection.v2alpha1.GetTxDescriptorResponse"></a>

### GetTxDescriptorResponse
GetTxDescriptorResponse is the response returned by the GetTxDescriptor RPC


| Field | Type | Label | Description |
| ----- | ---- | ----- | ----------- |
| `tx` | [TxDescriptor](#cosmos.base.reflection.v2alpha1.TxDescriptor) |  | tx provides information on msgs that can be forwarded to the application alongside the accepted transaction protobuf type |






<a name="cosmos.base.reflection.v2alpha1.InterfaceAcceptingMessageDescriptor"></a>

### InterfaceAcceptingMessageDescriptor
InterfaceAcceptingMessageDescriptor describes a protobuf message which contains
an interface represented as a google.protobuf.Any


| Field | Type | Label | Description |
| ----- | ---- | ----- | ----------- |
| `fullname` | [string](#string) |  | fullname is the protobuf fullname of the type containing the interface |
| `field_descriptor_names` | [string](#string) | repeated | field_descriptor_names is a list of the protobuf name (not fullname) of the field which contains the interface as google.protobuf.Any (the interface is the same, but it can be in multiple fields of the same proto message) |






<a name="cosmos.base.reflection.v2alpha1.InterfaceDescriptor"></a>

### InterfaceDescriptor
InterfaceDescriptor describes the implementation of an interface


| Field | Type | Label | Description |
| ----- | ---- | ----- | ----------- |
| `fullname` | [string](#string) |  | fullname is the name of the interface |
| `interface_accepting_messages` | [InterfaceAcceptingMessageDescriptor](#cosmos.base.reflection.v2alpha1.InterfaceAcceptingMessageDescriptor) | repeated | interface_accepting_messages contains information regarding the proto messages which contain the interface as google.protobuf.Any field |
| `interface_implementers` | [InterfaceImplementerDescriptor](#cosmos.base.reflection.v2alpha1.InterfaceImplementerDescriptor) | repeated | interface_implementers is a list of the descriptors of the interface implementers |






<a name="cosmos.base.reflection.v2alpha1.InterfaceImplementerDescriptor"></a>

### InterfaceImplementerDescriptor
InterfaceImplementerDescriptor describes an interface implementer


| Field | Type | Label | Description |
| ----- | ---- | ----- | ----------- |
| `fullname` | [string](#string) |  | fullname is the protobuf queryable name of the interface implementer |
| `type_url` | [string](#string) |  | type_url defines the type URL used when marshalling the type as any this is required so we can provide type safe google.protobuf.Any marshalling and unmarshalling, making sure that we don't accept just 'any' type in our interface fields |






<a name="cosmos.base.reflection.v2alpha1.MsgDescriptor"></a>

### MsgDescriptor
MsgDescriptor describes a cosmos-sdk message that can be delivered with a transaction


| Field | Type | Label | Description |
| ----- | ---- | ----- | ----------- |
| `msg_type_url` | [string](#string) |  | msg_type_url contains the TypeURL of a sdk.Msg. |






<a name="cosmos.base.reflection.v2alpha1.QueryMethodDescriptor"></a>

### QueryMethodDescriptor
QueryMethodDescriptor describes a queryable method of a query service
no other info is provided beside method name and tendermint queryable path
because it would be redundant with the grpc reflection service


| Field | Type | Label | Description |
| ----- | ---- | ----- | ----------- |
| `name` | [string](#string) |  | name is the protobuf name (not fullname) of the method |
| `full_query_path` | [string](#string) |  | full_query_path is the path that can be used to query this method via tendermint abci.Query |






<a name="cosmos.base.reflection.v2alpha1.QueryServiceDescriptor"></a>

### QueryServiceDescriptor
QueryServiceDescriptor describes a cosmos-sdk queryable service


| Field | Type | Label | Description |
| ----- | ---- | ----- | ----------- |
| `fullname` | [string](#string) |  | fullname is the protobuf fullname of the service descriptor |
| `is_module` | [bool](#bool) |  | is_module describes if this service is actually exposed by an application's module |
| `methods` | [QueryMethodDescriptor](#cosmos.base.reflection.v2alpha1.QueryMethodDescriptor) | repeated | methods provides a list of query service methods |






<a name="cosmos.base.reflection.v2alpha1.QueryServicesDescriptor"></a>

### QueryServicesDescriptor
QueryServicesDescriptor contains the list of cosmos-sdk queriable services


| Field | Type | Label | Description |
| ----- | ---- | ----- | ----------- |
| `query_services` | [QueryServiceDescriptor](#cosmos.base.reflection.v2alpha1.QueryServiceDescriptor) | repeated | query_services is a list of cosmos-sdk QueryServiceDescriptor |






<a name="cosmos.base.reflection.v2alpha1.SigningModeDescriptor"></a>

### SigningModeDescriptor
SigningModeDescriptor provides information on a signing flow of the application
NOTE(fdymylja): here we could go as far as providing an entire flow on how
to sign a message given a SigningModeDescriptor, but it's better to think about
this another time


| Field | Type | Label | Description |
| ----- | ---- | ----- | ----------- |
| `name` | [string](#string) |  | name defines the unique name of the signing mode |
| `number` | [int32](#int32) |  | number is the unique int32 identifier for the sign_mode enum |
| `authn_info_provider_method_fullname` | [string](#string) |  | authn_info_provider_method_fullname defines the fullname of the method to call to get the metadata required to authenticate using the provided sign_modes |






<a name="cosmos.base.reflection.v2alpha1.TxDescriptor"></a>

### TxDescriptor
TxDescriptor describes the accepted transaction type


| Field | Type | Label | Description |
| ----- | ---- | ----- | ----------- |
| `fullname` | [string](#string) |  | fullname is the protobuf fullname of the raw transaction type (for instance the tx.Tx type) it is not meant to support polymorphism of transaction types, it is supposed to be used by reflection clients to understand if they can handle a specific transaction type in an application. |
| `msgs` | [MsgDescriptor](#cosmos.base.reflection.v2alpha1.MsgDescriptor) | repeated | msgs lists the accepted application messages (sdk.Msg) |





 <!-- end messages -->

 <!-- end enums -->

 <!-- end HasExtensions -->


<a name="cosmos.base.reflection.v2alpha1.ReflectionService"></a>

### ReflectionService
ReflectionService defines a service for application reflection.

| Method Name | Request Type | Response Type | Description | HTTP Verb | Endpoint |
| ----------- | ------------ | ------------- | ------------| ------- | -------- |
| `GetAuthnDescriptor` | [GetAuthnDescriptorRequest](#cosmos.base.reflection.v2alpha1.GetAuthnDescriptorRequest) | [GetAuthnDescriptorResponse](#cosmos.base.reflection.v2alpha1.GetAuthnDescriptorResponse) | GetAuthnDescriptor returns information on how to authenticate transactions in the application NOTE: this RPC is still experimental and might be subject to breaking changes or removal in future releases of the cosmos-sdk. | GET|/cosmos/base/reflection/v1beta1/app_descriptor/authn|
| `GetChainDescriptor` | [GetChainDescriptorRequest](#cosmos.base.reflection.v2alpha1.GetChainDescriptorRequest) | [GetChainDescriptorResponse](#cosmos.base.reflection.v2alpha1.GetChainDescriptorResponse) | GetChainDescriptor returns the description of the chain | GET|/cosmos/base/reflection/v1beta1/app_descriptor/chain|
| `GetCodecDescriptor` | [GetCodecDescriptorRequest](#cosmos.base.reflection.v2alpha1.GetCodecDescriptorRequest) | [GetCodecDescriptorResponse](#cosmos.base.reflection.v2alpha1.GetCodecDescriptorResponse) | GetCodecDescriptor returns the descriptor of the codec of the application | GET|/cosmos/base/reflection/v1beta1/app_descriptor/codec|
| `GetConfigurationDescriptor` | [GetConfigurationDescriptorRequest](#cosmos.base.reflection.v2alpha1.GetConfigurationDescriptorRequest) | [GetConfigurationDescriptorResponse](#cosmos.base.reflection.v2alpha1.GetConfigurationDescriptorResponse) | GetConfigurationDescriptor returns the descriptor for the sdk.Config of the application | GET|/cosmos/base/reflection/v1beta1/app_descriptor/configuration|
| `GetQueryServicesDescriptor` | [GetQueryServicesDescriptorRequest](#cosmos.base.reflection.v2alpha1.GetQueryServicesDescriptorRequest) | [GetQueryServicesDescriptorResponse](#cosmos.base.reflection.v2alpha1.GetQueryServicesDescriptorResponse) | GetQueryServicesDescriptor returns the available gRPC queryable services of the application | GET|/cosmos/base/reflection/v1beta1/app_descriptor/query_services|
| `GetTxDescriptor` | [GetTxDescriptorRequest](#cosmos.base.reflection.v2alpha1.GetTxDescriptorRequest) | [GetTxDescriptorResponse](#cosmos.base.reflection.v2alpha1.GetTxDescriptorResponse) | GetTxDescriptor returns information on the used transaction object and available msgs that can be used | GET|/cosmos/base/reflection/v1beta1/app_descriptor/tx_descriptor|

 <!-- end services -->



<a name="cosmos/base/snapshots/v1beta1/snapshot.proto"></a>
<p align="right"><a href="#top">Top</a></p>

## cosmos/base/snapshots/v1beta1/snapshot.proto



<a name="cosmos.base.snapshots.v1beta1.Metadata"></a>

### Metadata
Metadata contains SDK-specific snapshot metadata.


| Field | Type | Label | Description |
| ----- | ---- | ----- | ----------- |
| `chunk_hashes` | [bytes](#bytes) | repeated | SHA-256 chunk hashes |






<a name="cosmos.base.snapshots.v1beta1.Snapshot"></a>

### Snapshot
Snapshot contains Tendermint state sync snapshot info.


| Field | Type | Label | Description |
| ----- | ---- | ----- | ----------- |
| `height` | [uint64](#uint64) |  |  |
| `format` | [uint32](#uint32) |  |  |
| `chunks` | [uint32](#uint32) |  |  |
| `hash` | [bytes](#bytes) |  |  |
| `metadata` | [Metadata](#cosmos.base.snapshots.v1beta1.Metadata) |  |  |





 <!-- end messages -->

 <!-- end enums -->

 <!-- end HasExtensions -->

 <!-- end services -->



<a name="cosmos/base/store/v1beta1/commit_info.proto"></a>
<p align="right"><a href="#top">Top</a></p>

## cosmos/base/store/v1beta1/commit_info.proto



<a name="cosmos.base.store.v1beta1.CommitID"></a>

### CommitID
CommitID defines the committment information when a specific store is
committed.


| Field | Type | Label | Description |
| ----- | ---- | ----- | ----------- |
| `version` | [int64](#int64) |  |  |
| `hash` | [bytes](#bytes) |  |  |






<a name="cosmos.base.store.v1beta1.CommitInfo"></a>

### CommitInfo
CommitInfo defines commit information used by the multi-store when committing
a version/height.


| Field | Type | Label | Description |
| ----- | ---- | ----- | ----------- |
| `version` | [int64](#int64) |  |  |
| `store_infos` | [StoreInfo](#cosmos.base.store.v1beta1.StoreInfo) | repeated |  |






<a name="cosmos.base.store.v1beta1.StoreInfo"></a>

### StoreInfo
StoreInfo defines store-specific commit information. It contains a reference
between a store name and the commit ID.


| Field | Type | Label | Description |
| ----- | ---- | ----- | ----------- |
| `name` | [string](#string) |  |  |
| `commit_id` | [CommitID](#cosmos.base.store.v1beta1.CommitID) |  |  |





 <!-- end messages -->

 <!-- end enums -->

 <!-- end HasExtensions -->

 <!-- end services -->



<a name="cosmos/base/store/v1beta1/listening.proto"></a>
<p align="right"><a href="#top">Top</a></p>

## cosmos/base/store/v1beta1/listening.proto



<a name="cosmos.base.store.v1beta1.StoreKVPair"></a>

### StoreKVPair
StoreKVPair is a KVStore KVPair used for listening to state changes (Sets and Deletes)
It optionally includes the StoreKey for the originating KVStore and a Boolean flag to distinguish between Sets and
Deletes

Since: cosmos-sdk 0.43


| Field | Type | Label | Description |
| ----- | ---- | ----- | ----------- |
| `store_key` | [string](#string) |  | the store key for the KVStore this pair originates from |
| `delete` | [bool](#bool) |  | true indicates a delete operation, false indicates a set operation |
| `key` | [bytes](#bytes) |  |  |
| `value` | [bytes](#bytes) |  |  |





 <!-- end messages -->

 <!-- end enums -->

 <!-- end HasExtensions -->

 <!-- end services -->



<a name="cosmos/base/store/v1beta1/snapshot.proto"></a>
<p align="right"><a href="#top">Top</a></p>

## cosmos/base/store/v1beta1/snapshot.proto



<a name="cosmos.base.store.v1beta1.SnapshotIAVLItem"></a>

### SnapshotIAVLItem
SnapshotIAVLItem is an exported IAVL node.


| Field | Type | Label | Description |
| ----- | ---- | ----- | ----------- |
| `key` | [bytes](#bytes) |  |  |
| `value` | [bytes](#bytes) |  |  |
| `version` | [int64](#int64) |  |  |
| `height` | [int32](#int32) |  |  |






<a name="cosmos.base.store.v1beta1.SnapshotItem"></a>

### SnapshotItem
SnapshotItem is an item contained in a rootmulti.Store snapshot.


| Field | Type | Label | Description |
| ----- | ---- | ----- | ----------- |
| `store` | [SnapshotStoreItem](#cosmos.base.store.v1beta1.SnapshotStoreItem) |  |  |
| `iavl` | [SnapshotIAVLItem](#cosmos.base.store.v1beta1.SnapshotIAVLItem) |  |  |






<a name="cosmos.base.store.v1beta1.SnapshotStoreItem"></a>

### SnapshotStoreItem
SnapshotStoreItem contains metadata about a snapshotted store.


| Field | Type | Label | Description |
| ----- | ---- | ----- | ----------- |
| `name` | [string](#string) |  |  |





 <!-- end messages -->

 <!-- end enums -->

 <!-- end HasExtensions -->

 <!-- end services -->



<a name="cosmos/base/tendermint/v1beta1/query.proto"></a>
<p align="right"><a href="#top">Top</a></p>

## cosmos/base/tendermint/v1beta1/query.proto



<a name="cosmos.base.tendermint.v1beta1.GetBlockByHeightRequest"></a>

### GetBlockByHeightRequest
GetBlockByHeightRequest is the request type for the Query/GetBlockByHeight RPC method.


| Field | Type | Label | Description |
| ----- | ---- | ----- | ----------- |
| `height` | [int64](#int64) |  |  |






<a name="cosmos.base.tendermint.v1beta1.GetBlockByHeightResponse"></a>

### GetBlockByHeightResponse
GetBlockByHeightResponse is the response type for the Query/GetBlockByHeight RPC method.


| Field | Type | Label | Description |
| ----- | ---- | ----- | ----------- |
| `block_id` | [tendermint.types.BlockID](#tendermint.types.BlockID) |  |  |
| `block` | [tendermint.types.Block](#tendermint.types.Block) |  |  |






<a name="cosmos.base.tendermint.v1beta1.GetLatestBlockRequest"></a>

### GetLatestBlockRequest
GetLatestBlockRequest is the request type for the Query/GetLatestBlock RPC method.






<a name="cosmos.base.tendermint.v1beta1.GetLatestBlockResponse"></a>

### GetLatestBlockResponse
GetLatestBlockResponse is the response type for the Query/GetLatestBlock RPC method.


| Field | Type | Label | Description |
| ----- | ---- | ----- | ----------- |
| `block_id` | [tendermint.types.BlockID](#tendermint.types.BlockID) |  |  |
| `block` | [tendermint.types.Block](#tendermint.types.Block) |  |  |






<a name="cosmos.base.tendermint.v1beta1.GetLatestValidatorSetRequest"></a>

### GetLatestValidatorSetRequest
GetLatestValidatorSetRequest is the request type for the Query/GetValidatorSetByHeight RPC method.


| Field | Type | Label | Description |
| ----- | ---- | ----- | ----------- |
| `pagination` | [cosmos.base.query.v1beta1.PageRequest](#cosmos.base.query.v1beta1.PageRequest) |  | pagination defines an pagination for the request. |






<a name="cosmos.base.tendermint.v1beta1.GetLatestValidatorSetResponse"></a>

### GetLatestValidatorSetResponse
GetLatestValidatorSetResponse is the response type for the Query/GetValidatorSetByHeight RPC method.


| Field | Type | Label | Description |
| ----- | ---- | ----- | ----------- |
| `block_height` | [int64](#int64) |  |  |
| `validators` | [Validator](#cosmos.base.tendermint.v1beta1.Validator) | repeated |  |
| `pagination` | [cosmos.base.query.v1beta1.PageResponse](#cosmos.base.query.v1beta1.PageResponse) |  | pagination defines an pagination for the response. |






<a name="cosmos.base.tendermint.v1beta1.GetNodeInfoRequest"></a>

### GetNodeInfoRequest
GetNodeInfoRequest is the request type for the Query/GetNodeInfo RPC method.






<a name="cosmos.base.tendermint.v1beta1.GetNodeInfoResponse"></a>

### GetNodeInfoResponse
GetNodeInfoResponse is the response type for the Query/GetNodeInfo RPC method.


| Field | Type | Label | Description |
| ----- | ---- | ----- | ----------- |
| `node_info` | [tendermint.p2p.NodeInfo](#tendermint.p2p.NodeInfo) |  |  |
| `application_version` | [VersionInfo](#cosmos.base.tendermint.v1beta1.VersionInfo) |  |  |






<a name="cosmos.base.tendermint.v1beta1.GetSyncingRequest"></a>

### GetSyncingRequest
GetSyncingRequest is the request type for the Query/GetSyncing RPC method.






<a name="cosmos.base.tendermint.v1beta1.GetSyncingResponse"></a>

### GetSyncingResponse
GetSyncingResponse is the response type for the Query/GetSyncing RPC method.


| Field | Type | Label | Description |
| ----- | ---- | ----- | ----------- |
| `syncing` | [bool](#bool) |  |  |






<a name="cosmos.base.tendermint.v1beta1.GetValidatorSetByHeightRequest"></a>

### GetValidatorSetByHeightRequest
GetValidatorSetByHeightRequest is the request type for the Query/GetValidatorSetByHeight RPC method.


| Field | Type | Label | Description |
| ----- | ---- | ----- | ----------- |
| `height` | [int64](#int64) |  |  |
| `pagination` | [cosmos.base.query.v1beta1.PageRequest](#cosmos.base.query.v1beta1.PageRequest) |  | pagination defines an pagination for the request. |






<a name="cosmos.base.tendermint.v1beta1.GetValidatorSetByHeightResponse"></a>

### GetValidatorSetByHeightResponse
GetValidatorSetByHeightResponse is the response type for the Query/GetValidatorSetByHeight RPC method.


| Field | Type | Label | Description |
| ----- | ---- | ----- | ----------- |
| `block_height` | [int64](#int64) |  |  |
| `validators` | [Validator](#cosmos.base.tendermint.v1beta1.Validator) | repeated |  |
| `pagination` | [cosmos.base.query.v1beta1.PageResponse](#cosmos.base.query.v1beta1.PageResponse) |  | pagination defines an pagination for the response. |






<a name="cosmos.base.tendermint.v1beta1.Module"></a>

### Module
Module is the type for VersionInfo


| Field | Type | Label | Description |
| ----- | ---- | ----- | ----------- |
| `path` | [string](#string) |  | module path |
| `version` | [string](#string) |  | module version |
| `sum` | [string](#string) |  | checksum |






<a name="cosmos.base.tendermint.v1beta1.Validator"></a>

### Validator
Validator is the type for the validator-set.


| Field | Type | Label | Description |
| ----- | ---- | ----- | ----------- |
| `address` | [string](#string) |  |  |
| `pub_key` | [google.protobuf.Any](#google.protobuf.Any) |  |  |
| `voting_power` | [int64](#int64) |  |  |
| `proposer_priority` | [int64](#int64) |  |  |






<a name="cosmos.base.tendermint.v1beta1.VersionInfo"></a>

### VersionInfo
VersionInfo is the type for the GetNodeInfoResponse message.


| Field | Type | Label | Description |
| ----- | ---- | ----- | ----------- |
| `name` | [string](#string) |  |  |
| `app_name` | [string](#string) |  |  |
| `version` | [string](#string) |  |  |
| `git_commit` | [string](#string) |  |  |
| `build_tags` | [string](#string) |  |  |
| `go_version` | [string](#string) |  |  |
| `build_deps` | [Module](#cosmos.base.tendermint.v1beta1.Module) | repeated |  |
| `cosmos_sdk_version` | [string](#string) |  | Since: cosmos-sdk 0.43 |





 <!-- end messages -->

 <!-- end enums -->

 <!-- end HasExtensions -->


<a name="cosmos.base.tendermint.v1beta1.Service"></a>

### Service
Service defines the gRPC querier service for tendermint queries.

| Method Name | Request Type | Response Type | Description | HTTP Verb | Endpoint |
| ----------- | ------------ | ------------- | ------------| ------- | -------- |
| `GetNodeInfo` | [GetNodeInfoRequest](#cosmos.base.tendermint.v1beta1.GetNodeInfoRequest) | [GetNodeInfoResponse](#cosmos.base.tendermint.v1beta1.GetNodeInfoResponse) | GetNodeInfo queries the current node info. | GET|/cosmos/base/tendermint/v1beta1/node_info|
| `GetSyncing` | [GetSyncingRequest](#cosmos.base.tendermint.v1beta1.GetSyncingRequest) | [GetSyncingResponse](#cosmos.base.tendermint.v1beta1.GetSyncingResponse) | GetSyncing queries node syncing. | GET|/cosmos/base/tendermint/v1beta1/syncing|
| `GetLatestBlock` | [GetLatestBlockRequest](#cosmos.base.tendermint.v1beta1.GetLatestBlockRequest) | [GetLatestBlockResponse](#cosmos.base.tendermint.v1beta1.GetLatestBlockResponse) | GetLatestBlock returns the latest block. | GET|/cosmos/base/tendermint/v1beta1/blocks/latest|
| `GetBlockByHeight` | [GetBlockByHeightRequest](#cosmos.base.tendermint.v1beta1.GetBlockByHeightRequest) | [GetBlockByHeightResponse](#cosmos.base.tendermint.v1beta1.GetBlockByHeightResponse) | GetBlockByHeight queries block for given height. | GET|/cosmos/base/tendermint/v1beta1/blocks/{height}|
| `GetLatestValidatorSet` | [GetLatestValidatorSetRequest](#cosmos.base.tendermint.v1beta1.GetLatestValidatorSetRequest) | [GetLatestValidatorSetResponse](#cosmos.base.tendermint.v1beta1.GetLatestValidatorSetResponse) | GetLatestValidatorSet queries latest validator-set. | GET|/cosmos/base/tendermint/v1beta1/validatorsets/latest|
| `GetValidatorSetByHeight` | [GetValidatorSetByHeightRequest](#cosmos.base.tendermint.v1beta1.GetValidatorSetByHeightRequest) | [GetValidatorSetByHeightResponse](#cosmos.base.tendermint.v1beta1.GetValidatorSetByHeightResponse) | GetValidatorSetByHeight queries validator-set at a given height. | GET|/cosmos/base/tendermint/v1beta1/validatorsets/{height}|

 <!-- end services -->



<a name="cosmos/capability/v1beta1/capability.proto"></a>
<p align="right"><a href="#top">Top</a></p>

## cosmos/capability/v1beta1/capability.proto



<a name="cosmos.capability.v1beta1.Capability"></a>

### Capability
Capability defines an implementation of an object capability. The index
provided to a Capability must be globally unique.


| Field | Type | Label | Description |
| ----- | ---- | ----- | ----------- |
| `index` | [uint64](#uint64) |  |  |






<a name="cosmos.capability.v1beta1.CapabilityOwners"></a>

### CapabilityOwners
CapabilityOwners defines a set of owners of a single Capability. The set of
owners must be unique.


| Field | Type | Label | Description |
| ----- | ---- | ----- | ----------- |
| `owners` | [Owner](#cosmos.capability.v1beta1.Owner) | repeated |  |






<a name="cosmos.capability.v1beta1.Owner"></a>

### Owner
Owner defines a single capability owner. An owner is defined by the name of
capability and the module name.


| Field | Type | Label | Description |
| ----- | ---- | ----- | ----------- |
| `module` | [string](#string) |  |  |
| `name` | [string](#string) |  |  |





 <!-- end messages -->

 <!-- end enums -->

 <!-- end HasExtensions -->

 <!-- end services -->



<a name="cosmos/capability/v1beta1/genesis.proto"></a>
<p align="right"><a href="#top">Top</a></p>

## cosmos/capability/v1beta1/genesis.proto



<a name="cosmos.capability.v1beta1.GenesisOwners"></a>

### GenesisOwners
GenesisOwners defines the capability owners with their corresponding index.


| Field | Type | Label | Description |
| ----- | ---- | ----- | ----------- |
| `index` | [uint64](#uint64) |  | index is the index of the capability owner. |
| `index_owners` | [CapabilityOwners](#cosmos.capability.v1beta1.CapabilityOwners) |  | index_owners are the owners at the given index. |






<a name="cosmos.capability.v1beta1.GenesisState"></a>

### GenesisState
GenesisState defines the capability module's genesis state.


| Field | Type | Label | Description |
| ----- | ---- | ----- | ----------- |
| `index` | [uint64](#uint64) |  | index is the capability global index. |
| `owners` | [GenesisOwners](#cosmos.capability.v1beta1.GenesisOwners) | repeated | owners represents a map from index to owners of the capability index index key is string to allow amino marshalling. |





 <!-- end messages -->

 <!-- end enums -->

 <!-- end HasExtensions -->

 <!-- end services -->



<a name="cosmos/crisis/v1beta1/genesis.proto"></a>
<p align="right"><a href="#top">Top</a></p>

## cosmos/crisis/v1beta1/genesis.proto



<a name="cosmos.crisis.v1beta1.GenesisState"></a>

### GenesisState
GenesisState defines the crisis module's genesis state.


| Field | Type | Label | Description |
| ----- | ---- | ----- | ----------- |
| `constant_fee` | [cosmos.base.v1beta1.Coin](#cosmos.base.v1beta1.Coin) |  | constant_fee is the fee used to verify the invariant in the crisis module. |





 <!-- end messages -->

 <!-- end enums -->

 <!-- end HasExtensions -->

 <!-- end services -->



<a name="cosmos/crisis/v1beta1/tx.proto"></a>
<p align="right"><a href="#top">Top</a></p>

## cosmos/crisis/v1beta1/tx.proto



<a name="cosmos.crisis.v1beta1.MsgVerifyInvariant"></a>

### MsgVerifyInvariant
MsgVerifyInvariant represents a message to verify a particular invariance.


| Field | Type | Label | Description |
| ----- | ---- | ----- | ----------- |
| `sender` | [string](#string) |  |  |
| `invariant_module_name` | [string](#string) |  |  |
| `invariant_route` | [string](#string) |  |  |






<a name="cosmos.crisis.v1beta1.MsgVerifyInvariantResponse"></a>

### MsgVerifyInvariantResponse
MsgVerifyInvariantResponse defines the Msg/VerifyInvariant response type.





 <!-- end messages -->

 <!-- end enums -->

 <!-- end HasExtensions -->


<a name="cosmos.crisis.v1beta1.Msg"></a>

### Msg
Msg defines the bank Msg service.

| Method Name | Request Type | Response Type | Description | HTTP Verb | Endpoint |
| ----------- | ------------ | ------------- | ------------| ------- | -------- |
| `VerifyInvariant` | [MsgVerifyInvariant](#cosmos.crisis.v1beta1.MsgVerifyInvariant) | [MsgVerifyInvariantResponse](#cosmos.crisis.v1beta1.MsgVerifyInvariantResponse) | VerifyInvariant defines a method to verify a particular invariance. | |

 <!-- end services -->



<a name="cosmos/crypto/ed25519/keys.proto"></a>
<p align="right"><a href="#top">Top</a></p>

## cosmos/crypto/ed25519/keys.proto



<a name="cosmos.crypto.ed25519.PrivKey"></a>

### PrivKey
Deprecated: PrivKey defines a ed25519 private key.
NOTE: ed25519 keys must not be used in SDK apps except in a tendermint validator context.


| Field | Type | Label | Description |
| ----- | ---- | ----- | ----------- |
| `key` | [bytes](#bytes) |  |  |






<a name="cosmos.crypto.ed25519.PubKey"></a>

### PubKey
PubKey is an ed25519 public key for handling Tendermint keys in SDK.
It's needed for Any serialization and SDK compatibility.
It must not be used in a non Tendermint key context because it doesn't implement
ADR-28. Nevertheless, you will like to use ed25519 in app user level
then you must create a new proto message and follow ADR-28 for Address construction.


| Field | Type | Label | Description |
| ----- | ---- | ----- | ----------- |
| `key` | [bytes](#bytes) |  |  |





 <!-- end messages -->

 <!-- end enums -->

 <!-- end HasExtensions -->

 <!-- end services -->



<a name="cosmos/crypto/hd/v1/hd.proto"></a>
<p align="right"><a href="#top">Top</a></p>

## cosmos/crypto/hd/v1/hd.proto



<a name="cosmos.crypto.hd.v1.BIP44Params"></a>

### BIP44Params
BIP44Params is used as path field in ledger item in Record.


| Field | Type | Label | Description |
| ----- | ---- | ----- | ----------- |
| `purpose` | [uint32](#uint32) |  | purpose is a constant set to 44' (or 0x8000002C) following the BIP43 recommendation |
| `coin_type` | [uint32](#uint32) |  | coin_type is a constant that improves privacy |
| `account` | [uint32](#uint32) |  | account splits the key space into independent user identities |
| `change` | [bool](#bool) |  | change is a constant used for public derivation. Constant 0 is used for external chain and constant 1 for internal chain. |
| `address_index` | [uint32](#uint32) |  | address_index is used as child index in BIP32 derivation |





 <!-- end messages -->

 <!-- end enums -->

 <!-- end HasExtensions -->

 <!-- end services -->



<a name="cosmos/crypto/keyring/v1/record.proto"></a>
<p align="right"><a href="#top">Top</a></p>

## cosmos/crypto/keyring/v1/record.proto



<a name="cosmos.crypto.keyring.v1.Record"></a>

### Record
Record is used for representing a key in the keyring.


| Field | Type | Label | Description |
| ----- | ---- | ----- | ----------- |
| `name` | [string](#string) |  | name represents a name of Record |
| `pub_key` | [google.protobuf.Any](#google.protobuf.Any) |  | pub_key represents a public key in any format |
| `local` | [Record.Local](#cosmos.crypto.keyring.v1.Record.Local) |  | local stores the public information about a locally stored key |
| `ledger` | [Record.Ledger](#cosmos.crypto.keyring.v1.Record.Ledger) |  | ledger stores the public information about a Ledger key |
| `multi` | [Record.Multi](#cosmos.crypto.keyring.v1.Record.Multi) |  | Multi does not store any information. |
| `offline` | [Record.Offline](#cosmos.crypto.keyring.v1.Record.Offline) |  | Offline does not store any information. |






<a name="cosmos.crypto.keyring.v1.Record.Ledger"></a>

### Record.Ledger
Ledger item


| Field | Type | Label | Description |
| ----- | ---- | ----- | ----------- |
| `path` | [cosmos.crypto.hd.v1.BIP44Params](#cosmos.crypto.hd.v1.BIP44Params) |  |  |






<a name="cosmos.crypto.keyring.v1.Record.Local"></a>

### Record.Local
Item is a keyring item stored in a keyring backend.
Local item


| Field | Type | Label | Description |
| ----- | ---- | ----- | ----------- |
| `priv_key` | [google.protobuf.Any](#google.protobuf.Any) |  |  |
| `priv_key_type` | [string](#string) |  |  |






<a name="cosmos.crypto.keyring.v1.Record.Multi"></a>

### Record.Multi
Multi item






<a name="cosmos.crypto.keyring.v1.Record.Offline"></a>

### Record.Offline
Offline item





 <!-- end messages -->

 <!-- end enums -->

 <!-- end HasExtensions -->

 <!-- end services -->



<a name="cosmos/crypto/multisig/keys.proto"></a>
<p align="right"><a href="#top">Top</a></p>

## cosmos/crypto/multisig/keys.proto



<a name="cosmos.crypto.multisig.LegacyAminoPubKey"></a>

### LegacyAminoPubKey
LegacyAminoPubKey specifies a public key type
which nests multiple public keys and a threshold,
it uses legacy amino address rules.


| Field | Type | Label | Description |
| ----- | ---- | ----- | ----------- |
| `threshold` | [uint32](#uint32) |  |  |
| `public_keys` | [google.protobuf.Any](#google.protobuf.Any) | repeated |  |





 <!-- end messages -->

 <!-- end enums -->

 <!-- end HasExtensions -->

 <!-- end services -->



<a name="cosmos/crypto/multisig/v1beta1/multisig.proto"></a>
<p align="right"><a href="#top">Top</a></p>

## cosmos/crypto/multisig/v1beta1/multisig.proto



<a name="cosmos.crypto.multisig.v1beta1.CompactBitArray"></a>

### CompactBitArray
CompactBitArray is an implementation of a space efficient bit array.
This is used to ensure that the encoded data takes up a minimal amount of
space after proto encoding.
This is not thread safe, and is not intended for concurrent usage.


| Field | Type | Label | Description |
| ----- | ---- | ----- | ----------- |
| `extra_bits_stored` | [uint32](#uint32) |  |  |
| `elems` | [bytes](#bytes) |  |  |






<a name="cosmos.crypto.multisig.v1beta1.MultiSignature"></a>

### MultiSignature
MultiSignature wraps the signatures from a multisig.LegacyAminoPubKey.
See cosmos.tx.v1betata1.ModeInfo.Multi for how to specify which signers
signed and with which modes.


| Field | Type | Label | Description |
| ----- | ---- | ----- | ----------- |
| `signatures` | [bytes](#bytes) | repeated |  |





 <!-- end messages -->

 <!-- end enums -->

 <!-- end HasExtensions -->

 <!-- end services -->



<a name="cosmos/crypto/secp256k1/keys.proto"></a>
<p align="right"><a href="#top">Top</a></p>

## cosmos/crypto/secp256k1/keys.proto



<a name="cosmos.crypto.secp256k1.PrivKey"></a>

### PrivKey
PrivKey defines a secp256k1 private key.


| Field | Type | Label | Description |
| ----- | ---- | ----- | ----------- |
| `key` | [bytes](#bytes) |  |  |






<a name="cosmos.crypto.secp256k1.PubKey"></a>

### PubKey
PubKey defines a secp256k1 public key
Key is the compressed form of the pubkey. The first byte depends is a 0x02 byte
if the y-coordinate is the lexicographically largest of the two associated with
the x-coordinate. Otherwise the first byte is a 0x03.
This prefix is followed with the x-coordinate.


| Field | Type | Label | Description |
| ----- | ---- | ----- | ----------- |
| `key` | [bytes](#bytes) |  |  |





 <!-- end messages -->

 <!-- end enums -->

 <!-- end HasExtensions -->

 <!-- end services -->



<a name="cosmos/crypto/secp256r1/keys.proto"></a>
<p align="right"><a href="#top">Top</a></p>

## cosmos/crypto/secp256r1/keys.proto
Since: cosmos-sdk 0.43


<a name="cosmos.crypto.secp256r1.PrivKey"></a>

### PrivKey
PrivKey defines a secp256r1 ECDSA private key.


| Field | Type | Label | Description |
| ----- | ---- | ----- | ----------- |
| `secret` | [bytes](#bytes) |  | secret number serialized using big-endian encoding |






<a name="cosmos.crypto.secp256r1.PubKey"></a>

### PubKey
PubKey defines a secp256r1 ECDSA public key.


| Field | Type | Label | Description |
| ----- | ---- | ----- | ----------- |
| `key` | [bytes](#bytes) |  | Point on secp256r1 curve in a compressed representation as specified in section 4.3.6 of ANSI X9.62: https://webstore.ansi.org/standards/ascx9/ansix9621998 |





 <!-- end messages -->

 <!-- end enums -->

 <!-- end HasExtensions -->

 <!-- end services -->



<a name="cosmos/distribution/v1beta1/distribution.proto"></a>
<p align="right"><a href="#top">Top</a></p>

## cosmos/distribution/v1beta1/distribution.proto



<a name="cosmos.distribution.v1beta1.CommunityPoolSpendProposal"></a>

### CommunityPoolSpendProposal
CommunityPoolSpendProposal details a proposal for use of community funds,
together with how many coins are proposed to be spent, and to which
recipient account.


| Field | Type | Label | Description |
| ----- | ---- | ----- | ----------- |
| `title` | [string](#string) |  |  |
| `description` | [string](#string) |  |  |
| `recipient` | [string](#string) |  |  |
| `amount` | [cosmos.base.v1beta1.Coin](#cosmos.base.v1beta1.Coin) | repeated |  |






<a name="cosmos.distribution.v1beta1.CommunityPoolSpendProposalWithDeposit"></a>

### CommunityPoolSpendProposalWithDeposit
CommunityPoolSpendProposalWithDeposit defines a CommunityPoolSpendProposal
with a deposit


| Field | Type | Label | Description |
| ----- | ---- | ----- | ----------- |
| `title` | [string](#string) |  |  |
| `description` | [string](#string) |  |  |
| `recipient` | [string](#string) |  |  |
| `amount` | [string](#string) |  |  |
| `deposit` | [string](#string) |  |  |






<a name="cosmos.distribution.v1beta1.DelegationDelegatorReward"></a>

### DelegationDelegatorReward
DelegationDelegatorReward represents the properties
of a delegator's delegation reward.


| Field | Type | Label | Description |
| ----- | ---- | ----- | ----------- |
| `validator_address` | [string](#string) |  |  |
| `reward` | [cosmos.base.v1beta1.DecCoin](#cosmos.base.v1beta1.DecCoin) | repeated |  |






<a name="cosmos.distribution.v1beta1.DelegatorStartingInfo"></a>

### DelegatorStartingInfo
DelegatorStartingInfo represents the starting info for a delegator reward
period. It tracks the previous validator period, the delegation's amount of
staking token, and the creation height (to check later on if any slashes have
occurred). NOTE: Even though validators are slashed to whole staking tokens,
the delegators within the validator may be left with less than a full token,
thus sdk.Dec is used.


| Field | Type | Label | Description |
| ----- | ---- | ----- | ----------- |
| `previous_period` | [uint64](#uint64) |  |  |
| `stake` | [string](#string) |  |  |
| `height` | [uint64](#uint64) |  |  |






<a name="cosmos.distribution.v1beta1.FeePool"></a>

### FeePool
FeePool is the global fee pool for distribution.


| Field | Type | Label | Description |
| ----- | ---- | ----- | ----------- |
| `community_pool` | [cosmos.base.v1beta1.DecCoin](#cosmos.base.v1beta1.DecCoin) | repeated |  |






<a name="cosmos.distribution.v1beta1.Params"></a>

### Params
Params defines the set of params for the distribution module.


| Field | Type | Label | Description |
| ----- | ---- | ----- | ----------- |
| `community_tax` | [string](#string) |  |  |
| `base_proposer_reward` | [string](#string) |  |  |
| `bonus_proposer_reward` | [string](#string) |  |  |
| `withdraw_addr_enabled` | [bool](#bool) |  |  |






<a name="cosmos.distribution.v1beta1.ValidatorAccumulatedCommission"></a>

### ValidatorAccumulatedCommission
ValidatorAccumulatedCommission represents accumulated commission
for a validator kept as a running counter, can be withdrawn at any time.


| Field | Type | Label | Description |
| ----- | ---- | ----- | ----------- |
| `commission` | [cosmos.base.v1beta1.DecCoin](#cosmos.base.v1beta1.DecCoin) | repeated |  |






<a name="cosmos.distribution.v1beta1.ValidatorCurrentRewards"></a>

### ValidatorCurrentRewards
ValidatorCurrentRewards represents current rewards and current
period for a validator kept as a running counter and incremented
each block as long as the validator's tokens remain constant.


| Field | Type | Label | Description |
| ----- | ---- | ----- | ----------- |
| `rewards` | [cosmos.base.v1beta1.DecCoin](#cosmos.base.v1beta1.DecCoin) | repeated |  |
| `period` | [uint64](#uint64) |  |  |






<a name="cosmos.distribution.v1beta1.ValidatorHistoricalRewards"></a>

### ValidatorHistoricalRewards
ValidatorHistoricalRewards represents historical rewards for a validator.
Height is implicit within the store key.
Cumulative reward ratio is the sum from the zeroeth period
until this period of rewards / tokens, per the spec.
The reference count indicates the number of objects
which might need to reference this historical entry at any point.
ReferenceCount =
   number of outstanding delegations which ended the associated period (and
   might need to read that record)
 + number of slashes which ended the associated period (and might need to
 read that record)
 + one per validator for the zeroeth period, set on initialization


| Field | Type | Label | Description |
| ----- | ---- | ----- | ----------- |
| `cumulative_reward_ratio` | [cosmos.base.v1beta1.DecCoin](#cosmos.base.v1beta1.DecCoin) | repeated |  |
| `reference_count` | [uint32](#uint32) |  |  |






<a name="cosmos.distribution.v1beta1.ValidatorOutstandingRewards"></a>

### ValidatorOutstandingRewards
ValidatorOutstandingRewards represents outstanding (un-withdrawn) rewards
for a validator inexpensive to track, allows simple sanity checks.


| Field | Type | Label | Description |
| ----- | ---- | ----- | ----------- |
| `rewards` | [cosmos.base.v1beta1.DecCoin](#cosmos.base.v1beta1.DecCoin) | repeated |  |






<a name="cosmos.distribution.v1beta1.ValidatorSlashEvent"></a>

### ValidatorSlashEvent
ValidatorSlashEvent represents a validator slash event.
Height is implicit within the store key.
This is needed to calculate appropriate amount of staking tokens
for delegations which are withdrawn after a slash has occurred.


| Field | Type | Label | Description |
| ----- | ---- | ----- | ----------- |
| `validator_period` | [uint64](#uint64) |  |  |
| `fraction` | [string](#string) |  |  |






<a name="cosmos.distribution.v1beta1.ValidatorSlashEvents"></a>

### ValidatorSlashEvents
ValidatorSlashEvents is a collection of ValidatorSlashEvent messages.


| Field | Type | Label | Description |
| ----- | ---- | ----- | ----------- |
| `validator_slash_events` | [ValidatorSlashEvent](#cosmos.distribution.v1beta1.ValidatorSlashEvent) | repeated |  |





 <!-- end messages -->

 <!-- end enums -->

 <!-- end HasExtensions -->

 <!-- end services -->



<a name="cosmos/distribution/v1beta1/genesis.proto"></a>
<p align="right"><a href="#top">Top</a></p>

## cosmos/distribution/v1beta1/genesis.proto



<a name="cosmos.distribution.v1beta1.DelegatorStartingInfoRecord"></a>

### DelegatorStartingInfoRecord
DelegatorStartingInfoRecord used for import / export via genesis json.


| Field | Type | Label | Description |
| ----- | ---- | ----- | ----------- |
| `delegator_address` | [string](#string) |  | delegator_address is the address of the delegator. |
| `validator_address` | [string](#string) |  | validator_address is the address of the validator. |
| `starting_info` | [DelegatorStartingInfo](#cosmos.distribution.v1beta1.DelegatorStartingInfo) |  | starting_info defines the starting info of a delegator. |






<a name="cosmos.distribution.v1beta1.DelegatorWithdrawInfo"></a>

### DelegatorWithdrawInfo
DelegatorWithdrawInfo is the address for where distributions rewards are
withdrawn to by default this struct is only used at genesis to feed in
default withdraw addresses.


| Field | Type | Label | Description |
| ----- | ---- | ----- | ----------- |
| `delegator_address` | [string](#string) |  | delegator_address is the address of the delegator. |
| `withdraw_address` | [string](#string) |  | withdraw_address is the address to withdraw the delegation rewards to. |






<a name="cosmos.distribution.v1beta1.GenesisState"></a>

### GenesisState
GenesisState defines the distribution module's genesis state.


| Field | Type | Label | Description |
| ----- | ---- | ----- | ----------- |
| `params` | [Params](#cosmos.distribution.v1beta1.Params) |  | params defines all the paramaters of the module. |
| `fee_pool` | [FeePool](#cosmos.distribution.v1beta1.FeePool) |  | fee_pool defines the fee pool at genesis. |
| `delegator_withdraw_infos` | [DelegatorWithdrawInfo](#cosmos.distribution.v1beta1.DelegatorWithdrawInfo) | repeated | fee_pool defines the delegator withdraw infos at genesis. |
| `previous_proposer` | [string](#string) |  | fee_pool defines the previous proposer at genesis. |
| `outstanding_rewards` | [ValidatorOutstandingRewardsRecord](#cosmos.distribution.v1beta1.ValidatorOutstandingRewardsRecord) | repeated | fee_pool defines the outstanding rewards of all validators at genesis. |
| `validator_accumulated_commissions` | [ValidatorAccumulatedCommissionRecord](#cosmos.distribution.v1beta1.ValidatorAccumulatedCommissionRecord) | repeated | fee_pool defines the accumulated commisions of all validators at genesis. |
| `validator_historical_rewards` | [ValidatorHistoricalRewardsRecord](#cosmos.distribution.v1beta1.ValidatorHistoricalRewardsRecord) | repeated | fee_pool defines the historical rewards of all validators at genesis. |
| `validator_current_rewards` | [ValidatorCurrentRewardsRecord](#cosmos.distribution.v1beta1.ValidatorCurrentRewardsRecord) | repeated | fee_pool defines the current rewards of all validators at genesis. |
| `delegator_starting_infos` | [DelegatorStartingInfoRecord](#cosmos.distribution.v1beta1.DelegatorStartingInfoRecord) | repeated | fee_pool defines the delegator starting infos at genesis. |
| `validator_slash_events` | [ValidatorSlashEventRecord](#cosmos.distribution.v1beta1.ValidatorSlashEventRecord) | repeated | fee_pool defines the validator slash events at genesis. |






<a name="cosmos.distribution.v1beta1.ValidatorAccumulatedCommissionRecord"></a>

### ValidatorAccumulatedCommissionRecord
ValidatorAccumulatedCommissionRecord is used for import / export via genesis
json.


| Field | Type | Label | Description |
| ----- | ---- | ----- | ----------- |
| `validator_address` | [string](#string) |  | validator_address is the address of the validator. |
| `accumulated` | [ValidatorAccumulatedCommission](#cosmos.distribution.v1beta1.ValidatorAccumulatedCommission) |  | accumulated is the accumulated commission of a validator. |






<a name="cosmos.distribution.v1beta1.ValidatorCurrentRewardsRecord"></a>

### ValidatorCurrentRewardsRecord
ValidatorCurrentRewardsRecord is used for import / export via genesis json.


| Field | Type | Label | Description |
| ----- | ---- | ----- | ----------- |
| `validator_address` | [string](#string) |  | validator_address is the address of the validator. |
| `rewards` | [ValidatorCurrentRewards](#cosmos.distribution.v1beta1.ValidatorCurrentRewards) |  | rewards defines the current rewards of a validator. |






<a name="cosmos.distribution.v1beta1.ValidatorHistoricalRewardsRecord"></a>

### ValidatorHistoricalRewardsRecord
ValidatorHistoricalRewardsRecord is used for import / export via genesis
json.


| Field | Type | Label | Description |
| ----- | ---- | ----- | ----------- |
| `validator_address` | [string](#string) |  | validator_address is the address of the validator. |
| `period` | [uint64](#uint64) |  | period defines the period the historical rewards apply to. |
| `rewards` | [ValidatorHistoricalRewards](#cosmos.distribution.v1beta1.ValidatorHistoricalRewards) |  | rewards defines the historical rewards of a validator. |






<a name="cosmos.distribution.v1beta1.ValidatorOutstandingRewardsRecord"></a>

### ValidatorOutstandingRewardsRecord
ValidatorOutstandingRewardsRecord is used for import/export via genesis json.


| Field | Type | Label | Description |
| ----- | ---- | ----- | ----------- |
| `validator_address` | [string](#string) |  | validator_address is the address of the validator. |
| `outstanding_rewards` | [cosmos.base.v1beta1.DecCoin](#cosmos.base.v1beta1.DecCoin) | repeated | outstanding_rewards represents the oustanding rewards of a validator. |






<a name="cosmos.distribution.v1beta1.ValidatorSlashEventRecord"></a>

### ValidatorSlashEventRecord
ValidatorSlashEventRecord is used for import / export via genesis json.


| Field | Type | Label | Description |
| ----- | ---- | ----- | ----------- |
| `validator_address` | [string](#string) |  | validator_address is the address of the validator. |
| `height` | [uint64](#uint64) |  | height defines the block height at which the slash event occured. |
| `period` | [uint64](#uint64) |  | period is the period of the slash event. |
| `validator_slash_event` | [ValidatorSlashEvent](#cosmos.distribution.v1beta1.ValidatorSlashEvent) |  | validator_slash_event describes the slash event. |





 <!-- end messages -->

 <!-- end enums -->

 <!-- end HasExtensions -->

 <!-- end services -->



<a name="cosmos/distribution/v1beta1/query.proto"></a>
<p align="right"><a href="#top">Top</a></p>

## cosmos/distribution/v1beta1/query.proto



<a name="cosmos.distribution.v1beta1.QueryCommunityPoolRequest"></a>

### QueryCommunityPoolRequest
QueryCommunityPoolRequest is the request type for the Query/CommunityPool RPC
method.






<a name="cosmos.distribution.v1beta1.QueryCommunityPoolResponse"></a>

### QueryCommunityPoolResponse
QueryCommunityPoolResponse is the response type for the Query/CommunityPool
RPC method.


| Field | Type | Label | Description |
| ----- | ---- | ----- | ----------- |
| `pool` | [cosmos.base.v1beta1.DecCoin](#cosmos.base.v1beta1.DecCoin) | repeated | pool defines community pool's coins. |






<a name="cosmos.distribution.v1beta1.QueryDelegationRewardsRequest"></a>

### QueryDelegationRewardsRequest
QueryDelegationRewardsRequest is the request type for the
Query/DelegationRewards RPC method.


| Field | Type | Label | Description |
| ----- | ---- | ----- | ----------- |
| `delegator_address` | [string](#string) |  | delegator_address defines the delegator address to query for. |
| `validator_address` | [string](#string) |  | validator_address defines the validator address to query for. |






<a name="cosmos.distribution.v1beta1.QueryDelegationRewardsResponse"></a>

### QueryDelegationRewardsResponse
QueryDelegationRewardsResponse is the response type for the
Query/DelegationRewards RPC method.


| Field | Type | Label | Description |
| ----- | ---- | ----- | ----------- |
| `rewards` | [cosmos.base.v1beta1.DecCoin](#cosmos.base.v1beta1.DecCoin) | repeated | rewards defines the rewards accrued by a delegation. |






<a name="cosmos.distribution.v1beta1.QueryDelegationTotalRewardsRequest"></a>

### QueryDelegationTotalRewardsRequest
QueryDelegationTotalRewardsRequest is the request type for the
Query/DelegationTotalRewards RPC method.


| Field | Type | Label | Description |
| ----- | ---- | ----- | ----------- |
| `delegator_address` | [string](#string) |  | delegator_address defines the delegator address to query for. |






<a name="cosmos.distribution.v1beta1.QueryDelegationTotalRewardsResponse"></a>

### QueryDelegationTotalRewardsResponse
QueryDelegationTotalRewardsResponse is the response type for the
Query/DelegationTotalRewards RPC method.


| Field | Type | Label | Description |
| ----- | ---- | ----- | ----------- |
| `rewards` | [DelegationDelegatorReward](#cosmos.distribution.v1beta1.DelegationDelegatorReward) | repeated | rewards defines all the rewards accrued by a delegator. |
| `total` | [cosmos.base.v1beta1.DecCoin](#cosmos.base.v1beta1.DecCoin) | repeated | total defines the sum of all the rewards. |






<a name="cosmos.distribution.v1beta1.QueryDelegatorValidatorsRequest"></a>

### QueryDelegatorValidatorsRequest
QueryDelegatorValidatorsRequest is the request type for the
Query/DelegatorValidators RPC method.


| Field | Type | Label | Description |
| ----- | ---- | ----- | ----------- |
| `delegator_address` | [string](#string) |  | delegator_address defines the delegator address to query for. |






<a name="cosmos.distribution.v1beta1.QueryDelegatorValidatorsResponse"></a>

### QueryDelegatorValidatorsResponse
QueryDelegatorValidatorsResponse is the response type for the
Query/DelegatorValidators RPC method.


| Field | Type | Label | Description |
| ----- | ---- | ----- | ----------- |
| `validators` | [string](#string) | repeated | validators defines the validators a delegator is delegating for. |






<a name="cosmos.distribution.v1beta1.QueryDelegatorWithdrawAddressRequest"></a>

### QueryDelegatorWithdrawAddressRequest
QueryDelegatorWithdrawAddressRequest is the request type for the
Query/DelegatorWithdrawAddress RPC method.


| Field | Type | Label | Description |
| ----- | ---- | ----- | ----------- |
| `delegator_address` | [string](#string) |  | delegator_address defines the delegator address to query for. |






<a name="cosmos.distribution.v1beta1.QueryDelegatorWithdrawAddressResponse"></a>

### QueryDelegatorWithdrawAddressResponse
QueryDelegatorWithdrawAddressResponse is the response type for the
Query/DelegatorWithdrawAddress RPC method.


| Field | Type | Label | Description |
| ----- | ---- | ----- | ----------- |
| `withdraw_address` | [string](#string) |  | withdraw_address defines the delegator address to query for. |






<a name="cosmos.distribution.v1beta1.QueryParamsRequest"></a>

### QueryParamsRequest
QueryParamsRequest is the request type for the Query/Params RPC method.






<a name="cosmos.distribution.v1beta1.QueryParamsResponse"></a>

### QueryParamsResponse
QueryParamsResponse is the response type for the Query/Params RPC method.


| Field | Type | Label | Description |
| ----- | ---- | ----- | ----------- |
| `params` | [Params](#cosmos.distribution.v1beta1.Params) |  | params defines the parameters of the module. |






<a name="cosmos.distribution.v1beta1.QueryValidatorCommissionRequest"></a>

### QueryValidatorCommissionRequest
QueryValidatorCommissionRequest is the request type for the
Query/ValidatorCommission RPC method


| Field | Type | Label | Description |
| ----- | ---- | ----- | ----------- |
| `validator_address` | [string](#string) |  | validator_address defines the validator address to query for. |






<a name="cosmos.distribution.v1beta1.QueryValidatorCommissionResponse"></a>

### QueryValidatorCommissionResponse
QueryValidatorCommissionResponse is the response type for the
Query/ValidatorCommission RPC method


| Field | Type | Label | Description |
| ----- | ---- | ----- | ----------- |
| `commission` | [ValidatorAccumulatedCommission](#cosmos.distribution.v1beta1.ValidatorAccumulatedCommission) |  | commission defines the commision the validator received. |






<a name="cosmos.distribution.v1beta1.QueryValidatorOutstandingRewardsRequest"></a>

### QueryValidatorOutstandingRewardsRequest
QueryValidatorOutstandingRewardsRequest is the request type for the
Query/ValidatorOutstandingRewards RPC method.


| Field | Type | Label | Description |
| ----- | ---- | ----- | ----------- |
| `validator_address` | [string](#string) |  | validator_address defines the validator address to query for. |






<a name="cosmos.distribution.v1beta1.QueryValidatorOutstandingRewardsResponse"></a>

### QueryValidatorOutstandingRewardsResponse
QueryValidatorOutstandingRewardsResponse is the response type for the
Query/ValidatorOutstandingRewards RPC method.


| Field | Type | Label | Description |
| ----- | ---- | ----- | ----------- |
| `rewards` | [ValidatorOutstandingRewards](#cosmos.distribution.v1beta1.ValidatorOutstandingRewards) |  |  |






<a name="cosmos.distribution.v1beta1.QueryValidatorSlashesRequest"></a>

### QueryValidatorSlashesRequest
QueryValidatorSlashesRequest is the request type for the
Query/ValidatorSlashes RPC method


| Field | Type | Label | Description |
| ----- | ---- | ----- | ----------- |
| `validator_address` | [string](#string) |  | validator_address defines the validator address to query for. |
| `starting_height` | [uint64](#uint64) |  | starting_height defines the optional starting height to query the slashes. |
| `ending_height` | [uint64](#uint64) |  | starting_height defines the optional ending height to query the slashes. |
| `pagination` | [cosmos.base.query.v1beta1.PageRequest](#cosmos.base.query.v1beta1.PageRequest) |  | pagination defines an optional pagination for the request. |






<a name="cosmos.distribution.v1beta1.QueryValidatorSlashesResponse"></a>

### QueryValidatorSlashesResponse
QueryValidatorSlashesResponse is the response type for the
Query/ValidatorSlashes RPC method.


| Field | Type | Label | Description |
| ----- | ---- | ----- | ----------- |
| `slashes` | [ValidatorSlashEvent](#cosmos.distribution.v1beta1.ValidatorSlashEvent) | repeated | slashes defines the slashes the validator received. |
| `pagination` | [cosmos.base.query.v1beta1.PageResponse](#cosmos.base.query.v1beta1.PageResponse) |  | pagination defines the pagination in the response. |





 <!-- end messages -->

 <!-- end enums -->

 <!-- end HasExtensions -->


<a name="cosmos.distribution.v1beta1.Query"></a>

### Query
Query defines the gRPC querier service for distribution module.

| Method Name | Request Type | Response Type | Description | HTTP Verb | Endpoint |
| ----------- | ------------ | ------------- | ------------| ------- | -------- |
| `Params` | [QueryParamsRequest](#cosmos.distribution.v1beta1.QueryParamsRequest) | [QueryParamsResponse](#cosmos.distribution.v1beta1.QueryParamsResponse) | Params queries params of the distribution module. | GET|/cosmos/distribution/v1beta1/params|
| `ValidatorOutstandingRewards` | [QueryValidatorOutstandingRewardsRequest](#cosmos.distribution.v1beta1.QueryValidatorOutstandingRewardsRequest) | [QueryValidatorOutstandingRewardsResponse](#cosmos.distribution.v1beta1.QueryValidatorOutstandingRewardsResponse) | ValidatorOutstandingRewards queries rewards of a validator address. | GET|/cosmos/distribution/v1beta1/validators/{validator_address}/outstanding_rewards|
| `ValidatorCommission` | [QueryValidatorCommissionRequest](#cosmos.distribution.v1beta1.QueryValidatorCommissionRequest) | [QueryValidatorCommissionResponse](#cosmos.distribution.v1beta1.QueryValidatorCommissionResponse) | ValidatorCommission queries accumulated commission for a validator. | GET|/cosmos/distribution/v1beta1/validators/{validator_address}/commission|
| `ValidatorSlashes` | [QueryValidatorSlashesRequest](#cosmos.distribution.v1beta1.QueryValidatorSlashesRequest) | [QueryValidatorSlashesResponse](#cosmos.distribution.v1beta1.QueryValidatorSlashesResponse) | ValidatorSlashes queries slash events of a validator. | GET|/cosmos/distribution/v1beta1/validators/{validator_address}/slashes|
| `DelegationRewards` | [QueryDelegationRewardsRequest](#cosmos.distribution.v1beta1.QueryDelegationRewardsRequest) | [QueryDelegationRewardsResponse](#cosmos.distribution.v1beta1.QueryDelegationRewardsResponse) | DelegationRewards queries the total rewards accrued by a delegation. | GET|/cosmos/distribution/v1beta1/delegators/{delegator_address}/rewards/{validator_address}|
| `DelegationTotalRewards` | [QueryDelegationTotalRewardsRequest](#cosmos.distribution.v1beta1.QueryDelegationTotalRewardsRequest) | [QueryDelegationTotalRewardsResponse](#cosmos.distribution.v1beta1.QueryDelegationTotalRewardsResponse) | DelegationTotalRewards queries the total rewards accrued by a each validator. | GET|/cosmos/distribution/v1beta1/delegators/{delegator_address}/rewards|
| `DelegatorValidators` | [QueryDelegatorValidatorsRequest](#cosmos.distribution.v1beta1.QueryDelegatorValidatorsRequest) | [QueryDelegatorValidatorsResponse](#cosmos.distribution.v1beta1.QueryDelegatorValidatorsResponse) | DelegatorValidators queries the validators of a delegator. | GET|/cosmos/distribution/v1beta1/delegators/{delegator_address}/validators|
| `DelegatorWithdrawAddress` | [QueryDelegatorWithdrawAddressRequest](#cosmos.distribution.v1beta1.QueryDelegatorWithdrawAddressRequest) | [QueryDelegatorWithdrawAddressResponse](#cosmos.distribution.v1beta1.QueryDelegatorWithdrawAddressResponse) | DelegatorWithdrawAddress queries withdraw address of a delegator. | GET|/cosmos/distribution/v1beta1/delegators/{delegator_address}/withdraw_address|
| `CommunityPool` | [QueryCommunityPoolRequest](#cosmos.distribution.v1beta1.QueryCommunityPoolRequest) | [QueryCommunityPoolResponse](#cosmos.distribution.v1beta1.QueryCommunityPoolResponse) | CommunityPool queries the community pool coins. | GET|/cosmos/distribution/v1beta1/community_pool|

 <!-- end services -->



<a name="cosmos/distribution/v1beta1/tx.proto"></a>
<p align="right"><a href="#top">Top</a></p>

## cosmos/distribution/v1beta1/tx.proto



<a name="cosmos.distribution.v1beta1.MsgFundCommunityPool"></a>

### MsgFundCommunityPool
MsgFundCommunityPool allows an account to directly
fund the community pool.


| Field | Type | Label | Description |
| ----- | ---- | ----- | ----------- |
| `amount` | [cosmos.base.v1beta1.Coin](#cosmos.base.v1beta1.Coin) | repeated |  |
| `depositor` | [string](#string) |  |  |






<a name="cosmos.distribution.v1beta1.MsgFundCommunityPoolResponse"></a>

### MsgFundCommunityPoolResponse
MsgFundCommunityPoolResponse defines the Msg/FundCommunityPool response type.






<a name="cosmos.distribution.v1beta1.MsgSetWithdrawAddress"></a>

### MsgSetWithdrawAddress
MsgSetWithdrawAddress sets the withdraw address for
a delegator (or validator self-delegation).


| Field | Type | Label | Description |
| ----- | ---- | ----- | ----------- |
| `delegator_address` | [string](#string) |  |  |
| `withdraw_address` | [string](#string) |  |  |






<a name="cosmos.distribution.v1beta1.MsgSetWithdrawAddressResponse"></a>

### MsgSetWithdrawAddressResponse
MsgSetWithdrawAddressResponse defines the Msg/SetWithdrawAddress response type.






<a name="cosmos.distribution.v1beta1.MsgWithdrawDelegatorReward"></a>

### MsgWithdrawDelegatorReward
MsgWithdrawDelegatorReward represents delegation withdrawal to a delegator
from a single validator.


| Field | Type | Label | Description |
| ----- | ---- | ----- | ----------- |
| `delegator_address` | [string](#string) |  |  |
| `validator_address` | [string](#string) |  |  |






<a name="cosmos.distribution.v1beta1.MsgWithdrawDelegatorRewardResponse"></a>

### MsgWithdrawDelegatorRewardResponse
MsgWithdrawDelegatorRewardResponse defines the Msg/WithdrawDelegatorReward response type.






<a name="cosmos.distribution.v1beta1.MsgWithdrawValidatorCommission"></a>

### MsgWithdrawValidatorCommission
MsgWithdrawValidatorCommission withdraws the full commission to the validator
address.


| Field | Type | Label | Description |
| ----- | ---- | ----- | ----------- |
| `validator_address` | [string](#string) |  |  |






<a name="cosmos.distribution.v1beta1.MsgWithdrawValidatorCommissionResponse"></a>

### MsgWithdrawValidatorCommissionResponse
MsgWithdrawValidatorCommissionResponse defines the Msg/WithdrawValidatorCommission response type.





 <!-- end messages -->

 <!-- end enums -->

 <!-- end HasExtensions -->


<a name="cosmos.distribution.v1beta1.Msg"></a>

### Msg
Msg defines the distribution Msg service.

| Method Name | Request Type | Response Type | Description | HTTP Verb | Endpoint |
| ----------- | ------------ | ------------- | ------------| ------- | -------- |
| `SetWithdrawAddress` | [MsgSetWithdrawAddress](#cosmos.distribution.v1beta1.MsgSetWithdrawAddress) | [MsgSetWithdrawAddressResponse](#cosmos.distribution.v1beta1.MsgSetWithdrawAddressResponse) | SetWithdrawAddress defines a method to change the withdraw address for a delegator (or validator self-delegation). | |
| `WithdrawDelegatorReward` | [MsgWithdrawDelegatorReward](#cosmos.distribution.v1beta1.MsgWithdrawDelegatorReward) | [MsgWithdrawDelegatorRewardResponse](#cosmos.distribution.v1beta1.MsgWithdrawDelegatorRewardResponse) | WithdrawDelegatorReward defines a method to withdraw rewards of delegator from a single validator. | |
| `WithdrawValidatorCommission` | [MsgWithdrawValidatorCommission](#cosmos.distribution.v1beta1.MsgWithdrawValidatorCommission) | [MsgWithdrawValidatorCommissionResponse](#cosmos.distribution.v1beta1.MsgWithdrawValidatorCommissionResponse) | WithdrawValidatorCommission defines a method to withdraw the full commission to the validator address. | |
| `FundCommunityPool` | [MsgFundCommunityPool](#cosmos.distribution.v1beta1.MsgFundCommunityPool) | [MsgFundCommunityPoolResponse](#cosmos.distribution.v1beta1.MsgFundCommunityPoolResponse) | FundCommunityPool defines a method to allow an account to directly fund the community pool. | |

 <!-- end services -->



<a name="cosmos/evidence/v1beta1/evidence.proto"></a>
<p align="right"><a href="#top">Top</a></p>

## cosmos/evidence/v1beta1/evidence.proto



<a name="cosmos.evidence.v1beta1.Equivocation"></a>

### Equivocation
Equivocation implements the Evidence interface and defines evidence of double
signing misbehavior.


| Field | Type | Label | Description |
| ----- | ---- | ----- | ----------- |
| `height` | [int64](#int64) |  |  |
| `time` | [google.protobuf.Timestamp](#google.protobuf.Timestamp) |  |  |
| `power` | [int64](#int64) |  |  |
| `consensus_address` | [string](#string) |  |  |





 <!-- end messages -->

 <!-- end enums -->

 <!-- end HasExtensions -->

 <!-- end services -->



<a name="cosmos/evidence/v1beta1/genesis.proto"></a>
<p align="right"><a href="#top">Top</a></p>

## cosmos/evidence/v1beta1/genesis.proto



<a name="cosmos.evidence.v1beta1.GenesisState"></a>

### GenesisState
GenesisState defines the evidence module's genesis state.


| Field | Type | Label | Description |
| ----- | ---- | ----- | ----------- |
| `evidence` | [google.protobuf.Any](#google.protobuf.Any) | repeated | evidence defines all the evidence at genesis. |





 <!-- end messages -->

 <!-- end enums -->

 <!-- end HasExtensions -->

 <!-- end services -->



<a name="cosmos/evidence/v1beta1/query.proto"></a>
<p align="right"><a href="#top">Top</a></p>

## cosmos/evidence/v1beta1/query.proto



<a name="cosmos.evidence.v1beta1.QueryAllEvidenceRequest"></a>

### QueryAllEvidenceRequest
QueryEvidenceRequest is the request type for the Query/AllEvidence RPC
method.


| Field | Type | Label | Description |
| ----- | ---- | ----- | ----------- |
| `pagination` | [cosmos.base.query.v1beta1.PageRequest](#cosmos.base.query.v1beta1.PageRequest) |  | pagination defines an optional pagination for the request. |






<a name="cosmos.evidence.v1beta1.QueryAllEvidenceResponse"></a>

### QueryAllEvidenceResponse
QueryAllEvidenceResponse is the response type for the Query/AllEvidence RPC
method.


| Field | Type | Label | Description |
| ----- | ---- | ----- | ----------- |
| `evidence` | [google.protobuf.Any](#google.protobuf.Any) | repeated | evidence returns all evidences. |
| `pagination` | [cosmos.base.query.v1beta1.PageResponse](#cosmos.base.query.v1beta1.PageResponse) |  | pagination defines the pagination in the response. |






<a name="cosmos.evidence.v1beta1.QueryEvidenceRequest"></a>

### QueryEvidenceRequest
QueryEvidenceRequest is the request type for the Query/Evidence RPC method.


| Field | Type | Label | Description |
| ----- | ---- | ----- | ----------- |
| `evidence_hash` | [bytes](#bytes) |  | evidence_hash defines the hash of the requested evidence. |






<a name="cosmos.evidence.v1beta1.QueryEvidenceResponse"></a>

### QueryEvidenceResponse
QueryEvidenceResponse is the response type for the Query/Evidence RPC method.


| Field | Type | Label | Description |
| ----- | ---- | ----- | ----------- |
| `evidence` | [google.protobuf.Any](#google.protobuf.Any) |  | evidence returns the requested evidence. |





 <!-- end messages -->

 <!-- end enums -->

 <!-- end HasExtensions -->


<a name="cosmos.evidence.v1beta1.Query"></a>

### Query
Query defines the gRPC querier service.

| Method Name | Request Type | Response Type | Description | HTTP Verb | Endpoint |
| ----------- | ------------ | ------------- | ------------| ------- | -------- |
| `Evidence` | [QueryEvidenceRequest](#cosmos.evidence.v1beta1.QueryEvidenceRequest) | [QueryEvidenceResponse](#cosmos.evidence.v1beta1.QueryEvidenceResponse) | Evidence queries evidence based on evidence hash. | GET|/cosmos/evidence/v1beta1/evidence/{evidence_hash}|
| `AllEvidence` | [QueryAllEvidenceRequest](#cosmos.evidence.v1beta1.QueryAllEvidenceRequest) | [QueryAllEvidenceResponse](#cosmos.evidence.v1beta1.QueryAllEvidenceResponse) | AllEvidence queries all evidence. | GET|/cosmos/evidence/v1beta1/evidence|

 <!-- end services -->



<a name="cosmos/evidence/v1beta1/tx.proto"></a>
<p align="right"><a href="#top">Top</a></p>

## cosmos/evidence/v1beta1/tx.proto



<a name="cosmos.evidence.v1beta1.MsgSubmitEvidence"></a>

### MsgSubmitEvidence
MsgSubmitEvidence represents a message that supports submitting arbitrary
Evidence of misbehavior such as equivocation or counterfactual signing.


| Field | Type | Label | Description |
| ----- | ---- | ----- | ----------- |
| `submitter` | [string](#string) |  |  |
| `evidence` | [google.protobuf.Any](#google.protobuf.Any) |  |  |






<a name="cosmos.evidence.v1beta1.MsgSubmitEvidenceResponse"></a>

### MsgSubmitEvidenceResponse
MsgSubmitEvidenceResponse defines the Msg/SubmitEvidence response type.


| Field | Type | Label | Description |
| ----- | ---- | ----- | ----------- |
| `hash` | [bytes](#bytes) |  | hash defines the hash of the evidence. |





 <!-- end messages -->

 <!-- end enums -->

 <!-- end HasExtensions -->


<a name="cosmos.evidence.v1beta1.Msg"></a>

### Msg
Msg defines the evidence Msg service.

| Method Name | Request Type | Response Type | Description | HTTP Verb | Endpoint |
| ----------- | ------------ | ------------- | ------------| ------- | -------- |
| `SubmitEvidence` | [MsgSubmitEvidence](#cosmos.evidence.v1beta1.MsgSubmitEvidence) | [MsgSubmitEvidenceResponse](#cosmos.evidence.v1beta1.MsgSubmitEvidenceResponse) | SubmitEvidence submits an arbitrary Evidence of misbehavior such as equivocation or counterfactual signing. | |

 <!-- end services -->



<a name="cosmos/feegrant/v1beta1/feegrant.proto"></a>
<p align="right"><a href="#top">Top</a></p>

## cosmos/feegrant/v1beta1/feegrant.proto
Since: cosmos-sdk 0.43


<a name="cosmos.feegrant.v1beta1.AllowedMsgAllowance"></a>

### AllowedMsgAllowance
AllowedMsgAllowance creates allowance only for specified message types.


| Field | Type | Label | Description |
| ----- | ---- | ----- | ----------- |
| `allowance` | [google.protobuf.Any](#google.protobuf.Any) |  | allowance can be any of basic and filtered fee allowance. |
| `allowed_messages` | [string](#string) | repeated | allowed_messages are the messages for which the grantee has the access. |






<a name="cosmos.feegrant.v1beta1.BasicAllowance"></a>

### BasicAllowance
BasicAllowance implements Allowance with a one-time grant of tokens
that optionally expires. The grantee can use up to SpendLimit to cover fees.


| Field | Type | Label | Description |
| ----- | ---- | ----- | ----------- |
| `spend_limit` | [cosmos.base.v1beta1.Coin](#cosmos.base.v1beta1.Coin) | repeated | spend_limit specifies the maximum amount of tokens that can be spent by this allowance and will be updated as tokens are spent. If it is empty, there is no spend limit and any amount of coins can be spent. |
| `expiration` | [google.protobuf.Timestamp](#google.protobuf.Timestamp) |  | expiration specifies an optional time when this allowance expires |






<a name="cosmos.feegrant.v1beta1.Grant"></a>

### Grant
Grant is stored in the KVStore to record a grant with full context


| Field | Type | Label | Description |
| ----- | ---- | ----- | ----------- |
| `granter` | [string](#string) |  | granter is the address of the user granting an allowance of their funds. |
| `grantee` | [string](#string) |  | grantee is the address of the user being granted an allowance of another user's funds. |
| `allowance` | [google.protobuf.Any](#google.protobuf.Any) |  | allowance can be any of basic and filtered fee allowance. |






<a name="cosmos.feegrant.v1beta1.PeriodicAllowance"></a>

### PeriodicAllowance
PeriodicAllowance extends Allowance to allow for both a maximum cap,
as well as a limit per time period.


| Field | Type | Label | Description |
| ----- | ---- | ----- | ----------- |
| `basic` | [BasicAllowance](#cosmos.feegrant.v1beta1.BasicAllowance) |  | basic specifies a struct of `BasicAllowance` |
| `period` | [google.protobuf.Duration](#google.protobuf.Duration) |  | period specifies the time duration in which period_spend_limit coins can be spent before that allowance is reset |
| `period_spend_limit` | [cosmos.base.v1beta1.Coin](#cosmos.base.v1beta1.Coin) | repeated | period_spend_limit specifies the maximum number of coins that can be spent in the period |
| `period_can_spend` | [cosmos.base.v1beta1.Coin](#cosmos.base.v1beta1.Coin) | repeated | period_can_spend is the number of coins left to be spent before the period_reset time |
| `period_reset` | [google.protobuf.Timestamp](#google.protobuf.Timestamp) |  | period_reset is the time at which this period resets and a new one begins, it is calculated from the start time of the first transaction after the last period ended |





 <!-- end messages -->

 <!-- end enums -->

 <!-- end HasExtensions -->

 <!-- end services -->



<a name="cosmos/feegrant/v1beta1/genesis.proto"></a>
<p align="right"><a href="#top">Top</a></p>

## cosmos/feegrant/v1beta1/genesis.proto
Since: cosmos-sdk 0.43


<a name="cosmos.feegrant.v1beta1.GenesisState"></a>

### GenesisState
GenesisState contains a set of fee allowances, persisted from the store


| Field | Type | Label | Description |
| ----- | ---- | ----- | ----------- |
| `allowances` | [Grant](#cosmos.feegrant.v1beta1.Grant) | repeated |  |





 <!-- end messages -->

 <!-- end enums -->

 <!-- end HasExtensions -->

 <!-- end services -->



<a name="cosmos/feegrant/v1beta1/query.proto"></a>
<p align="right"><a href="#top">Top</a></p>

## cosmos/feegrant/v1beta1/query.proto
Since: cosmos-sdk 0.43


<a name="cosmos.feegrant.v1beta1.QueryAllowanceRequest"></a>

### QueryAllowanceRequest
QueryAllowanceRequest is the request type for the Query/Allowance RPC method.


| Field | Type | Label | Description |
| ----- | ---- | ----- | ----------- |
| `granter` | [string](#string) |  | granter is the address of the user granting an allowance of their funds. |
| `grantee` | [string](#string) |  | grantee is the address of the user being granted an allowance of another user's funds. |






<a name="cosmos.feegrant.v1beta1.QueryAllowanceResponse"></a>

### QueryAllowanceResponse
QueryAllowanceResponse is the response type for the Query/Allowance RPC method.


| Field | Type | Label | Description |
| ----- | ---- | ----- | ----------- |
| `allowance` | [Grant](#cosmos.feegrant.v1beta1.Grant) |  | allowance is a allowance granted for grantee by granter. |






<a name="cosmos.feegrant.v1beta1.QueryAllowancesRequest"></a>

### QueryAllowancesRequest
QueryAllowancesRequest is the request type for the Query/Allowances RPC method.


| Field | Type | Label | Description |
| ----- | ---- | ----- | ----------- |
| `grantee` | [string](#string) |  |  |
| `pagination` | [cosmos.base.query.v1beta1.PageRequest](#cosmos.base.query.v1beta1.PageRequest) |  | pagination defines an pagination for the request. |






<a name="cosmos.feegrant.v1beta1.QueryAllowancesResponse"></a>

### QueryAllowancesResponse
QueryAllowancesResponse is the response type for the Query/Allowances RPC method.


| Field | Type | Label | Description |
| ----- | ---- | ----- | ----------- |
| `allowances` | [Grant](#cosmos.feegrant.v1beta1.Grant) | repeated | allowances are allowance's granted for grantee by granter. |
| `pagination` | [cosmos.base.query.v1beta1.PageResponse](#cosmos.base.query.v1beta1.PageResponse) |  | pagination defines an pagination for the response. |





 <!-- end messages -->

 <!-- end enums -->

 <!-- end HasExtensions -->


<a name="cosmos.feegrant.v1beta1.Query"></a>

### Query
Query defines the gRPC querier service.

| Method Name | Request Type | Response Type | Description | HTTP Verb | Endpoint |
| ----------- | ------------ | ------------- | ------------| ------- | -------- |
| `Allowance` | [QueryAllowanceRequest](#cosmos.feegrant.v1beta1.QueryAllowanceRequest) | [QueryAllowanceResponse](#cosmos.feegrant.v1beta1.QueryAllowanceResponse) | Allowance returns fee granted to the grantee by the granter. | GET|/cosmos/feegrant/v1beta1/allowance/{granter}/{grantee}|
| `Allowances` | [QueryAllowancesRequest](#cosmos.feegrant.v1beta1.QueryAllowancesRequest) | [QueryAllowancesResponse](#cosmos.feegrant.v1beta1.QueryAllowancesResponse) | Allowances returns all the grants for address. | GET|/cosmos/feegrant/v1beta1/allowances/{grantee}|

 <!-- end services -->



<a name="cosmos/feegrant/v1beta1/tx.proto"></a>
<p align="right"><a href="#top">Top</a></p>

## cosmos/feegrant/v1beta1/tx.proto
Since: cosmos-sdk 0.43


<a name="cosmos.feegrant.v1beta1.MsgGrantAllowance"></a>

### MsgGrantAllowance
MsgGrantAllowance adds permission for Grantee to spend up to Allowance
of fees from the account of Granter.


| Field | Type | Label | Description |
| ----- | ---- | ----- | ----------- |
| `granter` | [string](#string) |  | granter is the address of the user granting an allowance of their funds. |
| `grantee` | [string](#string) |  | grantee is the address of the user being granted an allowance of another user's funds. |
| `allowance` | [google.protobuf.Any](#google.protobuf.Any) |  | allowance can be any of basic and filtered fee allowance. |






<a name="cosmos.feegrant.v1beta1.MsgGrantAllowanceResponse"></a>

### MsgGrantAllowanceResponse
MsgGrantAllowanceResponse defines the Msg/GrantAllowanceResponse response type.






<a name="cosmos.feegrant.v1beta1.MsgRevokeAllowance"></a>

### MsgRevokeAllowance
MsgRevokeAllowance removes any existing Allowance from Granter to Grantee.


| Field | Type | Label | Description |
| ----- | ---- | ----- | ----------- |
| `granter` | [string](#string) |  | granter is the address of the user granting an allowance of their funds. |
| `grantee` | [string](#string) |  | grantee is the address of the user being granted an allowance of another user's funds. |






<a name="cosmos.feegrant.v1beta1.MsgRevokeAllowanceResponse"></a>

### MsgRevokeAllowanceResponse
MsgRevokeAllowanceResponse defines the Msg/RevokeAllowanceResponse response type.





 <!-- end messages -->

 <!-- end enums -->

 <!-- end HasExtensions -->


<a name="cosmos.feegrant.v1beta1.Msg"></a>

### Msg
Msg defines the feegrant msg service.

| Method Name | Request Type | Response Type | Description | HTTP Verb | Endpoint |
| ----------- | ------------ | ------------- | ------------| ------- | -------- |
| `GrantAllowance` | [MsgGrantAllowance](#cosmos.feegrant.v1beta1.MsgGrantAllowance) | [MsgGrantAllowanceResponse](#cosmos.feegrant.v1beta1.MsgGrantAllowanceResponse) | GrantAllowance grants fee allowance to the grantee on the granter's account with the provided expiration time. | |
| `RevokeAllowance` | [MsgRevokeAllowance](#cosmos.feegrant.v1beta1.MsgRevokeAllowance) | [MsgRevokeAllowanceResponse](#cosmos.feegrant.v1beta1.MsgRevokeAllowanceResponse) | RevokeAllowance revokes any fee allowance of granter's account that has been granted to the grantee. | |

 <!-- end services -->



<a name="cosmos/genutil/v1beta1/genesis.proto"></a>
<p align="right"><a href="#top">Top</a></p>

## cosmos/genutil/v1beta1/genesis.proto



<a name="cosmos.genutil.v1beta1.GenesisState"></a>

### GenesisState
GenesisState defines the raw genesis transaction in JSON.


| Field | Type | Label | Description |
| ----- | ---- | ----- | ----------- |
| `gen_txs` | [bytes](#bytes) | repeated | gen_txs defines the genesis transactions. |





 <!-- end messages -->

 <!-- end enums -->

 <!-- end HasExtensions -->

 <!-- end services -->



<a name="cosmos/gov/v1beta1/gov.proto"></a>
<p align="right"><a href="#top">Top</a></p>

## cosmos/gov/v1beta1/gov.proto



<a name="cosmos.gov.v1beta1.Deposit"></a>

### Deposit
Deposit defines an amount deposited by an account address to an active
proposal.


| Field | Type | Label | Description |
| ----- | ---- | ----- | ----------- |
| `proposal_id` | [uint64](#uint64) |  |  |
| `depositor` | [string](#string) |  |  |
| `amount` | [cosmos.base.v1beta1.Coin](#cosmos.base.v1beta1.Coin) | repeated |  |






<a name="cosmos.gov.v1beta1.DepositParams"></a>

### DepositParams
DepositParams defines the params for deposits on governance proposals.


| Field | Type | Label | Description |
| ----- | ---- | ----- | ----------- |
| `min_deposit` | [cosmos.base.v1beta1.Coin](#cosmos.base.v1beta1.Coin) | repeated | Minimum deposit for a proposal to enter voting period. |
| `max_deposit_period` | [google.protobuf.Duration](#google.protobuf.Duration) |  | Maximum period for Atom holders to deposit on a proposal. Initial value: 2 months. |






<a name="cosmos.gov.v1beta1.Proposal"></a>

### Proposal
Proposal defines the core field members of a governance proposal.


| Field | Type | Label | Description |
| ----- | ---- | ----- | ----------- |
| `proposal_id` | [uint64](#uint64) |  |  |
| `content` | [google.protobuf.Any](#google.protobuf.Any) |  |  |
| `status` | [ProposalStatus](#cosmos.gov.v1beta1.ProposalStatus) |  |  |
| `final_tally_result` | [TallyResult](#cosmos.gov.v1beta1.TallyResult) |  |  |
| `submit_time` | [google.protobuf.Timestamp](#google.protobuf.Timestamp) |  |  |
| `deposit_end_time` | [google.protobuf.Timestamp](#google.protobuf.Timestamp) |  |  |
| `total_deposit` | [cosmos.base.v1beta1.Coin](#cosmos.base.v1beta1.Coin) | repeated |  |
| `voting_start_time` | [google.protobuf.Timestamp](#google.protobuf.Timestamp) |  |  |
| `voting_end_time` | [google.protobuf.Timestamp](#google.protobuf.Timestamp) |  |  |






<a name="cosmos.gov.v1beta1.TallyParams"></a>

### TallyParams
TallyParams defines the params for tallying votes on governance proposals.


| Field | Type | Label | Description |
| ----- | ---- | ----- | ----------- |
| `quorum` | [bytes](#bytes) |  | Minimum percentage of total stake needed to vote for a result to be considered valid. |
| `threshold` | [bytes](#bytes) |  | Minimum proportion of Yes votes for proposal to pass. Default value: 0.5. |
| `veto_threshold` | [bytes](#bytes) |  | Minimum value of Veto votes to Total votes ratio for proposal to be vetoed. Default value: 1/3. |






<a name="cosmos.gov.v1beta1.TallyResult"></a>

### TallyResult
TallyResult defines a standard tally for a governance proposal.


| Field | Type | Label | Description |
| ----- | ---- | ----- | ----------- |
| `yes` | [string](#string) |  |  |
| `abstain` | [string](#string) |  |  |
| `no` | [string](#string) |  |  |
| `no_with_veto` | [string](#string) |  |  |






<a name="cosmos.gov.v1beta1.TextProposal"></a>

### TextProposal
TextProposal defines a standard text proposal whose changes need to be
manually updated in case of approval.


| Field | Type | Label | Description |
| ----- | ---- | ----- | ----------- |
| `title` | [string](#string) |  |  |
| `description` | [string](#string) |  |  |






<a name="cosmos.gov.v1beta1.Vote"></a>

### Vote
Vote defines a vote on a governance proposal.
A Vote consists of a proposal ID, the voter, and the vote option.


| Field | Type | Label | Description |
| ----- | ---- | ----- | ----------- |
| `proposal_id` | [uint64](#uint64) |  |  |
| `voter` | [string](#string) |  |  |
| `option` | [VoteOption](#cosmos.gov.v1beta1.VoteOption) |  | **Deprecated.** Deprecated: Prefer to use `options` instead. This field is set in queries if and only if `len(options) == 1` and that option has weight 1. In all other cases, this field will default to VOTE_OPTION_UNSPECIFIED. |
| `options` | [WeightedVoteOption](#cosmos.gov.v1beta1.WeightedVoteOption) | repeated | Since: cosmos-sdk 0.43 |






<a name="cosmos.gov.v1beta1.VotingParams"></a>

### VotingParams
VotingParams defines the params for voting on governance proposals.


| Field | Type | Label | Description |
| ----- | ---- | ----- | ----------- |
| `voting_period` | [google.protobuf.Duration](#google.protobuf.Duration) |  | Length of the voting period. |






<a name="cosmos.gov.v1beta1.WeightedVoteOption"></a>

### WeightedVoteOption
WeightedVoteOption defines a unit of vote for vote split.

Since: cosmos-sdk 0.43


| Field | Type | Label | Description |
| ----- | ---- | ----- | ----------- |
| `option` | [VoteOption](#cosmos.gov.v1beta1.VoteOption) |  |  |
| `weight` | [string](#string) |  |  |





 <!-- end messages -->


<a name="cosmos.gov.v1beta1.ProposalStatus"></a>

### ProposalStatus
ProposalStatus enumerates the valid statuses of a proposal.

| Name | Number | Description |
| ---- | ------ | ----------- |
| PROPOSAL_STATUS_UNSPECIFIED | 0 | PROPOSAL_STATUS_UNSPECIFIED defines the default propopsal status. |
| PROPOSAL_STATUS_DEPOSIT_PERIOD | 1 | PROPOSAL_STATUS_DEPOSIT_PERIOD defines a proposal status during the deposit period. |
| PROPOSAL_STATUS_VOTING_PERIOD | 2 | PROPOSAL_STATUS_VOTING_PERIOD defines a proposal status during the voting period. |
| PROPOSAL_STATUS_PASSED | 3 | PROPOSAL_STATUS_PASSED defines a proposal status of a proposal that has passed. |
| PROPOSAL_STATUS_REJECTED | 4 | PROPOSAL_STATUS_REJECTED defines a proposal status of a proposal that has been rejected. |
| PROPOSAL_STATUS_FAILED | 5 | PROPOSAL_STATUS_FAILED defines a proposal status of a proposal that has failed. |



<a name="cosmos.gov.v1beta1.VoteOption"></a>

### VoteOption
VoteOption enumerates the valid vote options for a given governance proposal.

| Name | Number | Description |
| ---- | ------ | ----------- |
| VOTE_OPTION_UNSPECIFIED | 0 | VOTE_OPTION_UNSPECIFIED defines a no-op vote option. |
| VOTE_OPTION_YES | 1 | VOTE_OPTION_YES defines a yes vote option. |
| VOTE_OPTION_ABSTAIN | 2 | VOTE_OPTION_ABSTAIN defines an abstain vote option. |
| VOTE_OPTION_NO | 3 | VOTE_OPTION_NO defines a no vote option. |
| VOTE_OPTION_NO_WITH_VETO | 4 | VOTE_OPTION_NO_WITH_VETO defines a no with veto vote option. |


 <!-- end enums -->

 <!-- end HasExtensions -->

 <!-- end services -->



<a name="cosmos/gov/v1beta1/genesis.proto"></a>
<p align="right"><a href="#top">Top</a></p>

## cosmos/gov/v1beta1/genesis.proto



<a name="cosmos.gov.v1beta1.GenesisState"></a>

### GenesisState
GenesisState defines the gov module's genesis state.


| Field | Type | Label | Description |
| ----- | ---- | ----- | ----------- |
| `starting_proposal_id` | [uint64](#uint64) |  | starting_proposal_id is the ID of the starting proposal. |
| `deposits` | [Deposit](#cosmos.gov.v1beta1.Deposit) | repeated | deposits defines all the deposits present at genesis. |
| `votes` | [Vote](#cosmos.gov.v1beta1.Vote) | repeated | votes defines all the votes present at genesis. |
| `proposals` | [Proposal](#cosmos.gov.v1beta1.Proposal) | repeated | proposals defines all the proposals present at genesis. |
| `deposit_params` | [DepositParams](#cosmos.gov.v1beta1.DepositParams) |  | params defines all the paramaters of related to deposit. |
| `voting_params` | [VotingParams](#cosmos.gov.v1beta1.VotingParams) |  | params defines all the paramaters of related to voting. |
| `tally_params` | [TallyParams](#cosmos.gov.v1beta1.TallyParams) |  | params defines all the paramaters of related to tally. |





 <!-- end messages -->

 <!-- end enums -->

 <!-- end HasExtensions -->

 <!-- end services -->



<a name="cosmos/gov/v1beta1/query.proto"></a>
<p align="right"><a href="#top">Top</a></p>

## cosmos/gov/v1beta1/query.proto



<a name="cosmos.gov.v1beta1.QueryDepositRequest"></a>

### QueryDepositRequest
QueryDepositRequest is the request type for the Query/Deposit RPC method.


| Field | Type | Label | Description |
| ----- | ---- | ----- | ----------- |
| `proposal_id` | [uint64](#uint64) |  | proposal_id defines the unique id of the proposal. |
| `depositor` | [string](#string) |  | depositor defines the deposit addresses from the proposals. |






<a name="cosmos.gov.v1beta1.QueryDepositResponse"></a>

### QueryDepositResponse
QueryDepositResponse is the response type for the Query/Deposit RPC method.


| Field | Type | Label | Description |
| ----- | ---- | ----- | ----------- |
| `deposit` | [Deposit](#cosmos.gov.v1beta1.Deposit) |  | deposit defines the requested deposit. |






<a name="cosmos.gov.v1beta1.QueryDepositsRequest"></a>

### QueryDepositsRequest
QueryDepositsRequest is the request type for the Query/Deposits RPC method.


| Field | Type | Label | Description |
| ----- | ---- | ----- | ----------- |
| `proposal_id` | [uint64](#uint64) |  | proposal_id defines the unique id of the proposal. |
| `pagination` | [cosmos.base.query.v1beta1.PageRequest](#cosmos.base.query.v1beta1.PageRequest) |  | pagination defines an optional pagination for the request. |






<a name="cosmos.gov.v1beta1.QueryDepositsResponse"></a>

### QueryDepositsResponse
QueryDepositsResponse is the response type for the Query/Deposits RPC method.


| Field | Type | Label | Description |
| ----- | ---- | ----- | ----------- |
| `deposits` | [Deposit](#cosmos.gov.v1beta1.Deposit) | repeated |  |
| `pagination` | [cosmos.base.query.v1beta1.PageResponse](#cosmos.base.query.v1beta1.PageResponse) |  | pagination defines the pagination in the response. |






<a name="cosmos.gov.v1beta1.QueryParamsRequest"></a>

### QueryParamsRequest
QueryParamsRequest is the request type for the Query/Params RPC method.


| Field | Type | Label | Description |
| ----- | ---- | ----- | ----------- |
| `params_type` | [string](#string) |  | params_type defines which parameters to query for, can be one of "voting", "tallying" or "deposit". |






<a name="cosmos.gov.v1beta1.QueryParamsResponse"></a>

### QueryParamsResponse
QueryParamsResponse is the response type for the Query/Params RPC method.


| Field | Type | Label | Description |
| ----- | ---- | ----- | ----------- |
| `voting_params` | [VotingParams](#cosmos.gov.v1beta1.VotingParams) |  | voting_params defines the parameters related to voting. |
| `deposit_params` | [DepositParams](#cosmos.gov.v1beta1.DepositParams) |  | deposit_params defines the parameters related to deposit. |
| `tally_params` | [TallyParams](#cosmos.gov.v1beta1.TallyParams) |  | tally_params defines the parameters related to tally. |






<a name="cosmos.gov.v1beta1.QueryProposalRequest"></a>

### QueryProposalRequest
QueryProposalRequest is the request type for the Query/Proposal RPC method.


| Field | Type | Label | Description |
| ----- | ---- | ----- | ----------- |
| `proposal_id` | [uint64](#uint64) |  | proposal_id defines the unique id of the proposal. |






<a name="cosmos.gov.v1beta1.QueryProposalResponse"></a>

### QueryProposalResponse
QueryProposalResponse is the response type for the Query/Proposal RPC method.


| Field | Type | Label | Description |
| ----- | ---- | ----- | ----------- |
| `proposal` | [Proposal](#cosmos.gov.v1beta1.Proposal) |  |  |






<a name="cosmos.gov.v1beta1.QueryProposalsRequest"></a>

### QueryProposalsRequest
QueryProposalsRequest is the request type for the Query/Proposals RPC method.


| Field | Type | Label | Description |
| ----- | ---- | ----- | ----------- |
| `proposal_status` | [ProposalStatus](#cosmos.gov.v1beta1.ProposalStatus) |  | proposal_status defines the status of the proposals. |
| `voter` | [string](#string) |  | voter defines the voter address for the proposals. |
| `depositor` | [string](#string) |  | depositor defines the deposit addresses from the proposals. |
| `pagination` | [cosmos.base.query.v1beta1.PageRequest](#cosmos.base.query.v1beta1.PageRequest) |  | pagination defines an optional pagination for the request. |






<a name="cosmos.gov.v1beta1.QueryProposalsResponse"></a>

### QueryProposalsResponse
QueryProposalsResponse is the response type for the Query/Proposals RPC
method.


| Field | Type | Label | Description |
| ----- | ---- | ----- | ----------- |
| `proposals` | [Proposal](#cosmos.gov.v1beta1.Proposal) | repeated |  |
| `pagination` | [cosmos.base.query.v1beta1.PageResponse](#cosmos.base.query.v1beta1.PageResponse) |  | pagination defines the pagination in the response. |






<a name="cosmos.gov.v1beta1.QueryTallyResultRequest"></a>

### QueryTallyResultRequest
QueryTallyResultRequest is the request type for the Query/Tally RPC method.


| Field | Type | Label | Description |
| ----- | ---- | ----- | ----------- |
| `proposal_id` | [uint64](#uint64) |  | proposal_id defines the unique id of the proposal. |






<a name="cosmos.gov.v1beta1.QueryTallyResultResponse"></a>

### QueryTallyResultResponse
QueryTallyResultResponse is the response type for the Query/Tally RPC method.


| Field | Type | Label | Description |
| ----- | ---- | ----- | ----------- |
| `tally` | [TallyResult](#cosmos.gov.v1beta1.TallyResult) |  | tally defines the requested tally. |






<a name="cosmos.gov.v1beta1.QueryVoteRequest"></a>

### QueryVoteRequest
QueryVoteRequest is the request type for the Query/Vote RPC method.


| Field | Type | Label | Description |
| ----- | ---- | ----- | ----------- |
| `proposal_id` | [uint64](#uint64) |  | proposal_id defines the unique id of the proposal. |
| `voter` | [string](#string) |  | voter defines the oter address for the proposals. |






<a name="cosmos.gov.v1beta1.QueryVoteResponse"></a>

### QueryVoteResponse
QueryVoteResponse is the response type for the Query/Vote RPC method.


| Field | Type | Label | Description |
| ----- | ---- | ----- | ----------- |
| `vote` | [Vote](#cosmos.gov.v1beta1.Vote) |  | vote defined the queried vote. |






<a name="cosmos.gov.v1beta1.QueryVotesRequest"></a>

### QueryVotesRequest
QueryVotesRequest is the request type for the Query/Votes RPC method.


| Field | Type | Label | Description |
| ----- | ---- | ----- | ----------- |
| `proposal_id` | [uint64](#uint64) |  | proposal_id defines the unique id of the proposal. |
| `pagination` | [cosmos.base.query.v1beta1.PageRequest](#cosmos.base.query.v1beta1.PageRequest) |  | pagination defines an optional pagination for the request. |






<a name="cosmos.gov.v1beta1.QueryVotesResponse"></a>

### QueryVotesResponse
QueryVotesResponse is the response type for the Query/Votes RPC method.


| Field | Type | Label | Description |
| ----- | ---- | ----- | ----------- |
| `votes` | [Vote](#cosmos.gov.v1beta1.Vote) | repeated | votes defined the queried votes. |
| `pagination` | [cosmos.base.query.v1beta1.PageResponse](#cosmos.base.query.v1beta1.PageResponse) |  | pagination defines the pagination in the response. |





 <!-- end messages -->

 <!-- end enums -->

 <!-- end HasExtensions -->


<a name="cosmos.gov.v1beta1.Query"></a>

### Query
Query defines the gRPC querier service for gov module

| Method Name | Request Type | Response Type | Description | HTTP Verb | Endpoint |
| ----------- | ------------ | ------------- | ------------| ------- | -------- |
| `Proposal` | [QueryProposalRequest](#cosmos.gov.v1beta1.QueryProposalRequest) | [QueryProposalResponse](#cosmos.gov.v1beta1.QueryProposalResponse) | Proposal queries proposal details based on ProposalID. | GET|/cosmos/gov/v1beta1/proposals/{proposal_id}|
| `Proposals` | [QueryProposalsRequest](#cosmos.gov.v1beta1.QueryProposalsRequest) | [QueryProposalsResponse](#cosmos.gov.v1beta1.QueryProposalsResponse) | Proposals queries all proposals based on given status. | GET|/cosmos/gov/v1beta1/proposals|
| `Vote` | [QueryVoteRequest](#cosmos.gov.v1beta1.QueryVoteRequest) | [QueryVoteResponse](#cosmos.gov.v1beta1.QueryVoteResponse) | Vote queries voted information based on proposalID, voterAddr. | GET|/cosmos/gov/v1beta1/proposals/{proposal_id}/votes/{voter}|
| `Votes` | [QueryVotesRequest](#cosmos.gov.v1beta1.QueryVotesRequest) | [QueryVotesResponse](#cosmos.gov.v1beta1.QueryVotesResponse) | Votes queries votes of a given proposal. | GET|/cosmos/gov/v1beta1/proposals/{proposal_id}/votes|
| `Params` | [QueryParamsRequest](#cosmos.gov.v1beta1.QueryParamsRequest) | [QueryParamsResponse](#cosmos.gov.v1beta1.QueryParamsResponse) | Params queries all parameters of the gov module. | GET|/cosmos/gov/v1beta1/params/{params_type}|
| `Deposit` | [QueryDepositRequest](#cosmos.gov.v1beta1.QueryDepositRequest) | [QueryDepositResponse](#cosmos.gov.v1beta1.QueryDepositResponse) | Deposit queries single deposit information based proposalID, depositAddr. | GET|/cosmos/gov/v1beta1/proposals/{proposal_id}/deposits/{depositor}|
| `Deposits` | [QueryDepositsRequest](#cosmos.gov.v1beta1.QueryDepositsRequest) | [QueryDepositsResponse](#cosmos.gov.v1beta1.QueryDepositsResponse) | Deposits queries all deposits of a single proposal. | GET|/cosmos/gov/v1beta1/proposals/{proposal_id}/deposits|
| `TallyResult` | [QueryTallyResultRequest](#cosmos.gov.v1beta1.QueryTallyResultRequest) | [QueryTallyResultResponse](#cosmos.gov.v1beta1.QueryTallyResultResponse) | TallyResult queries the tally of a proposal vote. | GET|/cosmos/gov/v1beta1/proposals/{proposal_id}/tally|

 <!-- end services -->



<a name="cosmos/gov/v1beta1/tx.proto"></a>
<p align="right"><a href="#top">Top</a></p>

## cosmos/gov/v1beta1/tx.proto



<a name="cosmos.gov.v1beta1.MsgDeposit"></a>

### MsgDeposit
MsgDeposit defines a message to submit a deposit to an existing proposal.


| Field | Type | Label | Description |
| ----- | ---- | ----- | ----------- |
| `proposal_id` | [uint64](#uint64) |  |  |
| `depositor` | [string](#string) |  |  |
| `amount` | [cosmos.base.v1beta1.Coin](#cosmos.base.v1beta1.Coin) | repeated |  |






<a name="cosmos.gov.v1beta1.MsgDepositResponse"></a>

### MsgDepositResponse
MsgDepositResponse defines the Msg/Deposit response type.






<a name="cosmos.gov.v1beta1.MsgSubmitProposal"></a>

### MsgSubmitProposal
MsgSubmitProposal defines an sdk.Msg type that supports submitting arbitrary
proposal Content.


| Field | Type | Label | Description |
| ----- | ---- | ----- | ----------- |
| `content` | [google.protobuf.Any](#google.protobuf.Any) |  |  |
| `initial_deposit` | [cosmos.base.v1beta1.Coin](#cosmos.base.v1beta1.Coin) | repeated |  |
| `proposer` | [string](#string) |  |  |






<a name="cosmos.gov.v1beta1.MsgSubmitProposalResponse"></a>

### MsgSubmitProposalResponse
MsgSubmitProposalResponse defines the Msg/SubmitProposal response type.


| Field | Type | Label | Description |
| ----- | ---- | ----- | ----------- |
| `proposal_id` | [uint64](#uint64) |  |  |






<a name="cosmos.gov.v1beta1.MsgVote"></a>

### MsgVote
MsgVote defines a message to cast a vote.


| Field | Type | Label | Description |
| ----- | ---- | ----- | ----------- |
| `proposal_id` | [uint64](#uint64) |  |  |
| `voter` | [string](#string) |  |  |
| `option` | [VoteOption](#cosmos.gov.v1beta1.VoteOption) |  |  |






<a name="cosmos.gov.v1beta1.MsgVoteResponse"></a>

### MsgVoteResponse
MsgVoteResponse defines the Msg/Vote response type.






<a name="cosmos.gov.v1beta1.MsgVoteWeighted"></a>

### MsgVoteWeighted
MsgVoteWeighted defines a message to cast a vote.

Since: cosmos-sdk 0.43


| Field | Type | Label | Description |
| ----- | ---- | ----- | ----------- |
| `proposal_id` | [uint64](#uint64) |  |  |
| `voter` | [string](#string) |  |  |
| `options` | [WeightedVoteOption](#cosmos.gov.v1beta1.WeightedVoteOption) | repeated |  |






<a name="cosmos.gov.v1beta1.MsgVoteWeightedResponse"></a>

### MsgVoteWeightedResponse
MsgVoteWeightedResponse defines the Msg/VoteWeighted response type.

Since: cosmos-sdk 0.43





 <!-- end messages -->

 <!-- end enums -->

 <!-- end HasExtensions -->


<a name="cosmos.gov.v1beta1.Msg"></a>

### Msg
Msg defines the bank Msg service.

| Method Name | Request Type | Response Type | Description | HTTP Verb | Endpoint |
| ----------- | ------------ | ------------- | ------------| ------- | -------- |
| `SubmitProposal` | [MsgSubmitProposal](#cosmos.gov.v1beta1.MsgSubmitProposal) | [MsgSubmitProposalResponse](#cosmos.gov.v1beta1.MsgSubmitProposalResponse) | SubmitProposal defines a method to create new proposal given a content. | |
| `Vote` | [MsgVote](#cosmos.gov.v1beta1.MsgVote) | [MsgVoteResponse](#cosmos.gov.v1beta1.MsgVoteResponse) | Vote defines a method to add a vote on a specific proposal. | |
| `VoteWeighted` | [MsgVoteWeighted](#cosmos.gov.v1beta1.MsgVoteWeighted) | [MsgVoteWeightedResponse](#cosmos.gov.v1beta1.MsgVoteWeightedResponse) | VoteWeighted defines a method to add a weighted vote on a specific proposal.

Since: cosmos-sdk 0.43 | |
| `Deposit` | [MsgDeposit](#cosmos.gov.v1beta1.MsgDeposit) | [MsgDepositResponse](#cosmos.gov.v1beta1.MsgDepositResponse) | Deposit defines a method to add deposit on a specific proposal. | |

 <!-- end services -->



<a name="cosmos/gov/v1beta2/gov.proto"></a>
<p align="right"><a href="#top">Top</a></p>

## cosmos/gov/v1beta2/gov.proto



<a name="cosmos.gov.v1beta2.Deposit"></a>

### Deposit
Deposit defines an amount deposited by an account address to an active
proposal.


| Field | Type | Label | Description |
| ----- | ---- | ----- | ----------- |
| `proposal_id` | [uint64](#uint64) |  |  |
| `depositor` | [string](#string) |  |  |
| `amount` | [cosmos.base.v1beta1.Coin](#cosmos.base.v1beta1.Coin) | repeated |  |






<a name="cosmos.gov.v1beta2.DepositParams"></a>

### DepositParams
DepositParams defines the params for deposits on governance proposals.


| Field | Type | Label | Description |
| ----- | ---- | ----- | ----------- |
| `min_deposit` | [cosmos.base.v1beta1.Coin](#cosmos.base.v1beta1.Coin) | repeated | Minimum deposit for a proposal to enter voting period. |
| `max_deposit_period` | [google.protobuf.Duration](#google.protobuf.Duration) |  | Maximum period for Atom holders to deposit on a proposal. Initial value: 2 months. |






<a name="cosmos.gov.v1beta2.Proposal"></a>

### Proposal
Proposal defines the core field members of a governance proposal.


| Field | Type | Label | Description |
| ----- | ---- | ----- | ----------- |
| `proposal_id` | [uint64](#uint64) |  |  |
| `messages` | [google.protobuf.Any](#google.protobuf.Any) | repeated |  |
| `status` | [ProposalStatus](#cosmos.gov.v1beta2.ProposalStatus) |  |  |
| `final_tally_result` | [TallyResult](#cosmos.gov.v1beta2.TallyResult) |  |  |
| `submit_time` | [google.protobuf.Timestamp](#google.protobuf.Timestamp) |  |  |
| `deposit_end_time` | [google.protobuf.Timestamp](#google.protobuf.Timestamp) |  |  |
| `total_deposit` | [cosmos.base.v1beta1.Coin](#cosmos.base.v1beta1.Coin) | repeated |  |
| `voting_start_time` | [google.protobuf.Timestamp](#google.protobuf.Timestamp) |  |  |
| `voting_end_time` | [google.protobuf.Timestamp](#google.protobuf.Timestamp) |  |  |






<a name="cosmos.gov.v1beta2.TallyParams"></a>

### TallyParams
TallyParams defines the params for tallying votes on governance proposals.


| Field | Type | Label | Description |
| ----- | ---- | ----- | ----------- |
| `quorum` | [bytes](#bytes) |  | Minimum percentage of total stake needed to vote for a result to be considered valid. |
| `threshold` | [bytes](#bytes) |  | Minimum proportion of Yes votes for proposal to pass. Default value: 0.5. |
| `veto_threshold` | [bytes](#bytes) |  | Minimum value of Veto votes to Total votes ratio for proposal to be vetoed. Default value: 1/3. |






<a name="cosmos.gov.v1beta2.TallyResult"></a>

### TallyResult
TallyResult defines a standard tally for a governance proposal.


| Field | Type | Label | Description |
| ----- | ---- | ----- | ----------- |
| `yes` | [string](#string) |  |  |
| `abstain` | [string](#string) |  |  |
| `no` | [string](#string) |  |  |
| `no_with_veto` | [string](#string) |  |  |






<a name="cosmos.gov.v1beta2.Vote"></a>

### Vote
Vote defines a vote on a governance proposal.
A Vote consists of a proposal ID, the voter, and the vote option.


| Field | Type | Label | Description |
| ----- | ---- | ----- | ----------- |
| `proposal_id` | [uint64](#uint64) |  |  |
| `voter` | [string](#string) |  |  |
| `option` | [VoteOption](#cosmos.gov.v1beta2.VoteOption) |  | **Deprecated.** Deprecated: Prefer to use `options` instead. This field is set in queries if and only if `len(options) == 1` and that option has weight 1. In all other cases, this field will default to VOTE_OPTION_UNSPECIFIED. |
| `options` | [WeightedVoteOption](#cosmos.gov.v1beta2.WeightedVoteOption) | repeated |  |






<a name="cosmos.gov.v1beta2.VotingParams"></a>

### VotingParams
VotingParams defines the params for voting on governance proposals.


| Field | Type | Label | Description |
| ----- | ---- | ----- | ----------- |
| `voting_period` | [google.protobuf.Duration](#google.protobuf.Duration) |  | Length of the voting period. |






<a name="cosmos.gov.v1beta2.WeightedVoteOption"></a>

### WeightedVoteOption
WeightedVoteOption defines a unit of vote for vote split.


| Field | Type | Label | Description |
| ----- | ---- | ----- | ----------- |
| `option` | [VoteOption](#cosmos.gov.v1beta2.VoteOption) |  |  |
| `weight` | [string](#string) |  |  |





 <!-- end messages -->


<a name="cosmos.gov.v1beta2.ProposalStatus"></a>

### ProposalStatus
ProposalStatus enumerates the valid statuses of a proposal.

| Name | Number | Description |
| ---- | ------ | ----------- |
| PROPOSAL_STATUS_UNSPECIFIED | 0 | PROPOSAL_STATUS_UNSPECIFIED defines the default propopsal status. |
| PROPOSAL_STATUS_DEPOSIT_PERIOD | 1 | PROPOSAL_STATUS_DEPOSIT_PERIOD defines a proposal status during the deposit period. |
| PROPOSAL_STATUS_VOTING_PERIOD | 2 | PROPOSAL_STATUS_VOTING_PERIOD defines a proposal status during the voting period. |
| PROPOSAL_STATUS_PASSED | 3 | PROPOSAL_STATUS_PASSED defines a proposal status of a proposal that has passed. |
| PROPOSAL_STATUS_REJECTED | 4 | PROPOSAL_STATUS_REJECTED defines a proposal status of a proposal that has been rejected. |
| PROPOSAL_STATUS_FAILED | 5 | PROPOSAL_STATUS_FAILED defines a proposal status of a proposal that has failed. |



<a name="cosmos.gov.v1beta2.VoteOption"></a>

### VoteOption
VoteOption enumerates the valid vote options for a given governance proposal.

| Name | Number | Description |
| ---- | ------ | ----------- |
| VOTE_OPTION_UNSPECIFIED | 0 | VOTE_OPTION_UNSPECIFIED defines a no-op vote option. |
| VOTE_OPTION_YES | 1 | VOTE_OPTION_YES defines a yes vote option. |
| VOTE_OPTION_ABSTAIN | 2 | VOTE_OPTION_ABSTAIN defines an abstain vote option. |
| VOTE_OPTION_NO | 3 | VOTE_OPTION_NO defines a no vote option. |
| VOTE_OPTION_NO_WITH_VETO | 4 | VOTE_OPTION_NO_WITH_VETO defines a no with veto vote option. |


 <!-- end enums -->

 <!-- end HasExtensions -->

 <!-- end services -->



<a name="cosmos/gov/v1beta2/genesis.proto"></a>
<p align="right"><a href="#top">Top</a></p>

## cosmos/gov/v1beta2/genesis.proto



<a name="cosmos.gov.v1beta2.GenesisState"></a>

### GenesisState
GenesisState defines the gov module's genesis state.


| Field | Type | Label | Description |
| ----- | ---- | ----- | ----------- |
| `starting_proposal_id` | [uint64](#uint64) |  | starting_proposal_id is the ID of the starting proposal. |
| `deposits` | [Deposit](#cosmos.gov.v1beta2.Deposit) | repeated | deposits defines all the deposits present at genesis. |
| `votes` | [Vote](#cosmos.gov.v1beta2.Vote) | repeated | votes defines all the votes present at genesis. |
| `proposals` | [Proposal](#cosmos.gov.v1beta2.Proposal) | repeated | proposals defines all the proposals present at genesis. |
| `deposit_params` | [DepositParams](#cosmos.gov.v1beta2.DepositParams) |  | params defines all the paramaters of related to deposit. |
| `voting_params` | [VotingParams](#cosmos.gov.v1beta2.VotingParams) |  | params defines all the paramaters of related to voting. |
| `tally_params` | [TallyParams](#cosmos.gov.v1beta2.TallyParams) |  | params defines all the paramaters of related to tally. |





 <!-- end messages -->

 <!-- end enums -->

 <!-- end HasExtensions -->

 <!-- end services -->



<a name="cosmos/gov/v1beta2/query.proto"></a>
<p align="right"><a href="#top">Top</a></p>

## cosmos/gov/v1beta2/query.proto



<a name="cosmos.gov.v1beta2.QueryDepositRequest"></a>

### QueryDepositRequest
QueryDepositRequest is the request type for the Query/Deposit RPC method.


| Field | Type | Label | Description |
| ----- | ---- | ----- | ----------- |
| `proposal_id` | [uint64](#uint64) |  | proposal_id defines the unique id of the proposal. |
| `depositor` | [string](#string) |  | depositor defines the deposit addresses from the proposals. |






<a name="cosmos.gov.v1beta2.QueryDepositResponse"></a>

### QueryDepositResponse
QueryDepositResponse is the response type for the Query/Deposit RPC method.


| Field | Type | Label | Description |
| ----- | ---- | ----- | ----------- |
| `deposit` | [Deposit](#cosmos.gov.v1beta2.Deposit) |  | deposit defines the requested deposit. |






<a name="cosmos.gov.v1beta2.QueryDepositsRequest"></a>

### QueryDepositsRequest
QueryDepositsRequest is the request type for the Query/Deposits RPC method.


| Field | Type | Label | Description |
| ----- | ---- | ----- | ----------- |
| `proposal_id` | [uint64](#uint64) |  | proposal_id defines the unique id of the proposal. |
| `pagination` | [cosmos.base.query.v1beta1.PageRequest](#cosmos.base.query.v1beta1.PageRequest) |  | pagination defines an optional pagination for the request. |






<a name="cosmos.gov.v1beta2.QueryDepositsResponse"></a>

### QueryDepositsResponse
QueryDepositsResponse is the response type for the Query/Deposits RPC method.


| Field | Type | Label | Description |
| ----- | ---- | ----- | ----------- |
| `deposits` | [Deposit](#cosmos.gov.v1beta2.Deposit) | repeated |  |
| `pagination` | [cosmos.base.query.v1beta1.PageResponse](#cosmos.base.query.v1beta1.PageResponse) |  | pagination defines the pagination in the response. |






<a name="cosmos.gov.v1beta2.QueryParamsRequest"></a>

### QueryParamsRequest
QueryParamsRequest is the request type for the Query/Params RPC method.


| Field | Type | Label | Description |
| ----- | ---- | ----- | ----------- |
| `params_type` | [string](#string) |  | params_type defines which parameters to query for, can be one of "voting", "tallying" or "deposit". |






<a name="cosmos.gov.v1beta2.QueryParamsResponse"></a>

### QueryParamsResponse
QueryParamsResponse is the response type for the Query/Params RPC method.


| Field | Type | Label | Description |
| ----- | ---- | ----- | ----------- |
| `voting_params` | [VotingParams](#cosmos.gov.v1beta2.VotingParams) |  | voting_params defines the parameters related to voting. |
| `deposit_params` | [DepositParams](#cosmos.gov.v1beta2.DepositParams) |  | deposit_params defines the parameters related to deposit. |
| `tally_params` | [TallyParams](#cosmos.gov.v1beta2.TallyParams) |  | tally_params defines the parameters related to tally. |






<a name="cosmos.gov.v1beta2.QueryProposalRequest"></a>

### QueryProposalRequest
QueryProposalRequest is the request type for the Query/Proposal RPC method.


| Field | Type | Label | Description |
| ----- | ---- | ----- | ----------- |
| `proposal_id` | [uint64](#uint64) |  | proposal_id defines the unique id of the proposal. |






<a name="cosmos.gov.v1beta2.QueryProposalResponse"></a>

### QueryProposalResponse
QueryProposalResponse is the response type for the Query/Proposal RPC method.


| Field | Type | Label | Description |
| ----- | ---- | ----- | ----------- |
| `proposal` | [Proposal](#cosmos.gov.v1beta2.Proposal) |  |  |






<a name="cosmos.gov.v1beta2.QueryProposalsRequest"></a>

### QueryProposalsRequest
QueryProposalsRequest is the request type for the Query/Proposals RPC method.


| Field | Type | Label | Description |
| ----- | ---- | ----- | ----------- |
| `proposal_status` | [ProposalStatus](#cosmos.gov.v1beta2.ProposalStatus) |  | proposal_status defines the status of the proposals. |
| `voter` | [string](#string) |  | voter defines the voter address for the proposals. |
| `depositor` | [string](#string) |  | depositor defines the deposit addresses from the proposals. |
| `pagination` | [cosmos.base.query.v1beta1.PageRequest](#cosmos.base.query.v1beta1.PageRequest) |  | pagination defines an optional pagination for the request. |






<a name="cosmos.gov.v1beta2.QueryProposalsResponse"></a>

### QueryProposalsResponse
QueryProposalsResponse is the response type for the Query/Proposals RPC
method.


| Field | Type | Label | Description |
| ----- | ---- | ----- | ----------- |
| `proposals` | [Proposal](#cosmos.gov.v1beta2.Proposal) | repeated |  |
| `pagination` | [cosmos.base.query.v1beta1.PageResponse](#cosmos.base.query.v1beta1.PageResponse) |  | pagination defines the pagination in the response. |






<a name="cosmos.gov.v1beta2.QueryTallyResultRequest"></a>

### QueryTallyResultRequest
QueryTallyResultRequest is the request type for the Query/Tally RPC method.


| Field | Type | Label | Description |
| ----- | ---- | ----- | ----------- |
| `proposal_id` | [uint64](#uint64) |  | proposal_id defines the unique id of the proposal. |






<a name="cosmos.gov.v1beta2.QueryTallyResultResponse"></a>

### QueryTallyResultResponse
QueryTallyResultResponse is the response type for the Query/Tally RPC method.


| Field | Type | Label | Description |
| ----- | ---- | ----- | ----------- |
| `tally` | [TallyResult](#cosmos.gov.v1beta2.TallyResult) |  | tally defines the requested tally. |






<a name="cosmos.gov.v1beta2.QueryVoteRequest"></a>

### QueryVoteRequest
QueryVoteRequest is the request type for the Query/Vote RPC method.


| Field | Type | Label | Description |
| ----- | ---- | ----- | ----------- |
| `proposal_id` | [uint64](#uint64) |  | proposal_id defines the unique id of the proposal. |
| `voter` | [string](#string) |  | voter defines the oter address for the proposals. |






<a name="cosmos.gov.v1beta2.QueryVoteResponse"></a>

### QueryVoteResponse
QueryVoteResponse is the response type for the Query/Vote RPC method.


| Field | Type | Label | Description |
| ----- | ---- | ----- | ----------- |
| `vote` | [Vote](#cosmos.gov.v1beta2.Vote) |  | vote defined the queried vote. |






<a name="cosmos.gov.v1beta2.QueryVotesRequest"></a>

### QueryVotesRequest
QueryVotesRequest is the request type for the Query/Votes RPC method.


| Field | Type | Label | Description |
| ----- | ---- | ----- | ----------- |
| `proposal_id` | [uint64](#uint64) |  | proposal_id defines the unique id of the proposal. |
| `pagination` | [cosmos.base.query.v1beta1.PageRequest](#cosmos.base.query.v1beta1.PageRequest) |  | pagination defines an optional pagination for the request. |






<a name="cosmos.gov.v1beta2.QueryVotesResponse"></a>

### QueryVotesResponse
QueryVotesResponse is the response type for the Query/Votes RPC method.


| Field | Type | Label | Description |
| ----- | ---- | ----- | ----------- |
| `votes` | [Vote](#cosmos.gov.v1beta2.Vote) | repeated | votes defined the queried votes. |
| `pagination` | [cosmos.base.query.v1beta1.PageResponse](#cosmos.base.query.v1beta1.PageResponse) |  | pagination defines the pagination in the response. |





 <!-- end messages -->

 <!-- end enums -->

 <!-- end HasExtensions -->


<a name="cosmos.gov.v1beta2.Query"></a>

### Query
Query defines the gRPC querier service for gov module

| Method Name | Request Type | Response Type | Description | HTTP Verb | Endpoint |
| ----------- | ------------ | ------------- | ------------| ------- | -------- |
| `Proposal` | [QueryProposalRequest](#cosmos.gov.v1beta2.QueryProposalRequest) | [QueryProposalResponse](#cosmos.gov.v1beta2.QueryProposalResponse) | Proposal queries proposal details based on ProposalID. | GET|/cosmos/gov/v1beta2/proposals/{proposal_id}|
| `Proposals` | [QueryProposalsRequest](#cosmos.gov.v1beta2.QueryProposalsRequest) | [QueryProposalsResponse](#cosmos.gov.v1beta2.QueryProposalsResponse) | Proposals queries all proposals based on given status. | GET|/cosmos/gov/v1beta2/proposals|
| `Vote` | [QueryVoteRequest](#cosmos.gov.v1beta2.QueryVoteRequest) | [QueryVoteResponse](#cosmos.gov.v1beta2.QueryVoteResponse) | Vote queries voted information based on proposalID, voterAddr. | GET|/cosmos/gov/v1beta2/proposals/{proposal_id}/votes/{voter}|
| `Votes` | [QueryVotesRequest](#cosmos.gov.v1beta2.QueryVotesRequest) | [QueryVotesResponse](#cosmos.gov.v1beta2.QueryVotesResponse) | Votes queries votes of a given proposal. | GET|/cosmos/gov/v1beta2/proposals/{proposal_id}/votes|
| `Params` | [QueryParamsRequest](#cosmos.gov.v1beta2.QueryParamsRequest) | [QueryParamsResponse](#cosmos.gov.v1beta2.QueryParamsResponse) | Params queries all parameters of the gov module. | GET|/cosmos/gov/v1beta2/params/{params_type}|
| `Deposit` | [QueryDepositRequest](#cosmos.gov.v1beta2.QueryDepositRequest) | [QueryDepositResponse](#cosmos.gov.v1beta2.QueryDepositResponse) | Deposit queries single deposit information based proposalID, depositAddr. | GET|/cosmos/gov/v1beta2/proposals/{proposal_id}/deposits/{depositor}|
| `Deposits` | [QueryDepositsRequest](#cosmos.gov.v1beta2.QueryDepositsRequest) | [QueryDepositsResponse](#cosmos.gov.v1beta2.QueryDepositsResponse) | Deposits queries all deposits of a single proposal. | GET|/cosmos/gov/v1beta2/proposals/{proposal_id}/deposits|
| `TallyResult` | [QueryTallyResultRequest](#cosmos.gov.v1beta2.QueryTallyResultRequest) | [QueryTallyResultResponse](#cosmos.gov.v1beta2.QueryTallyResultResponse) | TallyResult queries the tally of a proposal vote. | GET|/cosmos/gov/v1beta2/proposals/{proposal_id}/tally|

 <!-- end services -->



<a name="cosmos/gov/v1beta2/tx.proto"></a>
<p align="right"><a href="#top">Top</a></p>

## cosmos/gov/v1beta2/tx.proto



<a name="cosmos.gov.v1beta2.MsgDeposit"></a>

### MsgDeposit
MsgDeposit defines a message to submit a deposit to an existing proposal.


| Field | Type | Label | Description |
| ----- | ---- | ----- | ----------- |
| `proposal_id` | [uint64](#uint64) |  |  |
| `depositor` | [string](#string) |  |  |
| `amount` | [cosmos.base.v1beta1.Coin](#cosmos.base.v1beta1.Coin) | repeated |  |






<a name="cosmos.gov.v1beta2.MsgDepositResponse"></a>

### MsgDepositResponse
MsgDepositResponse defines the Msg/Deposit response type.






<a name="cosmos.gov.v1beta2.MsgSubmitProposal"></a>

### MsgSubmitProposal
MsgSubmitProposal defines an sdk.Msg type that supports submitting arbitrary
proposal Content.


| Field | Type | Label | Description |
| ----- | ---- | ----- | ----------- |
| `messages` | [google.protobuf.Any](#google.protobuf.Any) | repeated |  |
| `initial_deposit` | [cosmos.base.v1beta1.Coin](#cosmos.base.v1beta1.Coin) | repeated |  |
| `proposer` | [string](#string) |  |  |






<a name="cosmos.gov.v1beta2.MsgSubmitProposalResponse"></a>

### MsgSubmitProposalResponse
MsgSubmitProposalResponse defines the Msg/SubmitProposal response type.


| Field | Type | Label | Description |
| ----- | ---- | ----- | ----------- |
| `proposal_id` | [uint64](#uint64) |  |  |






<a name="cosmos.gov.v1beta2.MsgVote"></a>

### MsgVote
MsgVote defines a message to cast a vote.


| Field | Type | Label | Description |
| ----- | ---- | ----- | ----------- |
| `proposal_id` | [uint64](#uint64) |  |  |
| `voter` | [string](#string) |  |  |
| `option` | [VoteOption](#cosmos.gov.v1beta2.VoteOption) |  |  |






<a name="cosmos.gov.v1beta2.MsgVoteResponse"></a>

### MsgVoteResponse
MsgVoteResponse defines the Msg/Vote response type.






<a name="cosmos.gov.v1beta2.MsgVoteWeighted"></a>

### MsgVoteWeighted
MsgVoteWeighted defines a message to cast a vote.

Since: cosmos-sdk 0.43


| Field | Type | Label | Description |
| ----- | ---- | ----- | ----------- |
| `proposal_id` | [uint64](#uint64) |  |  |
| `voter` | [string](#string) |  |  |
| `options` | [WeightedVoteOption](#cosmos.gov.v1beta2.WeightedVoteOption) | repeated |  |






<a name="cosmos.gov.v1beta2.MsgVoteWeightedResponse"></a>

### MsgVoteWeightedResponse
MsgVoteWeightedResponse defines the Msg/VoteWeighted response type.

Since: cosmos-sdk 0.43





 <!-- end messages -->

 <!-- end enums -->

 <!-- end HasExtensions -->


<a name="cosmos.gov.v1beta2.Msg"></a>

### Msg
Msg defines the gov Msg service.

| Method Name | Request Type | Response Type | Description | HTTP Verb | Endpoint |
| ----------- | ------------ | ------------- | ------------| ------- | -------- |
| `SubmitProposal` | [MsgSubmitProposal](#cosmos.gov.v1beta2.MsgSubmitProposal) | [MsgSubmitProposalResponse](#cosmos.gov.v1beta2.MsgSubmitProposalResponse) | SubmitProposal defines a method to create new proposal given a content. | |
| `Vote` | [MsgVote](#cosmos.gov.v1beta2.MsgVote) | [MsgVoteResponse](#cosmos.gov.v1beta2.MsgVoteResponse) | Vote defines a method to add a vote on a specific proposal. | |
| `VoteWeighted` | [MsgVoteWeighted](#cosmos.gov.v1beta2.MsgVoteWeighted) | [MsgVoteWeightedResponse](#cosmos.gov.v1beta2.MsgVoteWeightedResponse) | VoteWeighted defines a method to add a weighted vote on a specific proposal.

Since: cosmos-sdk 0.43 | |
| `Deposit` | [MsgDeposit](#cosmos.gov.v1beta2.MsgDeposit) | [MsgDepositResponse](#cosmos.gov.v1beta2.MsgDepositResponse) | Deposit defines a method to add deposit on a specific proposal. | |

 <!-- end services -->



<a name="cosmos/group/v1beta1/events.proto"></a>
<p align="right"><a href="#top">Top</a></p>

## cosmos/group/v1beta1/events.proto



<a name="cosmos.group.v1beta1.EventCreateGroup"></a>

### EventCreateGroup
EventCreateGroup is an event emitted when a group is created.


| Field | Type | Label | Description |
| ----- | ---- | ----- | ----------- |
| `group_id` | [uint64](#uint64) |  | group_id is the unique ID of the group. |






<a name="cosmos.group.v1beta1.EventCreateGroupAccount"></a>

### EventCreateGroupAccount
EventCreateGroupAccount is an event emitted when a group account is created.


| Field | Type | Label | Description |
| ----- | ---- | ----- | ----------- |
| `address` | [string](#string) |  | address is the address of the group account. |






<a name="cosmos.group.v1beta1.EventCreateProposal"></a>

### EventCreateProposal
EventCreateProposal is an event emitted when a proposal is created.


| Field | Type | Label | Description |
| ----- | ---- | ----- | ----------- |
| `proposal_id` | [uint64](#uint64) |  | proposal_id is the unique ID of the proposal. |






<a name="cosmos.group.v1beta1.EventExec"></a>

### EventExec
EventExec is an event emitted when a proposal is executed.


| Field | Type | Label | Description |
| ----- | ---- | ----- | ----------- |
| `proposal_id` | [uint64](#uint64) |  | proposal_id is the unique ID of the proposal. |






<a name="cosmos.group.v1beta1.EventUpdateGroup"></a>

### EventUpdateGroup
EventUpdateGroup is an event emitted when a group is updated.


| Field | Type | Label | Description |
| ----- | ---- | ----- | ----------- |
| `group_id` | [uint64](#uint64) |  | group_id is the unique ID of the group. |






<a name="cosmos.group.v1beta1.EventUpdateGroupAccount"></a>

### EventUpdateGroupAccount
EventUpdateGroupAccount is an event emitted when a group account is updated.


| Field | Type | Label | Description |
| ----- | ---- | ----- | ----------- |
| `address` | [string](#string) |  | address is the address of the group account. |






<a name="cosmos.group.v1beta1.EventVote"></a>

### EventVote
EventVote is an event emitted when a voter votes on a proposal.


| Field | Type | Label | Description |
| ----- | ---- | ----- | ----------- |
| `proposal_id` | [uint64](#uint64) |  | proposal_id is the unique ID of the proposal. |





 <!-- end messages -->

 <!-- end enums -->

 <!-- end HasExtensions -->

 <!-- end services -->



<a name="cosmos/group/v1beta1/types.proto"></a>
<p align="right"><a href="#top">Top</a></p>

## cosmos/group/v1beta1/types.proto



<a name="cosmos.group.v1beta1.GroupAccountInfo"></a>

### GroupAccountInfo
GroupAccountInfo represents the high-level on-chain information for a group account.


| Field | Type | Label | Description |
| ----- | ---- | ----- | ----------- |
| `address` | [string](#string) |  | address is the group account address. |
| `group_id` | [uint64](#uint64) |  | group_id is the unique ID of the group. |
| `admin` | [string](#string) |  | admin is the account address of the group admin. |
| `metadata` | [bytes](#bytes) |  | metadata is any arbitrary metadata to attached to the group account. |
| `version` | [uint64](#uint64) |  | version is used to track changes to a group's GroupAccountInfo structure that would create a different result on a running proposal. |
| `decision_policy` | [google.protobuf.Any](#google.protobuf.Any) |  | decision_policy specifies the group account's decision policy. |






<a name="cosmos.group.v1beta1.GroupInfo"></a>

### GroupInfo
GroupInfo represents the high-level on-chain information for a group.


| Field | Type | Label | Description |
| ----- | ---- | ----- | ----------- |
| `group_id` | [uint64](#uint64) |  | group_id is the unique ID of the group. |
| `admin` | [string](#string) |  | admin is the account address of the group's admin. |
| `metadata` | [bytes](#bytes) |  | metadata is any arbitrary metadata to attached to the group. |
| `version` | [uint64](#uint64) |  | version is used to track changes to a group's membership structure that would break existing proposals. Whenever any members weight is changed, or any member is added or removed this version is incremented and will cause proposals based on older versions of this group to fail |
| `total_weight` | [string](#string) |  | total_weight is the sum of the group members' weights. |






<a name="cosmos.group.v1beta1.GroupMember"></a>

### GroupMember
GroupMember represents the relationship between a group and a member.


| Field | Type | Label | Description |
| ----- | ---- | ----- | ----------- |
| `group_id` | [uint64](#uint64) |  | group_id is the unique ID of the group. |
| `member` | [Member](#cosmos.group.v1beta1.Member) |  | member is the member data. |






<a name="cosmos.group.v1beta1.Member"></a>

### Member
Member represents a group member with an account address,
non-zero weight and metadata.


| Field | Type | Label | Description |
| ----- | ---- | ----- | ----------- |
| `address` | [string](#string) |  | address is the member's account address. |
| `weight` | [string](#string) |  | weight is the member's voting weight that should be greater than 0. |
| `metadata` | [bytes](#bytes) |  | metadata is any arbitrary metadata to attached to the member. |






<a name="cosmos.group.v1beta1.Members"></a>

### Members
Members defines a repeated slice of Member objects.


| Field | Type | Label | Description |
| ----- | ---- | ----- | ----------- |
| `members` | [Member](#cosmos.group.v1beta1.Member) | repeated | members is the list of members. |






<a name="cosmos.group.v1beta1.Proposal"></a>

### Proposal
Proposal defines a group proposal. Any member of a group can submit a proposal
for a group account to decide upon.
A proposal consists of a set of `sdk.Msg`s that will be executed if the proposal
passes as well as some optional metadata associated with the proposal.


| Field | Type | Label | Description |
| ----- | ---- | ----- | ----------- |
| `proposal_id` | [uint64](#uint64) |  | proposal_id is the unique id of the proposal. |
| `address` | [string](#string) |  | address is the group account address. |
| `metadata` | [bytes](#bytes) |  | metadata is any arbitrary metadata to attached to the proposal. |
| `proposers` | [string](#string) | repeated | proposers are the account addresses of the proposers. |
| `submitted_at` | [google.protobuf.Timestamp](#google.protobuf.Timestamp) |  | submitted_at is a timestamp specifying when a proposal was submitted. |
| `group_version` | [uint64](#uint64) |  | group_version tracks the version of the group that this proposal corresponds to. When group membership is changed, existing proposals from previous group versions will become invalid. |
| `group_account_version` | [uint64](#uint64) |  | group_account_version tracks the version of the group account that this proposal corresponds to. When a decision policy is changed, existing proposals from previous policy versions will become invalid. |
| `status` | [Proposal.Status](#cosmos.group.v1beta1.Proposal.Status) |  | Status represents the high level position in the life cycle of the proposal. Initial value is Submitted. |
| `result` | [Proposal.Result](#cosmos.group.v1beta1.Proposal.Result) |  | result is the final result based on the votes and election rule. Initial value is unfinalized. The result is persisted so that clients can always rely on this state and not have to replicate the logic. |
| `vote_state` | [Tally](#cosmos.group.v1beta1.Tally) |  | vote_state contains the sums of all weighted votes for this proposal. |
| `timeout` | [google.protobuf.Timestamp](#google.protobuf.Timestamp) |  | timeout is the timestamp of the block where the proposal execution times out. Header times of the votes and execution messages must be before this end time to be included in the election. After the timeout timestamp the proposal can not be executed anymore and should be considered pending delete. |
| `executor_result` | [Proposal.ExecutorResult](#cosmos.group.v1beta1.Proposal.ExecutorResult) |  | executor_result is the final result based on the votes and election rule. Initial value is NotRun. |
| `msgs` | [google.protobuf.Any](#google.protobuf.Any) | repeated | msgs is a list of Msgs that will be executed if the proposal passes. |






<a name="cosmos.group.v1beta1.Tally"></a>

### Tally
Tally represents the sum of weighted votes.


| Field | Type | Label | Description |
| ----- | ---- | ----- | ----------- |
| `yes_count` | [string](#string) |  | yes_count is the weighted sum of yes votes. |
| `no_count` | [string](#string) |  | no_count is the weighted sum of no votes. |
| `abstain_count` | [string](#string) |  | abstain_count is the weighted sum of abstainers |
| `veto_count` | [string](#string) |  | veto_count is the weighted sum of vetoes. |






<a name="cosmos.group.v1beta1.ThresholdDecisionPolicy"></a>

### ThresholdDecisionPolicy
ThresholdDecisionPolicy implements the DecisionPolicy interface


| Field | Type | Label | Description |
| ----- | ---- | ----- | ----------- |
| `threshold` | [string](#string) |  | threshold is the minimum weighted sum of yes votes that must be met or exceeded for a proposal to succeed. |
| `timeout` | [google.protobuf.Duration](#google.protobuf.Duration) |  | timeout is the duration from submission of a proposal to the end of voting period Within this times votes and exec messages can be submitted. |






<a name="cosmos.group.v1beta1.Vote"></a>

### Vote
Vote represents a vote for a proposal.


| Field | Type | Label | Description |
| ----- | ---- | ----- | ----------- |
| `proposal_id` | [uint64](#uint64) |  | proposal is the unique ID of the proposal. |
| `voter` | [string](#string) |  | voter is the account address of the voter. |
| `choice` | [Choice](#cosmos.group.v1beta1.Choice) |  | choice is the voter's choice on the proposal. |
| `metadata` | [bytes](#bytes) |  | metadata is any arbitrary metadata to attached to the vote. |
| `submitted_at` | [google.protobuf.Timestamp](#google.protobuf.Timestamp) |  | submitted_at is the timestamp when the vote was submitted. |





 <!-- end messages -->


<a name="cosmos.group.v1beta1.Choice"></a>

### Choice
Choice defines available types of choices for voting.

| Name | Number | Description |
| ---- | ------ | ----------- |
| CHOICE_UNSPECIFIED | 0 | CHOICE_UNSPECIFIED defines a no-op voting choice. |
| CHOICE_NO | 1 | CHOICE_NO defines a no voting choice. |
| CHOICE_YES | 2 | CHOICE_YES defines a yes voting choice. |
| CHOICE_ABSTAIN | 3 | CHOICE_ABSTAIN defines an abstaining voting choice. |
| CHOICE_VETO | 4 | CHOICE_VETO defines a voting choice with veto. |



<a name="cosmos.group.v1beta1.Proposal.ExecutorResult"></a>

### Proposal.ExecutorResult
ExecutorResult defines types of proposal executor results.

| Name | Number | Description |
| ---- | ------ | ----------- |
| EXECUTOR_RESULT_UNSPECIFIED | 0 | An empty value is not allowed. |
| EXECUTOR_RESULT_NOT_RUN | 1 | We have not yet run the executor. |
| EXECUTOR_RESULT_SUCCESS | 2 | The executor was successful and proposed action updated state. |
| EXECUTOR_RESULT_FAILURE | 3 | The executor returned an error and proposed action didn't update state. |



<a name="cosmos.group.v1beta1.Proposal.Result"></a>

### Proposal.Result
Result defines types of proposal results.

| Name | Number | Description |
| ---- | ------ | ----------- |
| RESULT_UNSPECIFIED | 0 | An empty value is invalid and not allowed |
| RESULT_UNFINALIZED | 1 | Until a final tally has happened the status is unfinalized |
| RESULT_ACCEPTED | 2 | Final result of the tally |
| RESULT_REJECTED | 3 | Final result of the tally |



<a name="cosmos.group.v1beta1.Proposal.Status"></a>

### Proposal.Status
Status defines proposal statuses.

| Name | Number | Description |
| ---- | ------ | ----------- |
| STATUS_UNSPECIFIED | 0 | An empty value is invalid and not allowed. |
| STATUS_SUBMITTED | 1 | Initial status of a proposal when persisted. |
| STATUS_CLOSED | 2 | Final status of a proposal when the final tally was executed. |
| STATUS_ABORTED | 3 | Final status of a proposal when the group was modified before the final tally. |


 <!-- end enums -->

 <!-- end HasExtensions -->

 <!-- end services -->



<a name="cosmos/group/v1beta1/genesis.proto"></a>
<p align="right"><a href="#top">Top</a></p>

## cosmos/group/v1beta1/genesis.proto



<a name="cosmos.group.v1beta1.GenesisState"></a>

### GenesisState
GenesisState defines the group module's genesis state.


| Field | Type | Label | Description |
| ----- | ---- | ----- | ----------- |
| `group_seq` | [uint64](#uint64) |  | group_seq is the group table orm.Sequence, it is used to get the next group ID. |
| `groups` | [GroupInfo](#cosmos.group.v1beta1.GroupInfo) | repeated | groups is the list of groups info. |
| `group_members` | [GroupMember](#cosmos.group.v1beta1.GroupMember) | repeated | group_members is the list of groups members. |
| `group_account_seq` | [uint64](#uint64) |  | group_account_seq is the group account table orm.Sequence, it is used to generate the next group account address. |
| `group_accounts` | [GroupAccountInfo](#cosmos.group.v1beta1.GroupAccountInfo) | repeated | group_accounts is the list of group accounts info. |
| `proposal_seq` | [uint64](#uint64) |  | proposal_seq is the proposal table orm.Sequence, it is used to get the next proposal ID. |
| `proposals` | [Proposal](#cosmos.group.v1beta1.Proposal) | repeated | proposals is the list of proposals. |
| `votes` | [Vote](#cosmos.group.v1beta1.Vote) | repeated | votes is the list of votes. |





 <!-- end messages -->

 <!-- end enums -->

 <!-- end HasExtensions -->

 <!-- end services -->



<a name="cosmos/group/v1beta1/query.proto"></a>
<p align="right"><a href="#top">Top</a></p>

## cosmos/group/v1beta1/query.proto



<a name="cosmos.group.v1beta1.QueryGroupAccountInfoRequest"></a>

### QueryGroupAccountInfoRequest
QueryGroupAccountInfoRequest is the Query/GroupAccountInfo request type.


| Field | Type | Label | Description |
| ----- | ---- | ----- | ----------- |
| `address` | [string](#string) |  | address is the account address of the group account. |






<a name="cosmos.group.v1beta1.QueryGroupAccountInfoResponse"></a>

### QueryGroupAccountInfoResponse
QueryGroupAccountInfoResponse is the Query/GroupAccountInfo response type.


| Field | Type | Label | Description |
| ----- | ---- | ----- | ----------- |
| `info` | [GroupAccountInfo](#cosmos.group.v1beta1.GroupAccountInfo) |  | info is the GroupAccountInfo for the group account. |






<a name="cosmos.group.v1beta1.QueryGroupAccountsByAdminRequest"></a>

### QueryGroupAccountsByAdminRequest
QueryGroupAccountsByAdminRequest is the Query/GroupAccountsByAdmin request type.


| Field | Type | Label | Description |
| ----- | ---- | ----- | ----------- |
| `admin` | [string](#string) |  | admin is the admin address of the group account. |
| `pagination` | [cosmos.base.query.v1beta1.PageRequest](#cosmos.base.query.v1beta1.PageRequest) |  | pagination defines an optional pagination for the request. |






<a name="cosmos.group.v1beta1.QueryGroupAccountsByAdminResponse"></a>

### QueryGroupAccountsByAdminResponse
QueryGroupAccountsByAdminResponse is the Query/GroupAccountsByAdmin response type.


| Field | Type | Label | Description |
| ----- | ---- | ----- | ----------- |
| `group_accounts` | [GroupAccountInfo](#cosmos.group.v1beta1.GroupAccountInfo) | repeated | group_accounts are the group accounts info with provided admin. |
| `pagination` | [cosmos.base.query.v1beta1.PageResponse](#cosmos.base.query.v1beta1.PageResponse) |  | pagination defines the pagination in the response. |






<a name="cosmos.group.v1beta1.QueryGroupAccountsByGroupRequest"></a>

### QueryGroupAccountsByGroupRequest
QueryGroupAccountsByGroupRequest is the Query/GroupAccountsByGroup request type.


| Field | Type | Label | Description |
| ----- | ---- | ----- | ----------- |
| `group_id` | [uint64](#uint64) |  | group_id is the unique ID of the group account's group. |
| `pagination` | [cosmos.base.query.v1beta1.PageRequest](#cosmos.base.query.v1beta1.PageRequest) |  | pagination defines an optional pagination for the request. |






<a name="cosmos.group.v1beta1.QueryGroupAccountsByGroupResponse"></a>

### QueryGroupAccountsByGroupResponse
QueryGroupAccountsByGroupResponse is the Query/GroupAccountsByGroup response type.


| Field | Type | Label | Description |
| ----- | ---- | ----- | ----------- |
| `group_accounts` | [GroupAccountInfo](#cosmos.group.v1beta1.GroupAccountInfo) | repeated | group_accounts are the group accounts info associated with the provided group. |
| `pagination` | [cosmos.base.query.v1beta1.PageResponse](#cosmos.base.query.v1beta1.PageResponse) |  | pagination defines the pagination in the response. |






<a name="cosmos.group.v1beta1.QueryGroupInfoRequest"></a>

### QueryGroupInfoRequest
QueryGroupInfoRequest is the Query/GroupInfo request type.


| Field | Type | Label | Description |
| ----- | ---- | ----- | ----------- |
| `group_id` | [uint64](#uint64) |  | group_id is the unique ID of the group. |






<a name="cosmos.group.v1beta1.QueryGroupInfoResponse"></a>

### QueryGroupInfoResponse
QueryGroupInfoResponse is the Query/GroupInfo response type.


| Field | Type | Label | Description |
| ----- | ---- | ----- | ----------- |
| `info` | [GroupInfo](#cosmos.group.v1beta1.GroupInfo) |  | info is the GroupInfo for the group. |






<a name="cosmos.group.v1beta1.QueryGroupMembersRequest"></a>

### QueryGroupMembersRequest
QueryGroupMembersRequest is the Query/GroupMembers request type.


| Field | Type | Label | Description |
| ----- | ---- | ----- | ----------- |
| `group_id` | [uint64](#uint64) |  | group_id is the unique ID of the group. |
| `pagination` | [cosmos.base.query.v1beta1.PageRequest](#cosmos.base.query.v1beta1.PageRequest) |  | pagination defines an optional pagination for the request. |






<a name="cosmos.group.v1beta1.QueryGroupMembersResponse"></a>

### QueryGroupMembersResponse
QueryGroupMembersResponse is the Query/GroupMembersResponse response type.


| Field | Type | Label | Description |
| ----- | ---- | ----- | ----------- |
| `members` | [GroupMember](#cosmos.group.v1beta1.GroupMember) | repeated | members are the members of the group with given group_id. |
| `pagination` | [cosmos.base.query.v1beta1.PageResponse](#cosmos.base.query.v1beta1.PageResponse) |  | pagination defines the pagination in the response. |






<a name="cosmos.group.v1beta1.QueryGroupsByAdminRequest"></a>

### QueryGroupsByAdminRequest
QueryGroupsByAdminRequest is the Query/GroupsByAdmin request type.


| Field | Type | Label | Description |
| ----- | ---- | ----- | ----------- |
| `admin` | [string](#string) |  | admin is the account address of a group's admin. |
| `pagination` | [cosmos.base.query.v1beta1.PageRequest](#cosmos.base.query.v1beta1.PageRequest) |  | pagination defines an optional pagination for the request. |






<a name="cosmos.group.v1beta1.QueryGroupsByAdminResponse"></a>

### QueryGroupsByAdminResponse
QueryGroupsByAdminResponse is the Query/GroupsByAdminResponse response type.


| Field | Type | Label | Description |
| ----- | ---- | ----- | ----------- |
| `groups` | [GroupInfo](#cosmos.group.v1beta1.GroupInfo) | repeated | groups are the groups info with the provided admin. |
| `pagination` | [cosmos.base.query.v1beta1.PageResponse](#cosmos.base.query.v1beta1.PageResponse) |  | pagination defines the pagination in the response. |






<a name="cosmos.group.v1beta1.QueryProposalRequest"></a>

### QueryProposalRequest
QueryProposalRequest is the Query/Proposal request type.


| Field | Type | Label | Description |
| ----- | ---- | ----- | ----------- |
| `proposal_id` | [uint64](#uint64) |  | proposal_id is the unique ID of a proposal. |






<a name="cosmos.group.v1beta1.QueryProposalResponse"></a>

### QueryProposalResponse
QueryProposalResponse is the Query/Proposal response type.


| Field | Type | Label | Description |
| ----- | ---- | ----- | ----------- |
| `proposal` | [Proposal](#cosmos.group.v1beta1.Proposal) |  | proposal is the proposal info. |






<a name="cosmos.group.v1beta1.QueryProposalsByGroupAccountRequest"></a>

### QueryProposalsByGroupAccountRequest
QueryProposalsByGroupAccountRequest is the Query/ProposalByGroupAccount request type.


| Field | Type | Label | Description |
| ----- | ---- | ----- | ----------- |
| `address` | [string](#string) |  | address is the group account address related to proposals. |
| `pagination` | [cosmos.base.query.v1beta1.PageRequest](#cosmos.base.query.v1beta1.PageRequest) |  | pagination defines an optional pagination for the request. |






<a name="cosmos.group.v1beta1.QueryProposalsByGroupAccountResponse"></a>

### QueryProposalsByGroupAccountResponse
QueryProposalsByGroupAccountResponse is the Query/ProposalByGroupAccount response type.


| Field | Type | Label | Description |
| ----- | ---- | ----- | ----------- |
| `proposals` | [Proposal](#cosmos.group.v1beta1.Proposal) | repeated | proposals are the proposals with given group account. |
| `pagination` | [cosmos.base.query.v1beta1.PageResponse](#cosmos.base.query.v1beta1.PageResponse) |  | pagination defines the pagination in the response. |






<a name="cosmos.group.v1beta1.QueryVoteByProposalVoterRequest"></a>

### QueryVoteByProposalVoterRequest
QueryVoteByProposalVoterRequest is the Query/VoteByProposalVoter request type.


| Field | Type | Label | Description |
| ----- | ---- | ----- | ----------- |
| `proposal_id` | [uint64](#uint64) |  | proposal_id is the unique ID of a proposal. |
| `voter` | [string](#string) |  | voter is a proposal voter account address. |






<a name="cosmos.group.v1beta1.QueryVoteByProposalVoterResponse"></a>

### QueryVoteByProposalVoterResponse
QueryVoteByProposalVoterResponse is the Query/VoteByProposalVoter response type.


| Field | Type | Label | Description |
| ----- | ---- | ----- | ----------- |
| `vote` | [Vote](#cosmos.group.v1beta1.Vote) |  | vote is the vote with given proposal_id and voter. |






<a name="cosmos.group.v1beta1.QueryVotesByProposalRequest"></a>

### QueryVotesByProposalRequest
QueryVotesByProposalRequest is the Query/VotesByProposal request type.


| Field | Type | Label | Description |
| ----- | ---- | ----- | ----------- |
| `proposal_id` | [uint64](#uint64) |  | proposal_id is the unique ID of a proposal. |
| `pagination` | [cosmos.base.query.v1beta1.PageRequest](#cosmos.base.query.v1beta1.PageRequest) |  | pagination defines an optional pagination for the request. |






<a name="cosmos.group.v1beta1.QueryVotesByProposalResponse"></a>

### QueryVotesByProposalResponse
QueryVotesByProposalResponse is the Query/VotesByProposal response type.


| Field | Type | Label | Description |
| ----- | ---- | ----- | ----------- |
| `votes` | [Vote](#cosmos.group.v1beta1.Vote) | repeated | votes are the list of votes for given proposal_id. |
| `pagination` | [cosmos.base.query.v1beta1.PageResponse](#cosmos.base.query.v1beta1.PageResponse) |  | pagination defines the pagination in the response. |






<a name="cosmos.group.v1beta1.QueryVotesByVoterRequest"></a>

### QueryVotesByVoterRequest
QueryVotesByVoterRequest is the Query/VotesByVoter request type.


| Field | Type | Label | Description |
| ----- | ---- | ----- | ----------- |
| `voter` | [string](#string) |  | voter is a proposal voter account address. |
| `pagination` | [cosmos.base.query.v1beta1.PageRequest](#cosmos.base.query.v1beta1.PageRequest) |  | pagination defines an optional pagination for the request. |






<a name="cosmos.group.v1beta1.QueryVotesByVoterResponse"></a>

### QueryVotesByVoterResponse
QueryVotesByVoterResponse is the Query/VotesByVoter response type.


| Field | Type | Label | Description |
| ----- | ---- | ----- | ----------- |
| `votes` | [Vote](#cosmos.group.v1beta1.Vote) | repeated | votes are the list of votes by given voter. |
| `pagination` | [cosmos.base.query.v1beta1.PageResponse](#cosmos.base.query.v1beta1.PageResponse) |  | pagination defines the pagination in the response. |





 <!-- end messages -->

 <!-- end enums -->

 <!-- end HasExtensions -->


<a name="cosmos.group.v1beta1.Query"></a>

### Query
Query is the cosmos.group.v1beta1 Query service.

| Method Name | Request Type | Response Type | Description | HTTP Verb | Endpoint |
| ----------- | ------------ | ------------- | ------------| ------- | -------- |
| `GroupInfo` | [QueryGroupInfoRequest](#cosmos.group.v1beta1.QueryGroupInfoRequest) | [QueryGroupInfoResponse](#cosmos.group.v1beta1.QueryGroupInfoResponse) | GroupInfo queries group info based on group id. | |
| `GroupAccountInfo` | [QueryGroupAccountInfoRequest](#cosmos.group.v1beta1.QueryGroupAccountInfoRequest) | [QueryGroupAccountInfoResponse](#cosmos.group.v1beta1.QueryGroupAccountInfoResponse) | GroupAccountInfo queries group account info based on group account address. | |
| `GroupMembers` | [QueryGroupMembersRequest](#cosmos.group.v1beta1.QueryGroupMembersRequest) | [QueryGroupMembersResponse](#cosmos.group.v1beta1.QueryGroupMembersResponse) | GroupMembers queries members of a group | |
| `GroupsByAdmin` | [QueryGroupsByAdminRequest](#cosmos.group.v1beta1.QueryGroupsByAdminRequest) | [QueryGroupsByAdminResponse](#cosmos.group.v1beta1.QueryGroupsByAdminResponse) | GroupsByAdmin queries groups by admin address. | |
| `GroupAccountsByGroup` | [QueryGroupAccountsByGroupRequest](#cosmos.group.v1beta1.QueryGroupAccountsByGroupRequest) | [QueryGroupAccountsByGroupResponse](#cosmos.group.v1beta1.QueryGroupAccountsByGroupResponse) | GroupAccountsByGroup queries group accounts by group id. | |
| `GroupAccountsByAdmin` | [QueryGroupAccountsByAdminRequest](#cosmos.group.v1beta1.QueryGroupAccountsByAdminRequest) | [QueryGroupAccountsByAdminResponse](#cosmos.group.v1beta1.QueryGroupAccountsByAdminResponse) | GroupsByAdmin queries group accounts by admin address. | |
| `Proposal` | [QueryProposalRequest](#cosmos.group.v1beta1.QueryProposalRequest) | [QueryProposalResponse](#cosmos.group.v1beta1.QueryProposalResponse) | Proposal queries a proposal based on proposal id. | |
| `ProposalsByGroupAccount` | [QueryProposalsByGroupAccountRequest](#cosmos.group.v1beta1.QueryProposalsByGroupAccountRequest) | [QueryProposalsByGroupAccountResponse](#cosmos.group.v1beta1.QueryProposalsByGroupAccountResponse) | ProposalsByGroupAccount queries proposals based on group account address. | |
| `VoteByProposalVoter` | [QueryVoteByProposalVoterRequest](#cosmos.group.v1beta1.QueryVoteByProposalVoterRequest) | [QueryVoteByProposalVoterResponse](#cosmos.group.v1beta1.QueryVoteByProposalVoterResponse) | VoteByProposalVoter queries a vote by proposal id and voter. | |
| `VotesByProposal` | [QueryVotesByProposalRequest](#cosmos.group.v1beta1.QueryVotesByProposalRequest) | [QueryVotesByProposalResponse](#cosmos.group.v1beta1.QueryVotesByProposalResponse) | VotesByProposal queries a vote by proposal. | |
| `VotesByVoter` | [QueryVotesByVoterRequest](#cosmos.group.v1beta1.QueryVotesByVoterRequest) | [QueryVotesByVoterResponse](#cosmos.group.v1beta1.QueryVotesByVoterResponse) | VotesByVoter queries a vote by voter. | |

 <!-- end services -->



<a name="cosmos/group/v1beta1/tx.proto"></a>
<p align="right"><a href="#top">Top</a></p>

## cosmos/group/v1beta1/tx.proto



<a name="cosmos.group.v1beta1.MsgCreateGroup"></a>

### MsgCreateGroup
MsgCreateGroup is the Msg/CreateGroup request type.


| Field | Type | Label | Description |
| ----- | ---- | ----- | ----------- |
| `admin` | [string](#string) |  | admin is the account address of the group admin. |
| `members` | [Member](#cosmos.group.v1beta1.Member) | repeated | members defines the group members. |
| `metadata` | [bytes](#bytes) |  | metadata is any arbitrary metadata to attached to the group. |






<a name="cosmos.group.v1beta1.MsgCreateGroupAccount"></a>

### MsgCreateGroupAccount
MsgCreateGroupAccount is the Msg/CreateGroupAccount request type.


| Field | Type | Label | Description |
| ----- | ---- | ----- | ----------- |
| `admin` | [string](#string) |  | admin is the account address of the group admin. |
| `group_id` | [uint64](#uint64) |  | group_id is the unique ID of the group. |
| `metadata` | [bytes](#bytes) |  | metadata is any arbitrary metadata to attached to the group account. |
| `decision_policy` | [google.protobuf.Any](#google.protobuf.Any) |  | decision_policy specifies the group account's decision policy. |






<a name="cosmos.group.v1beta1.MsgCreateGroupAccountResponse"></a>

### MsgCreateGroupAccountResponse
MsgCreateGroupAccountResponse is the Msg/CreateGroupAccount response type.


| Field | Type | Label | Description |
| ----- | ---- | ----- | ----------- |
| `address` | [string](#string) |  | address is the account address of the newly created group account. |






<a name="cosmos.group.v1beta1.MsgCreateGroupResponse"></a>

### MsgCreateGroupResponse
MsgCreateGroupResponse is the Msg/CreateGroup response type.


| Field | Type | Label | Description |
| ----- | ---- | ----- | ----------- |
| `group_id` | [uint64](#uint64) |  | group_id is the unique ID of the newly created group. |






<a name="cosmos.group.v1beta1.MsgCreateProposal"></a>

### MsgCreateProposal
MsgCreateProposal is the Msg/CreateProposal request type.


| Field | Type | Label | Description |
| ----- | ---- | ----- | ----------- |
| `address` | [string](#string) |  | address is the group account address. |
| `proposers` | [string](#string) | repeated | proposers are the account addresses of the proposers. Proposers signatures will be counted as yes votes. |
| `metadata` | [bytes](#bytes) |  | metadata is any arbitrary metadata to attached to the proposal. |
| `msgs` | [google.protobuf.Any](#google.protobuf.Any) | repeated | msgs is a list of Msgs that will be executed if the proposal passes. |
| `exec` | [Exec](#cosmos.group.v1beta1.Exec) |  | exec defines the mode of execution of the proposal, whether it should be executed immediately on creation or not. If so, proposers signatures are considered as Yes votes. |






<a name="cosmos.group.v1beta1.MsgCreateProposalResponse"></a>

### MsgCreateProposalResponse
MsgCreateProposalResponse is the Msg/CreateProposal response type.


| Field | Type | Label | Description |
| ----- | ---- | ----- | ----------- |
| `proposal_id` | [uint64](#uint64) |  | proposal is the unique ID of the proposal. |






<a name="cosmos.group.v1beta1.MsgExec"></a>

### MsgExec
MsgExec is the Msg/Exec request type.


| Field | Type | Label | Description |
| ----- | ---- | ----- | ----------- |
| `proposal_id` | [uint64](#uint64) |  | proposal is the unique ID of the proposal. |
| `signer` | [string](#string) |  | signer is the account address used to execute the proposal. |






<a name="cosmos.group.v1beta1.MsgExecResponse"></a>

### MsgExecResponse
MsgExecResponse is the Msg/Exec request type.






<a name="cosmos.group.v1beta1.MsgUpdateGroupAccountAdmin"></a>

### MsgUpdateGroupAccountAdmin
MsgUpdateGroupAccountAdmin is the Msg/UpdateGroupAccountAdmin request type.


| Field | Type | Label | Description |
| ----- | ---- | ----- | ----------- |
| `admin` | [string](#string) |  | admin is the account address of the group admin. |
| `address` | [string](#string) |  | address is the group account address. |
| `new_admin` | [string](#string) |  | new_admin is the new group account admin. |






<a name="cosmos.group.v1beta1.MsgUpdateGroupAccountAdminResponse"></a>

### MsgUpdateGroupAccountAdminResponse
MsgUpdateGroupAccountAdminResponse is the Msg/UpdateGroupAccountAdmin response type.






<a name="cosmos.group.v1beta1.MsgUpdateGroupAccountDecisionPolicy"></a>

### MsgUpdateGroupAccountDecisionPolicy
MsgUpdateGroupAccountDecisionPolicy is the Msg/UpdateGroupAccountDecisionPolicy request type.


| Field | Type | Label | Description |
| ----- | ---- | ----- | ----------- |
| `admin` | [string](#string) |  | admin is the account address of the group admin. |
| `address` | [string](#string) |  | address is the group account address. |
| `decision_policy` | [google.protobuf.Any](#google.protobuf.Any) |  | decision_policy is the updated group account decision policy. |






<a name="cosmos.group.v1beta1.MsgUpdateGroupAccountDecisionPolicyResponse"></a>

### MsgUpdateGroupAccountDecisionPolicyResponse
MsgUpdateGroupAccountDecisionPolicyResponse is the Msg/UpdateGroupAccountDecisionPolicy response type.






<a name="cosmos.group.v1beta1.MsgUpdateGroupAccountMetadata"></a>

### MsgUpdateGroupAccountMetadata
MsgUpdateGroupAccountMetadata is the Msg/UpdateGroupAccountMetadata request type.


| Field | Type | Label | Description |
| ----- | ---- | ----- | ----------- |
| `admin` | [string](#string) |  | admin is the account address of the group admin. |
| `address` | [string](#string) |  | address is the group account address. |
| `metadata` | [bytes](#bytes) |  | metadata is the updated group account metadata. |






<a name="cosmos.group.v1beta1.MsgUpdateGroupAccountMetadataResponse"></a>

### MsgUpdateGroupAccountMetadataResponse
MsgUpdateGroupAccountMetadataResponse is the Msg/UpdateGroupAccountMetadata response type.






<a name="cosmos.group.v1beta1.MsgUpdateGroupAdmin"></a>

### MsgUpdateGroupAdmin
MsgUpdateGroupAdmin is the Msg/UpdateGroupAdmin request type.


| Field | Type | Label | Description |
| ----- | ---- | ----- | ----------- |
| `admin` | [string](#string) |  | admin is the current account address of the group admin. |
| `group_id` | [uint64](#uint64) |  | group_id is the unique ID of the group. |
| `new_admin` | [string](#string) |  | new_admin is the group new admin account address. |






<a name="cosmos.group.v1beta1.MsgUpdateGroupAdminResponse"></a>

### MsgUpdateGroupAdminResponse
MsgUpdateGroupAdminResponse is the Msg/UpdateGroupAdmin response type.






<a name="cosmos.group.v1beta1.MsgUpdateGroupMembers"></a>

### MsgUpdateGroupMembers
MsgUpdateGroupMembers is the Msg/UpdateGroupMembers request type.


| Field | Type | Label | Description |
| ----- | ---- | ----- | ----------- |
| `admin` | [string](#string) |  | admin is the account address of the group admin. |
| `group_id` | [uint64](#uint64) |  | group_id is the unique ID of the group. |
| `member_updates` | [Member](#cosmos.group.v1beta1.Member) | repeated | member_updates is the list of members to update, set weight to 0 to remove a member. |






<a name="cosmos.group.v1beta1.MsgUpdateGroupMembersResponse"></a>

### MsgUpdateGroupMembersResponse
MsgUpdateGroupMembersResponse is the Msg/UpdateGroupMembers response type.






<a name="cosmos.group.v1beta1.MsgUpdateGroupMetadata"></a>

### MsgUpdateGroupMetadata
MsgUpdateGroupMetadata is the Msg/UpdateGroupMetadata request type.


| Field | Type | Label | Description |
| ----- | ---- | ----- | ----------- |
| `admin` | [string](#string) |  | admin is the account address of the group admin. |
| `group_id` | [uint64](#uint64) |  | group_id is the unique ID of the group. |
| `metadata` | [bytes](#bytes) |  | metadata is the updated group's metadata. |






<a name="cosmos.group.v1beta1.MsgUpdateGroupMetadataResponse"></a>

### MsgUpdateGroupMetadataResponse
MsgUpdateGroupMetadataResponse is the Msg/UpdateGroupMetadata response type.






<a name="cosmos.group.v1beta1.MsgVote"></a>

### MsgVote
MsgVote is the Msg/Vote request type.


| Field | Type | Label | Description |
| ----- | ---- | ----- | ----------- |
| `proposal_id` | [uint64](#uint64) |  | proposal is the unique ID of the proposal. |
| `voter` | [string](#string) |  | voter is the voter account address. |
| `choice` | [Choice](#cosmos.group.v1beta1.Choice) |  | choice is the voter's choice on the proposal. |
| `metadata` | [bytes](#bytes) |  | metadata is any arbitrary metadata to attached to the vote. |
| `exec` | [Exec](#cosmos.group.v1beta1.Exec) |  | exec defines whether the proposal should be executed immediately after voting or not. |






<a name="cosmos.group.v1beta1.MsgVoteResponse"></a>

### MsgVoteResponse
MsgVoteResponse is the Msg/Vote response type.





 <!-- end messages -->


<a name="cosmos.group.v1beta1.Exec"></a>

### Exec
Exec defines modes of execution of a proposal on creation or on new vote.

| Name | Number | Description |
| ---- | ------ | ----------- |
| EXEC_UNSPECIFIED | 0 | An empty value means that there should be a separate MsgExec request for the proposal to execute. |
| EXEC_TRY | 1 | Try to execute the proposal immediately. If the proposal is not allowed per the DecisionPolicy, the proposal will still be open and could be executed at a later point. |


 <!-- end enums -->

 <!-- end HasExtensions -->


<a name="cosmos.group.v1beta1.Msg"></a>

### Msg
Msg is the cosmos.group.v1beta1 Msg service.

| Method Name | Request Type | Response Type | Description | HTTP Verb | Endpoint |
| ----------- | ------------ | ------------- | ------------| ------- | -------- |
| `CreateGroup` | [MsgCreateGroup](#cosmos.group.v1beta1.MsgCreateGroup) | [MsgCreateGroupResponse](#cosmos.group.v1beta1.MsgCreateGroupResponse) | CreateGroup creates a new group with an admin account address, a list of members and some optional metadata. | |
| `UpdateGroupMembers` | [MsgUpdateGroupMembers](#cosmos.group.v1beta1.MsgUpdateGroupMembers) | [MsgUpdateGroupMembersResponse](#cosmos.group.v1beta1.MsgUpdateGroupMembersResponse) | UpdateGroupMembers updates the group members with given group id and admin address. | |
| `UpdateGroupAdmin` | [MsgUpdateGroupAdmin](#cosmos.group.v1beta1.MsgUpdateGroupAdmin) | [MsgUpdateGroupAdminResponse](#cosmos.group.v1beta1.MsgUpdateGroupAdminResponse) | UpdateGroupAdmin updates the group admin with given group id and previous admin address. | |
| `UpdateGroupMetadata` | [MsgUpdateGroupMetadata](#cosmos.group.v1beta1.MsgUpdateGroupMetadata) | [MsgUpdateGroupMetadataResponse](#cosmos.group.v1beta1.MsgUpdateGroupMetadataResponse) | UpdateGroupMetadata updates the group metadata with given group id and admin address. | |
| `CreateGroupAccount` | [MsgCreateGroupAccount](#cosmos.group.v1beta1.MsgCreateGroupAccount) | [MsgCreateGroupAccountResponse](#cosmos.group.v1beta1.MsgCreateGroupAccountResponse) | CreateGroupAccount creates a new group account using given DecisionPolicy. | |
| `UpdateGroupAccountAdmin` | [MsgUpdateGroupAccountAdmin](#cosmos.group.v1beta1.MsgUpdateGroupAccountAdmin) | [MsgUpdateGroupAccountAdminResponse](#cosmos.group.v1beta1.MsgUpdateGroupAccountAdminResponse) | UpdateGroupAccountAdmin updates a group account admin. | |
| `UpdateGroupAccountDecisionPolicy` | [MsgUpdateGroupAccountDecisionPolicy](#cosmos.group.v1beta1.MsgUpdateGroupAccountDecisionPolicy) | [MsgUpdateGroupAccountDecisionPolicyResponse](#cosmos.group.v1beta1.MsgUpdateGroupAccountDecisionPolicyResponse) | UpdateGroupAccountDecisionPolicy allows a group account decision policy to be updated. | |
| `UpdateGroupAccountMetadata` | [MsgUpdateGroupAccountMetadata](#cosmos.group.v1beta1.MsgUpdateGroupAccountMetadata) | [MsgUpdateGroupAccountMetadataResponse](#cosmos.group.v1beta1.MsgUpdateGroupAccountMetadataResponse) | UpdateGroupAccountMetadata updates a group account metadata. | |
| `CreateProposal` | [MsgCreateProposal](#cosmos.group.v1beta1.MsgCreateProposal) | [MsgCreateProposalResponse](#cosmos.group.v1beta1.MsgCreateProposalResponse) | CreateProposal submits a new proposal. | |
| `Vote` | [MsgVote](#cosmos.group.v1beta1.MsgVote) | [MsgVoteResponse](#cosmos.group.v1beta1.MsgVoteResponse) | Vote allows a voter to vote on a proposal. | |
| `Exec` | [MsgExec](#cosmos.group.v1beta1.MsgExec) | [MsgExecResponse](#cosmos.group.v1beta1.MsgExecResponse) | Exec executes a proposal. | |

 <!-- end services -->



<a name="cosmos/mint/v1beta1/mint.proto"></a>
<p align="right"><a href="#top">Top</a></p>

## cosmos/mint/v1beta1/mint.proto



<a name="cosmos.mint.v1beta1.Minter"></a>

### Minter
Minter represents the minting state.


| Field | Type | Label | Description |
| ----- | ---- | ----- | ----------- |
| `inflation` | [string](#string) |  | current annual inflation rate |
| `annual_provisions` | [string](#string) |  | current annual expected provisions |






<a name="cosmos.mint.v1beta1.Params"></a>

### Params
Params holds parameters for the mint module.


| Field | Type | Label | Description |
| ----- | ---- | ----- | ----------- |
| `mint_denom` | [string](#string) |  | type of coin to mint |
| `inflation_rate_change` | [string](#string) |  | maximum annual change in inflation rate |
| `inflation_max` | [string](#string) |  | maximum inflation rate |
| `inflation_min` | [string](#string) |  | minimum inflation rate |
| `goal_bonded` | [string](#string) |  | goal of percent bonded atoms |
| `blocks_per_year` | [uint64](#uint64) |  | expected blocks per year |





 <!-- end messages -->

 <!-- end enums -->

 <!-- end HasExtensions -->

 <!-- end services -->



<a name="cosmos/mint/v1beta1/genesis.proto"></a>
<p align="right"><a href="#top">Top</a></p>

## cosmos/mint/v1beta1/genesis.proto



<a name="cosmos.mint.v1beta1.GenesisState"></a>

### GenesisState
GenesisState defines the mint module's genesis state.


| Field | Type | Label | Description |
| ----- | ---- | ----- | ----------- |
| `minter` | [Minter](#cosmos.mint.v1beta1.Minter) |  | minter is a space for holding current inflation information. |
| `params` | [Params](#cosmos.mint.v1beta1.Params) |  | params defines all the paramaters of the module. |





 <!-- end messages -->

 <!-- end enums -->

 <!-- end HasExtensions -->

 <!-- end services -->



<a name="cosmos/mint/v1beta1/query.proto"></a>
<p align="right"><a href="#top">Top</a></p>

## cosmos/mint/v1beta1/query.proto



<a name="cosmos.mint.v1beta1.QueryAnnualProvisionsRequest"></a>

### QueryAnnualProvisionsRequest
QueryAnnualProvisionsRequest is the request type for the
Query/AnnualProvisions RPC method.






<a name="cosmos.mint.v1beta1.QueryAnnualProvisionsResponse"></a>

### QueryAnnualProvisionsResponse
QueryAnnualProvisionsResponse is the response type for the
Query/AnnualProvisions RPC method.


| Field | Type | Label | Description |
| ----- | ---- | ----- | ----------- |
| `annual_provisions` | [bytes](#bytes) |  | annual_provisions is the current minting annual provisions value. |






<a name="cosmos.mint.v1beta1.QueryInflationRequest"></a>

### QueryInflationRequest
QueryInflationRequest is the request type for the Query/Inflation RPC method.






<a name="cosmos.mint.v1beta1.QueryInflationResponse"></a>

### QueryInflationResponse
QueryInflationResponse is the response type for the Query/Inflation RPC
method.


| Field | Type | Label | Description |
| ----- | ---- | ----- | ----------- |
| `inflation` | [bytes](#bytes) |  | inflation is the current minting inflation value. |






<a name="cosmos.mint.v1beta1.QueryParamsRequest"></a>

### QueryParamsRequest
QueryParamsRequest is the request type for the Query/Params RPC method.






<a name="cosmos.mint.v1beta1.QueryParamsResponse"></a>

### QueryParamsResponse
QueryParamsResponse is the response type for the Query/Params RPC method.


| Field | Type | Label | Description |
| ----- | ---- | ----- | ----------- |
| `params` | [Params](#cosmos.mint.v1beta1.Params) |  | params defines the parameters of the module. |





 <!-- end messages -->

 <!-- end enums -->

 <!-- end HasExtensions -->


<a name="cosmos.mint.v1beta1.Query"></a>

### Query
Query provides defines the gRPC querier service.

| Method Name | Request Type | Response Type | Description | HTTP Verb | Endpoint |
| ----------- | ------------ | ------------- | ------------| ------- | -------- |
| `Params` | [QueryParamsRequest](#cosmos.mint.v1beta1.QueryParamsRequest) | [QueryParamsResponse](#cosmos.mint.v1beta1.QueryParamsResponse) | Params returns the total set of minting parameters. | GET|/cosmos/mint/v1beta1/params|
| `Inflation` | [QueryInflationRequest](#cosmos.mint.v1beta1.QueryInflationRequest) | [QueryInflationResponse](#cosmos.mint.v1beta1.QueryInflationResponse) | Inflation returns the current minting inflation value. | GET|/cosmos/mint/v1beta1/inflation|
| `AnnualProvisions` | [QueryAnnualProvisionsRequest](#cosmos.mint.v1beta1.QueryAnnualProvisionsRequest) | [QueryAnnualProvisionsResponse](#cosmos.mint.v1beta1.QueryAnnualProvisionsResponse) | AnnualProvisions current minting annual provisions value. | GET|/cosmos/mint/v1beta1/annual_provisions|

 <!-- end services -->



<a name="cosmos/nft/v1beta1/event.proto"></a>
<p align="right"><a href="#top">Top</a></p>

## cosmos/nft/v1beta1/event.proto



<a name="cosmos.nft.v1beta1.EventBurn"></a>

### EventBurn
EventBurn is emitted on Burn


| Field | Type | Label | Description |
| ----- | ---- | ----- | ----------- |
| `class_id` | [string](#string) |  |  |
| `id` | [string](#string) |  |  |
| `owner` | [string](#string) |  |  |






<a name="cosmos.nft.v1beta1.EventMint"></a>

### EventMint
EventMint is emitted on Mint


| Field | Type | Label | Description |
| ----- | ---- | ----- | ----------- |
| `class_id` | [string](#string) |  |  |
| `id` | [string](#string) |  |  |
| `owner` | [string](#string) |  |  |






<a name="cosmos.nft.v1beta1.EventSend"></a>

### EventSend
EventSend is emitted on Msg/Send


| Field | Type | Label | Description |
| ----- | ---- | ----- | ----------- |
| `class_id` | [string](#string) |  |  |
| `id` | [string](#string) |  |  |
| `sender` | [string](#string) |  |  |
| `receiver` | [string](#string) |  |  |





 <!-- end messages -->

 <!-- end enums -->

 <!-- end HasExtensions -->

 <!-- end services -->



<a name="cosmos/nft/v1beta1/nft.proto"></a>
<p align="right"><a href="#top">Top</a></p>

## cosmos/nft/v1beta1/nft.proto



<a name="cosmos.nft.v1beta1.Class"></a>

### Class
Class defines the class of the nft type.


| Field | Type | Label | Description |
| ----- | ---- | ----- | ----------- |
| `id` | [string](#string) |  | id defines the unique identifier of the NFT classification, similar to the contract address of ERC721 |
| `name` | [string](#string) |  | name defines the human-readable name of the NFT classification. Optional |
| `symbol` | [string](#string) |  | symbol is an abbreviated name for nft classification. Optional |
| `description` | [string](#string) |  | description is a brief description of nft classification. Optional |
| `uri` | [string](#string) |  | uri for the class metadata stored off chain. It can define schema for Class and NFT `Data` attributes. Optional |
| `uri_hash` | [string](#string) |  | uri_hash is a hash of the document pointed by uri. Optional |
| `data` | [google.protobuf.Any](#google.protobuf.Any) |  | data is the app specific metadata of the NFT class. Optional |






<a name="cosmos.nft.v1beta1.NFT"></a>

### NFT
NFT defines the NFT.


| Field | Type | Label | Description |
| ----- | ---- | ----- | ----------- |
| `class_id` | [string](#string) |  | class_id associated with the NFT, similar to the contract address of ERC721 |
| `id` | [string](#string) |  | id is a unique identifier of the NFT |
| `uri` | [string](#string) |  | uri for the NFT metadata stored off chain |
| `uri_hash` | [string](#string) |  | uri_hash is a hash of the document pointed by uri |
| `data` | [google.protobuf.Any](#google.protobuf.Any) |  | data is an app specific data of the NFT. Optional |





 <!-- end messages -->

 <!-- end enums -->

 <!-- end HasExtensions -->

 <!-- end services -->



<a name="cosmos/nft/v1beta1/genesis.proto"></a>
<p align="right"><a href="#top">Top</a></p>

## cosmos/nft/v1beta1/genesis.proto



<a name="cosmos.nft.v1beta1.Entry"></a>

### Entry
Entry Defines all nft owned by a person


| Field | Type | Label | Description |
| ----- | ---- | ----- | ----------- |
| `owner` | [string](#string) |  | owner is the owner address of the following nft |
| `nfts` | [NFT](#cosmos.nft.v1beta1.NFT) | repeated | nfts is a group of nfts of the same owner |






<a name="cosmos.nft.v1beta1.GenesisState"></a>

### GenesisState
GenesisState defines the nft module's genesis state.


| Field | Type | Label | Description |
| ----- | ---- | ----- | ----------- |
| `classes` | [Class](#cosmos.nft.v1beta1.Class) | repeated | class defines the class of the nft type. |
| `entries` | [Entry](#cosmos.nft.v1beta1.Entry) | repeated |  |





 <!-- end messages -->

 <!-- end enums -->

 <!-- end HasExtensions -->

 <!-- end services -->



<a name="cosmos/nft/v1beta1/query.proto"></a>
<p align="right"><a href="#top">Top</a></p>

## cosmos/nft/v1beta1/query.proto



<a name="cosmos.nft.v1beta1.QueryBalanceRequest"></a>

### QueryBalanceRequest
QueryBalanceRequest is the request type for the Query/Balance RPC method


| Field | Type | Label | Description |
| ----- | ---- | ----- | ----------- |
| `class_id` | [string](#string) |  |  |
| `owner` | [string](#string) |  |  |






<a name="cosmos.nft.v1beta1.QueryBalanceResponse"></a>

### QueryBalanceResponse
QueryBalanceResponse is the response type for the Query/Balance RPC method


| Field | Type | Label | Description |
| ----- | ---- | ----- | ----------- |
| `amount` | [uint64](#uint64) |  |  |






<a name="cosmos.nft.v1beta1.QueryClassRequest"></a>

### QueryClassRequest
QueryClassRequest is the request type for the Query/Class RPC method


| Field | Type | Label | Description |
| ----- | ---- | ----- | ----------- |
| `class_id` | [string](#string) |  |  |






<a name="cosmos.nft.v1beta1.QueryClassResponse"></a>

### QueryClassResponse
QueryClassResponse is the response type for the Query/Class RPC method


| Field | Type | Label | Description |
| ----- | ---- | ----- | ----------- |
| `class` | [Class](#cosmos.nft.v1beta1.Class) |  |  |






<a name="cosmos.nft.v1beta1.QueryClassesRequest"></a>

### QueryClassesRequest
QueryClassesRequest is the request type for the Query/Classes RPC method


| Field | Type | Label | Description |
| ----- | ---- | ----- | ----------- |
| `pagination` | [cosmos.base.query.v1beta1.PageRequest](#cosmos.base.query.v1beta1.PageRequest) |  | pagination defines an optional pagination for the request. |






<a name="cosmos.nft.v1beta1.QueryClassesResponse"></a>

### QueryClassesResponse
QueryClassesResponse is the response type for the Query/Classes RPC method


| Field | Type | Label | Description |
| ----- | ---- | ----- | ----------- |
| `classes` | [Class](#cosmos.nft.v1beta1.Class) | repeated |  |
| `pagination` | [cosmos.base.query.v1beta1.PageResponse](#cosmos.base.query.v1beta1.PageResponse) |  |  |






<a name="cosmos.nft.v1beta1.QueryNFTRequest"></a>

### QueryNFTRequest
QueryNFTRequest is the request type for the Query/NFT RPC method


| Field | Type | Label | Description |
| ----- | ---- | ----- | ----------- |
| `class_id` | [string](#string) |  |  |
| `id` | [string](#string) |  |  |






<a name="cosmos.nft.v1beta1.QueryNFTResponse"></a>

### QueryNFTResponse
QueryNFTResponse is the response type for the Query/NFT RPC method


| Field | Type | Label | Description |
| ----- | ---- | ----- | ----------- |
| `nft` | [NFT](#cosmos.nft.v1beta1.NFT) |  |  |






<a name="cosmos.nft.v1beta1.QueryNFTsOfClassRequest"></a>

### QueryNFTsOfClassRequest
QueryNFTsOfClassRequest is the request type for the Query/NFTsOfClass RPC method


| Field | Type | Label | Description |
| ----- | ---- | ----- | ----------- |
| `class_id` | [string](#string) |  |  |
| `owner` | [string](#string) |  |  |
| `pagination` | [cosmos.base.query.v1beta1.PageRequest](#cosmos.base.query.v1beta1.PageRequest) |  |  |






<a name="cosmos.nft.v1beta1.QueryNFTsOfClassResponse"></a>

### QueryNFTsOfClassResponse
QueryNFTsOfClassResponse is the response type for the Query/NFTsOfClass and Query/NFTsOfClassByOwner RPC methods


| Field | Type | Label | Description |
| ----- | ---- | ----- | ----------- |
| `nfts` | [NFT](#cosmos.nft.v1beta1.NFT) | repeated |  |
| `pagination` | [cosmos.base.query.v1beta1.PageResponse](#cosmos.base.query.v1beta1.PageResponse) |  |  |






<a name="cosmos.nft.v1beta1.QueryOwnerRequest"></a>

### QueryOwnerRequest
QueryOwnerRequest is the request type for the Query/Owner RPC method


| Field | Type | Label | Description |
| ----- | ---- | ----- | ----------- |
| `class_id` | [string](#string) |  |  |
| `id` | [string](#string) |  |  |






<a name="cosmos.nft.v1beta1.QueryOwnerResponse"></a>

### QueryOwnerResponse
QueryOwnerResponse is the response type for the Query/Owner RPC method


| Field | Type | Label | Description |
| ----- | ---- | ----- | ----------- |
| `owner` | [string](#string) |  |  |






<a name="cosmos.nft.v1beta1.QuerySupplyRequest"></a>

### QuerySupplyRequest
QuerySupplyRequest is the request type for the Query/Supply RPC method


| Field | Type | Label | Description |
| ----- | ---- | ----- | ----------- |
| `class_id` | [string](#string) |  |  |






<a name="cosmos.nft.v1beta1.QuerySupplyResponse"></a>

### QuerySupplyResponse
QuerySupplyResponse is the response type for the Query/Supply RPC method


| Field | Type | Label | Description |
| ----- | ---- | ----- | ----------- |
| `amount` | [uint64](#uint64) |  |  |





 <!-- end messages -->

 <!-- end enums -->

 <!-- end HasExtensions -->


<a name="cosmos.nft.v1beta1.Query"></a>

### Query
Query defines the gRPC querier service.

| Method Name | Request Type | Response Type | Description | HTTP Verb | Endpoint |
| ----------- | ------------ | ------------- | ------------| ------- | -------- |
| `Balance` | [QueryBalanceRequest](#cosmos.nft.v1beta1.QueryBalanceRequest) | [QueryBalanceResponse](#cosmos.nft.v1beta1.QueryBalanceResponse) | Balance queries the number of NFTs of a given class owned by the owner, same as balanceOf in ERC721 | GET|/cosmos/nft/v1beta1/balance/{owner}/{class_id}|
| `Owner` | [QueryOwnerRequest](#cosmos.nft.v1beta1.QueryOwnerRequest) | [QueryOwnerResponse](#cosmos.nft.v1beta1.QueryOwnerResponse) | Owner queries the owner of the NFT based on its class and id, same as ownerOf in ERC721 | GET|/cosmos/nft/v1beta1/owner/{class_id}/{id}|
| `Supply` | [QuerySupplyRequest](#cosmos.nft.v1beta1.QuerySupplyRequest) | [QuerySupplyResponse](#cosmos.nft.v1beta1.QuerySupplyResponse) | Supply queries the number of NFTs from the given class, same as totalSupply of ERC721. | GET|/cosmos/nft/v1beta1/supply/{class_id}|
| `NFTsOfClass` | [QueryNFTsOfClassRequest](#cosmos.nft.v1beta1.QueryNFTsOfClassRequest) | [QueryNFTsOfClassResponse](#cosmos.nft.v1beta1.QueryNFTsOfClassResponse) | NFTsOfClass queries all NFTs of a given class or optional owner, similar to tokenByIndex in ERC721Enumerable | GET|/cosmos/nft/v1beta1/nfts/{class_id}|
| `NFT` | [QueryNFTRequest](#cosmos.nft.v1beta1.QueryNFTRequest) | [QueryNFTResponse](#cosmos.nft.v1beta1.QueryNFTResponse) | NFT queries an NFT based on its class and id. | GET|/cosmos/nft/v1beta1/nfts/{class_id}/{id}|
| `Class` | [QueryClassRequest](#cosmos.nft.v1beta1.QueryClassRequest) | [QueryClassResponse](#cosmos.nft.v1beta1.QueryClassResponse) | Class queries an NFT class based on its id | GET|/cosmos/nft/v1beta1/classes/{class_id}|
| `Classes` | [QueryClassesRequest](#cosmos.nft.v1beta1.QueryClassesRequest) | [QueryClassesResponse](#cosmos.nft.v1beta1.QueryClassesResponse) | Classes queries all NFT classes | GET|/cosmos/nft/v1beta1/classes|

 <!-- end services -->



<a name="cosmos/nft/v1beta1/tx.proto"></a>
<p align="right"><a href="#top">Top</a></p>

## cosmos/nft/v1beta1/tx.proto



<a name="cosmos.nft.v1beta1.MsgSend"></a>

### MsgSend
MsgSend represents a message to send a nft from one account to another account.


| Field | Type | Label | Description |
| ----- | ---- | ----- | ----------- |
| `class_id` | [string](#string) |  | class_id defines the unique identifier of the nft classification, similar to the contract address of ERC721 |
| `id` | [string](#string) |  | id defines the unique identification of nft |
| `sender` | [string](#string) |  | sender is the address of the owner of nft |
| `receiver` | [string](#string) |  | receiver is the receiver address of nft |






<a name="cosmos.nft.v1beta1.MsgSendResponse"></a>

### MsgSendResponse
MsgSendResponse defines the Msg/Send response type.





 <!-- end messages -->

 <!-- end enums -->

 <!-- end HasExtensions -->


<a name="cosmos.nft.v1beta1.Msg"></a>

### Msg
Msg defines the nft Msg service.

| Method Name | Request Type | Response Type | Description | HTTP Verb | Endpoint |
| ----------- | ------------ | ------------- | ------------| ------- | -------- |
| `Send` | [MsgSend](#cosmos.nft.v1beta1.MsgSend) | [MsgSendResponse](#cosmos.nft.v1beta1.MsgSendResponse) | Send defines a method to send a nft from one account to another account. | |

 <!-- end services -->



<a name="cosmos/params/v1beta1/params.proto"></a>
<p align="right"><a href="#top">Top</a></p>

## cosmos/params/v1beta1/params.proto



<a name="cosmos.params.v1beta1.ParamChange"></a>

### ParamChange
ParamChange defines an individual parameter change, for use in
ParameterChangeProposal.


| Field | Type | Label | Description |
| ----- | ---- | ----- | ----------- |
| `subspace` | [string](#string) |  |  |
| `key` | [string](#string) |  |  |
| `value` | [string](#string) |  |  |






<a name="cosmos.params.v1beta1.ParameterChangeProposal"></a>

### ParameterChangeProposal
ParameterChangeProposal defines a proposal to change one or more parameters.


| Field | Type | Label | Description |
| ----- | ---- | ----- | ----------- |
| `title` | [string](#string) |  |  |
| `description` | [string](#string) |  |  |
| `changes` | [ParamChange](#cosmos.params.v1beta1.ParamChange) | repeated |  |





 <!-- end messages -->

 <!-- end enums -->

 <!-- end HasExtensions -->

 <!-- end services -->



<a name="cosmos/params/v1beta1/query.proto"></a>
<p align="right"><a href="#top">Top</a></p>

## cosmos/params/v1beta1/query.proto



<a name="cosmos.params.v1beta1.QueryParamsRequest"></a>

### QueryParamsRequest
QueryParamsRequest is request type for the Query/Params RPC method.


| Field | Type | Label | Description |
| ----- | ---- | ----- | ----------- |
| `subspace` | [string](#string) |  | subspace defines the module to query the parameter for. |
| `key` | [string](#string) |  | key defines the key of the parameter in the subspace. |






<a name="cosmos.params.v1beta1.QueryParamsResponse"></a>

### QueryParamsResponse
QueryParamsResponse is response type for the Query/Params RPC method.


| Field | Type | Label | Description |
| ----- | ---- | ----- | ----------- |
| `param` | [ParamChange](#cosmos.params.v1beta1.ParamChange) |  | param defines the queried parameter. |






<a name="cosmos.params.v1beta1.QuerySubspacesRequest"></a>

### QuerySubspacesRequest
QuerySubspacesRequest defines a request type for querying for all registered
subspaces and all keys for a subspace.






<a name="cosmos.params.v1beta1.QuerySubspacesResponse"></a>

### QuerySubspacesResponse
QuerySubspacesResponse defines the response types for querying for all
registered subspaces and all keys for a subspace.


| Field | Type | Label | Description |
| ----- | ---- | ----- | ----------- |
| `subspaces` | [Subspace](#cosmos.params.v1beta1.Subspace) | repeated |  |






<a name="cosmos.params.v1beta1.Subspace"></a>

### Subspace
Subspace defines a parameter subspace name and all the keys that exist for
the subspace.


| Field | Type | Label | Description |
| ----- | ---- | ----- | ----------- |
| `subspace` | [string](#string) |  |  |
| `keys` | [string](#string) | repeated |  |





 <!-- end messages -->

 <!-- end enums -->

 <!-- end HasExtensions -->


<a name="cosmos.params.v1beta1.Query"></a>

### Query
Query defines the gRPC querier service.

| Method Name | Request Type | Response Type | Description | HTTP Verb | Endpoint |
| ----------- | ------------ | ------------- | ------------| ------- | -------- |
| `Params` | [QueryParamsRequest](#cosmos.params.v1beta1.QueryParamsRequest) | [QueryParamsResponse](#cosmos.params.v1beta1.QueryParamsResponse) | Params queries a specific parameter of a module, given its subspace and key. | GET|/cosmos/params/v1beta1/params|
| `Subspaces` | [QuerySubspacesRequest](#cosmos.params.v1beta1.QuerySubspacesRequest) | [QuerySubspacesResponse](#cosmos.params.v1beta1.QuerySubspacesResponse) | Subspaces queries for all registered subspaces and all keys for a subspace. | GET|/cosmos/params/v1beta1/subspaces|

 <!-- end services -->



<a name="cosmos/slashing/v1beta1/slashing.proto"></a>
<p align="right"><a href="#top">Top</a></p>

## cosmos/slashing/v1beta1/slashing.proto



<a name="cosmos.slashing.v1beta1.Params"></a>

### Params
Params represents the parameters used for by the slashing module.


| Field | Type | Label | Description |
| ----- | ---- | ----- | ----------- |
| `signed_blocks_window` | [int64](#int64) |  |  |
| `min_signed_per_window` | [bytes](#bytes) |  |  |
| `downtime_jail_duration` | [google.protobuf.Duration](#google.protobuf.Duration) |  |  |
| `slash_fraction_double_sign` | [bytes](#bytes) |  |  |
| `slash_fraction_downtime` | [bytes](#bytes) |  |  |






<a name="cosmos.slashing.v1beta1.ValidatorSigningInfo"></a>

### ValidatorSigningInfo
ValidatorSigningInfo defines a validator's signing info for monitoring their
liveness activity.


| Field | Type | Label | Description |
| ----- | ---- | ----- | ----------- |
| `address` | [string](#string) |  |  |
| `start_height` | [int64](#int64) |  | Height at which validator was first a candidate OR was unjailed |
| `index_offset` | [int64](#int64) |  | Index which is incremented each time the validator was a bonded in a block and may have signed a precommit or not. This in conjunction with the `SignedBlocksWindow` param determines the index in the `MissedBlocksBitArray`. |
| `jailed_until` | [google.protobuf.Timestamp](#google.protobuf.Timestamp) |  | Timestamp until which the validator is jailed due to liveness downtime. |
| `tombstoned` | [bool](#bool) |  | Whether or not a validator has been tombstoned (killed out of validator set). It is set once the validator commits an equivocation or for any other configured misbehiavor. |
| `missed_blocks_counter` | [int64](#int64) |  | A counter kept to avoid unnecessary array reads. Note that `Sum(MissedBlocksBitArray)` always equals `MissedBlocksCounter`. |





 <!-- end messages -->

 <!-- end enums -->

 <!-- end HasExtensions -->

 <!-- end services -->



<a name="cosmos/slashing/v1beta1/genesis.proto"></a>
<p align="right"><a href="#top">Top</a></p>

## cosmos/slashing/v1beta1/genesis.proto



<a name="cosmos.slashing.v1beta1.GenesisState"></a>

### GenesisState
GenesisState defines the slashing module's genesis state.


| Field | Type | Label | Description |
| ----- | ---- | ----- | ----------- |
| `params` | [Params](#cosmos.slashing.v1beta1.Params) |  | params defines all the paramaters of related to deposit. |
| `signing_infos` | [SigningInfo](#cosmos.slashing.v1beta1.SigningInfo) | repeated | signing_infos represents a map between validator addresses and their signing infos. |
| `missed_blocks` | [ValidatorMissedBlocks](#cosmos.slashing.v1beta1.ValidatorMissedBlocks) | repeated | missed_blocks represents a map between validator addresses and their missed blocks. |






<a name="cosmos.slashing.v1beta1.MissedBlock"></a>

### MissedBlock
MissedBlock contains height and missed status as boolean.


| Field | Type | Label | Description |
| ----- | ---- | ----- | ----------- |
| `index` | [int64](#int64) |  | index is the height at which the block was missed. |
| `missed` | [bool](#bool) |  | missed is the missed status. |






<a name="cosmos.slashing.v1beta1.SigningInfo"></a>

### SigningInfo
SigningInfo stores validator signing info of corresponding address.


| Field | Type | Label | Description |
| ----- | ---- | ----- | ----------- |
| `address` | [string](#string) |  | address is the validator address. |
| `validator_signing_info` | [ValidatorSigningInfo](#cosmos.slashing.v1beta1.ValidatorSigningInfo) |  | validator_signing_info represents the signing info of this validator. |






<a name="cosmos.slashing.v1beta1.ValidatorMissedBlocks"></a>

### ValidatorMissedBlocks
ValidatorMissedBlocks contains array of missed blocks of corresponding
address.


| Field | Type | Label | Description |
| ----- | ---- | ----- | ----------- |
| `address` | [string](#string) |  | address is the validator address. |
| `missed_blocks` | [MissedBlock](#cosmos.slashing.v1beta1.MissedBlock) | repeated | missed_blocks is an array of missed blocks by the validator. |





 <!-- end messages -->

 <!-- end enums -->

 <!-- end HasExtensions -->

 <!-- end services -->



<a name="cosmos/slashing/v1beta1/query.proto"></a>
<p align="right"><a href="#top">Top</a></p>

## cosmos/slashing/v1beta1/query.proto



<a name="cosmos.slashing.v1beta1.QueryParamsRequest"></a>

### QueryParamsRequest
QueryParamsRequest is the request type for the Query/Params RPC method






<a name="cosmos.slashing.v1beta1.QueryParamsResponse"></a>

### QueryParamsResponse
QueryParamsResponse is the response type for the Query/Params RPC method


| Field | Type | Label | Description |
| ----- | ---- | ----- | ----------- |
| `params` | [Params](#cosmos.slashing.v1beta1.Params) |  |  |






<a name="cosmos.slashing.v1beta1.QuerySigningInfoRequest"></a>

### QuerySigningInfoRequest
QuerySigningInfoRequest is the request type for the Query/SigningInfo RPC
method


| Field | Type | Label | Description |
| ----- | ---- | ----- | ----------- |
| `cons_address` | [string](#string) |  | cons_address is the address to query signing info of |






<a name="cosmos.slashing.v1beta1.QuerySigningInfoResponse"></a>

### QuerySigningInfoResponse
QuerySigningInfoResponse is the response type for the Query/SigningInfo RPC
method


| Field | Type | Label | Description |
| ----- | ---- | ----- | ----------- |
| `val_signing_info` | [ValidatorSigningInfo](#cosmos.slashing.v1beta1.ValidatorSigningInfo) |  | val_signing_info is the signing info of requested val cons address |






<a name="cosmos.slashing.v1beta1.QuerySigningInfosRequest"></a>

### QuerySigningInfosRequest
QuerySigningInfosRequest is the request type for the Query/SigningInfos RPC
method


| Field | Type | Label | Description |
| ----- | ---- | ----- | ----------- |
| `pagination` | [cosmos.base.query.v1beta1.PageRequest](#cosmos.base.query.v1beta1.PageRequest) |  |  |






<a name="cosmos.slashing.v1beta1.QuerySigningInfosResponse"></a>

### QuerySigningInfosResponse
QuerySigningInfosResponse is the response type for the Query/SigningInfos RPC
method


| Field | Type | Label | Description |
| ----- | ---- | ----- | ----------- |
| `info` | [ValidatorSigningInfo](#cosmos.slashing.v1beta1.ValidatorSigningInfo) | repeated | info is the signing info of all validators |
| `pagination` | [cosmos.base.query.v1beta1.PageResponse](#cosmos.base.query.v1beta1.PageResponse) |  |  |





 <!-- end messages -->

 <!-- end enums -->

 <!-- end HasExtensions -->


<a name="cosmos.slashing.v1beta1.Query"></a>

### Query
Query provides defines the gRPC querier service

| Method Name | Request Type | Response Type | Description | HTTP Verb | Endpoint |
| ----------- | ------------ | ------------- | ------------| ------- | -------- |
| `Params` | [QueryParamsRequest](#cosmos.slashing.v1beta1.QueryParamsRequest) | [QueryParamsResponse](#cosmos.slashing.v1beta1.QueryParamsResponse) | Params queries the parameters of slashing module | GET|/cosmos/slashing/v1beta1/params|
| `SigningInfo` | [QuerySigningInfoRequest](#cosmos.slashing.v1beta1.QuerySigningInfoRequest) | [QuerySigningInfoResponse](#cosmos.slashing.v1beta1.QuerySigningInfoResponse) | SigningInfo queries the signing info of given cons address | GET|/cosmos/slashing/v1beta1/signing_infos/{cons_address}|
| `SigningInfos` | [QuerySigningInfosRequest](#cosmos.slashing.v1beta1.QuerySigningInfosRequest) | [QuerySigningInfosResponse](#cosmos.slashing.v1beta1.QuerySigningInfosResponse) | SigningInfos queries signing info of all validators | GET|/cosmos/slashing/v1beta1/signing_infos|

 <!-- end services -->



<a name="cosmos/slashing/v1beta1/tx.proto"></a>
<p align="right"><a href="#top">Top</a></p>

## cosmos/slashing/v1beta1/tx.proto



<a name="cosmos.slashing.v1beta1.MsgUnjail"></a>

### MsgUnjail
MsgUnjail defines the Msg/Unjail request type


| Field | Type | Label | Description |
| ----- | ---- | ----- | ----------- |
| `validator_addr` | [string](#string) |  |  |






<a name="cosmos.slashing.v1beta1.MsgUnjailResponse"></a>

### MsgUnjailResponse
MsgUnjailResponse defines the Msg/Unjail response type





 <!-- end messages -->

 <!-- end enums -->

 <!-- end HasExtensions -->


<a name="cosmos.slashing.v1beta1.Msg"></a>

### Msg
Msg defines the slashing Msg service.

| Method Name | Request Type | Response Type | Description | HTTP Verb | Endpoint |
| ----------- | ------------ | ------------- | ------------| ------- | -------- |
| `Unjail` | [MsgUnjail](#cosmos.slashing.v1beta1.MsgUnjail) | [MsgUnjailResponse](#cosmos.slashing.v1beta1.MsgUnjailResponse) | Unjail defines a method for unjailing a jailed validator, thus returning them into the bonded validator set, so they can begin receiving provisions and rewards again. | |

 <!-- end services -->



<a name="cosmos/staking/v1beta1/authz.proto"></a>
<p align="right"><a href="#top">Top</a></p>

## cosmos/staking/v1beta1/authz.proto



<a name="cosmos.staking.v1beta1.StakeAuthorization"></a>

### StakeAuthorization
StakeAuthorization defines authorization for delegate/undelegate/redelegate.

Since: cosmos-sdk 0.43


| Field | Type | Label | Description |
| ----- | ---- | ----- | ----------- |
| `max_tokens` | [cosmos.base.v1beta1.Coin](#cosmos.base.v1beta1.Coin) |  | max_tokens specifies the maximum amount of tokens can be delegate to a validator. If it is empty, there is no spend limit and any amount of coins can be delegated. |
| `allow_list` | [StakeAuthorization.Validators](#cosmos.staking.v1beta1.StakeAuthorization.Validators) |  | allow_list specifies list of validator addresses to whom grantee can delegate tokens on behalf of granter's account. |
| `deny_list` | [StakeAuthorization.Validators](#cosmos.staking.v1beta1.StakeAuthorization.Validators) |  | deny_list specifies list of validator addresses to whom grantee can not delegate tokens. |
| `authorization_type` | [AuthorizationType](#cosmos.staking.v1beta1.AuthorizationType) |  | authorization_type defines one of AuthorizationType. |






<a name="cosmos.staking.v1beta1.StakeAuthorization.Validators"></a>

### StakeAuthorization.Validators
Validators defines list of validator addresses.


| Field | Type | Label | Description |
| ----- | ---- | ----- | ----------- |
| `address` | [string](#string) | repeated |  |





 <!-- end messages -->


<a name="cosmos.staking.v1beta1.AuthorizationType"></a>

### AuthorizationType
AuthorizationType defines the type of staking module authorization type

Since: cosmos-sdk 0.43

| Name | Number | Description |
| ---- | ------ | ----------- |
| AUTHORIZATION_TYPE_UNSPECIFIED | 0 | AUTHORIZATION_TYPE_UNSPECIFIED specifies an unknown authorization type |
| AUTHORIZATION_TYPE_DELEGATE | 1 | AUTHORIZATION_TYPE_DELEGATE defines an authorization type for Msg/Delegate |
| AUTHORIZATION_TYPE_UNDELEGATE | 2 | AUTHORIZATION_TYPE_UNDELEGATE defines an authorization type for Msg/Undelegate |
| AUTHORIZATION_TYPE_REDELEGATE | 3 | AUTHORIZATION_TYPE_REDELEGATE defines an authorization type for Msg/BeginRedelegate |


 <!-- end enums -->

 <!-- end HasExtensions -->

 <!-- end services -->



<a name="cosmos/staking/v1beta1/staking.proto"></a>
<p align="right"><a href="#top">Top</a></p>

## cosmos/staking/v1beta1/staking.proto



<a name="cosmos.staking.v1beta1.Commission"></a>

### Commission
Commission defines commission parameters for a given validator.


| Field | Type | Label | Description |
| ----- | ---- | ----- | ----------- |
| `commission_rates` | [CommissionRates](#cosmos.staking.v1beta1.CommissionRates) |  | commission_rates defines the initial commission rates to be used for creating a validator. |
| `update_time` | [google.protobuf.Timestamp](#google.protobuf.Timestamp) |  | update_time is the last time the commission rate was changed. |






<a name="cosmos.staking.v1beta1.CommissionRates"></a>

### CommissionRates
CommissionRates defines the initial commission rates to be used for creating
a validator.


| Field | Type | Label | Description |
| ----- | ---- | ----- | ----------- |
| `rate` | [string](#string) |  | rate is the commission rate charged to delegators, as a fraction. |
| `max_rate` | [string](#string) |  | max_rate defines the maximum commission rate which validator can ever charge, as a fraction. |
| `max_change_rate` | [string](#string) |  | max_change_rate defines the maximum daily increase of the validator commission, as a fraction. |






<a name="cosmos.staking.v1beta1.DVPair"></a>

### DVPair
DVPair is struct that just has a delegator-validator pair with no other data.
It is intended to be used as a marshalable pointer. For example, a DVPair can
be used to construct the key to getting an UnbondingDelegation from state.


| Field | Type | Label | Description |
| ----- | ---- | ----- | ----------- |
| `delegator_address` | [string](#string) |  |  |
| `validator_address` | [string](#string) |  |  |






<a name="cosmos.staking.v1beta1.DVPairs"></a>

### DVPairs
DVPairs defines an array of DVPair objects.


| Field | Type | Label | Description |
| ----- | ---- | ----- | ----------- |
| `pairs` | [DVPair](#cosmos.staking.v1beta1.DVPair) | repeated |  |






<a name="cosmos.staking.v1beta1.DVVTriplet"></a>

### DVVTriplet
DVVTriplet is struct that just has a delegator-validator-validator triplet
with no other data. It is intended to be used as a marshalable pointer. For
example, a DVVTriplet can be used to construct the key to getting a
Redelegation from state.


| Field | Type | Label | Description |
| ----- | ---- | ----- | ----------- |
| `delegator_address` | [string](#string) |  |  |
| `validator_src_address` | [string](#string) |  |  |
| `validator_dst_address` | [string](#string) |  |  |






<a name="cosmos.staking.v1beta1.DVVTriplets"></a>

### DVVTriplets
DVVTriplets defines an array of DVVTriplet objects.


| Field | Type | Label | Description |
| ----- | ---- | ----- | ----------- |
| `triplets` | [DVVTriplet](#cosmos.staking.v1beta1.DVVTriplet) | repeated |  |






<a name="cosmos.staking.v1beta1.Delegation"></a>

### Delegation
Delegation represents the bond with tokens held by an account. It is
owned by one delegator, and is associated with the voting power of one
validator.


| Field | Type | Label | Description |
| ----- | ---- | ----- | ----------- |
| `delegator_address` | [string](#string) |  | delegator_address is the bech32-encoded address of the delegator. |
| `validator_address` | [string](#string) |  | validator_address is the bech32-encoded address of the validator. |
| `shares` | [string](#string) |  | shares define the delegation shares received. |






<a name="cosmos.staking.v1beta1.DelegationResponse"></a>

### DelegationResponse
DelegationResponse is equivalent to Delegation except that it contains a
balance in addition to shares which is more suitable for client responses.


| Field | Type | Label | Description |
| ----- | ---- | ----- | ----------- |
| `delegation` | [Delegation](#cosmos.staking.v1beta1.Delegation) |  |  |
| `balance` | [cosmos.base.v1beta1.Coin](#cosmos.base.v1beta1.Coin) |  |  |






<a name="cosmos.staking.v1beta1.Description"></a>

### Description
Description defines a validator description.


| Field | Type | Label | Description |
| ----- | ---- | ----- | ----------- |
| `moniker` | [string](#string) |  | moniker defines a human-readable name for the validator. |
| `identity` | [string](#string) |  | identity defines an optional identity signature (ex. UPort or Keybase). |
| `website` | [string](#string) |  | website defines an optional website link. |
| `security_contact` | [string](#string) |  | security_contact defines an optional email for security contact. |
| `details` | [string](#string) |  | details define other optional details. |






<a name="cosmos.staking.v1beta1.HistoricalInfo"></a>

### HistoricalInfo
HistoricalInfo contains header and validator information for a given block.
It is stored as part of staking module's state, which persists the `n` most
recent HistoricalInfo
(`n` is set by the staking module's `historical_entries` parameter).


| Field | Type | Label | Description |
| ----- | ---- | ----- | ----------- |
| `header` | [tendermint.types.Header](#tendermint.types.Header) |  |  |
| `valset` | [Validator](#cosmos.staking.v1beta1.Validator) | repeated |  |






<a name="cosmos.staking.v1beta1.Params"></a>

### Params
Params defines the parameters for the staking module.


| Field | Type | Label | Description |
| ----- | ---- | ----- | ----------- |
| `unbonding_time` | [google.protobuf.Duration](#google.protobuf.Duration) |  | unbonding_time is the time duration of unbonding. |
| `max_validators` | [uint32](#uint32) |  | max_validators is the maximum number of validators. |
| `max_entries` | [uint32](#uint32) |  | max_entries is the max entries for either unbonding delegation or redelegation (per pair/trio). |
| `historical_entries` | [uint32](#uint32) |  | historical_entries is the number of historical entries to persist. |
| `bond_denom` | [string](#string) |  | bond_denom defines the bondable coin denomination. |
| `min_commission_rate` | [string](#string) |  | min_commission_rate is the chain-wide minimum commission rate that a validator can charge their delegators |






<a name="cosmos.staking.v1beta1.Pool"></a>

### Pool
Pool is used for tracking bonded and not-bonded token supply of the bond
denomination.


| Field | Type | Label | Description |
| ----- | ---- | ----- | ----------- |
| `not_bonded_tokens` | [string](#string) |  |  |
| `bonded_tokens` | [string](#string) |  |  |






<a name="cosmos.staking.v1beta1.Redelegation"></a>

### Redelegation
Redelegation contains the list of a particular delegator's redelegating bonds
from a particular source validator to a particular destination validator.


| Field | Type | Label | Description |
| ----- | ---- | ----- | ----------- |
| `delegator_address` | [string](#string) |  | delegator_address is the bech32-encoded address of the delegator. |
| `validator_src_address` | [string](#string) |  | validator_src_address is the validator redelegation source operator address. |
| `validator_dst_address` | [string](#string) |  | validator_dst_address is the validator redelegation destination operator address. |
| `entries` | [RedelegationEntry](#cosmos.staking.v1beta1.RedelegationEntry) | repeated | entries are the redelegation entries.

redelegation entries |






<a name="cosmos.staking.v1beta1.RedelegationEntry"></a>

### RedelegationEntry
RedelegationEntry defines a redelegation object with relevant metadata.


| Field | Type | Label | Description |
| ----- | ---- | ----- | ----------- |
| `creation_height` | [int64](#int64) |  | creation_height defines the height which the redelegation took place. |
| `completion_time` | [google.protobuf.Timestamp](#google.protobuf.Timestamp) |  | completion_time defines the unix time for redelegation completion. |
| `initial_balance` | [string](#string) |  | initial_balance defines the initial balance when redelegation started. |
| `shares_dst` | [string](#string) |  | shares_dst is the amount of destination-validator shares created by redelegation. |






<a name="cosmos.staking.v1beta1.RedelegationEntryResponse"></a>

### RedelegationEntryResponse
RedelegationEntryResponse is equivalent to a RedelegationEntry except that it
contains a balance in addition to shares which is more suitable for client
responses.


| Field | Type | Label | Description |
| ----- | ---- | ----- | ----------- |
| `redelegation_entry` | [RedelegationEntry](#cosmos.staking.v1beta1.RedelegationEntry) |  |  |
| `balance` | [string](#string) |  |  |






<a name="cosmos.staking.v1beta1.RedelegationResponse"></a>

### RedelegationResponse
RedelegationResponse is equivalent to a Redelegation except that its entries
contain a balance in addition to shares which is more suitable for client
responses.


| Field | Type | Label | Description |
| ----- | ---- | ----- | ----------- |
| `redelegation` | [Redelegation](#cosmos.staking.v1beta1.Redelegation) |  |  |
| `entries` | [RedelegationEntryResponse](#cosmos.staking.v1beta1.RedelegationEntryResponse) | repeated |  |






<a name="cosmos.staking.v1beta1.UnbondingDelegation"></a>

### UnbondingDelegation
UnbondingDelegation stores all of a single delegator's unbonding bonds
for a single validator in an time-ordered list.


| Field | Type | Label | Description |
| ----- | ---- | ----- | ----------- |
| `delegator_address` | [string](#string) |  | delegator_address is the bech32-encoded address of the delegator. |
| `validator_address` | [string](#string) |  | validator_address is the bech32-encoded address of the validator. |
| `entries` | [UnbondingDelegationEntry](#cosmos.staking.v1beta1.UnbondingDelegationEntry) | repeated | entries are the unbonding delegation entries.

unbonding delegation entries |






<a name="cosmos.staking.v1beta1.UnbondingDelegationEntry"></a>

### UnbondingDelegationEntry
UnbondingDelegationEntry defines an unbonding object with relevant metadata.


| Field | Type | Label | Description |
| ----- | ---- | ----- | ----------- |
| `creation_height` | [int64](#int64) |  | creation_height is the height which the unbonding took place. |
| `completion_time` | [google.protobuf.Timestamp](#google.protobuf.Timestamp) |  | completion_time is the unix time for unbonding completion. |
| `initial_balance` | [string](#string) |  | initial_balance defines the tokens initially scheduled to receive at completion. |
| `balance` | [string](#string) |  | balance defines the tokens to receive at completion. |






<a name="cosmos.staking.v1beta1.ValAddresses"></a>

### ValAddresses
ValAddresses defines a repeated set of validator addresses.


| Field | Type | Label | Description |
| ----- | ---- | ----- | ----------- |
| `addresses` | [string](#string) | repeated |  |






<a name="cosmos.staking.v1beta1.Validator"></a>

### Validator
Validator defines a validator, together with the total amount of the
Validator's bond shares and their exchange rate to coins. Slashing results in
a decrease in the exchange rate, allowing correct calculation of future
undelegations without iterating over delegators. When coins are delegated to
this validator, the validator is credited with a delegation whose number of
bond shares is based on the amount of coins delegated divided by the current
exchange rate. Voting power can be calculated as total bonded shares
multiplied by exchange rate.


| Field | Type | Label | Description |
| ----- | ---- | ----- | ----------- |
| `operator_address` | [string](#string) |  | operator_address defines the address of the validator's operator; bech encoded in JSON. |
| `consensus_pubkey` | [google.protobuf.Any](#google.protobuf.Any) |  | consensus_pubkey is the consensus public key of the validator, as a Protobuf Any. |
| `jailed` | [bool](#bool) |  | jailed defined whether the validator has been jailed from bonded status or not. |
| `status` | [BondStatus](#cosmos.staking.v1beta1.BondStatus) |  | status is the validator status (bonded/unbonding/unbonded). |
| `tokens` | [string](#string) |  | tokens define the delegated tokens (incl. self-delegation). |
| `delegator_shares` | [string](#string) |  | delegator_shares defines total shares issued to a validator's delegators. |
| `description` | [Description](#cosmos.staking.v1beta1.Description) |  | description defines the description terms for the validator. |
| `unbonding_height` | [int64](#int64) |  | unbonding_height defines, if unbonding, the height at which this validator has begun unbonding. |
| `unbonding_time` | [google.protobuf.Timestamp](#google.protobuf.Timestamp) |  | unbonding_time defines, if unbonding, the min time for the validator to complete unbonding. |
| `commission` | [Commission](#cosmos.staking.v1beta1.Commission) |  | commission defines the commission parameters. |
| `min_self_delegation` | [string](#string) |  | min_self_delegation is the validator's self declared minimum self delegation. |





 <!-- end messages -->


<a name="cosmos.staking.v1beta1.BondStatus"></a>

### BondStatus
BondStatus is the status of a validator.

| Name | Number | Description |
| ---- | ------ | ----------- |
| BOND_STATUS_UNSPECIFIED | 0 | UNSPECIFIED defines an invalid validator status. |
| BOND_STATUS_UNBONDED | 1 | UNBONDED defines a validator that is not bonded. |
| BOND_STATUS_UNBONDING | 2 | UNBONDING defines a validator that is unbonding. |
| BOND_STATUS_BONDED | 3 | BONDED defines a validator that is bonded. |


 <!-- end enums -->

 <!-- end HasExtensions -->

 <!-- end services -->



<a name="cosmos/staking/v1beta1/genesis.proto"></a>
<p align="right"><a href="#top">Top</a></p>

## cosmos/staking/v1beta1/genesis.proto



<a name="cosmos.staking.v1beta1.GenesisState"></a>

### GenesisState
GenesisState defines the staking module's genesis state.


| Field | Type | Label | Description |
| ----- | ---- | ----- | ----------- |
| `params` | [Params](#cosmos.staking.v1beta1.Params) |  | params defines all the paramaters of related to deposit. |
| `last_total_power` | [bytes](#bytes) |  | last_total_power tracks the total amounts of bonded tokens recorded during the previous end block. |
| `last_validator_powers` | [LastValidatorPower](#cosmos.staking.v1beta1.LastValidatorPower) | repeated | last_validator_powers is a special index that provides a historical list of the last-block's bonded validators. |
| `validators` | [Validator](#cosmos.staking.v1beta1.Validator) | repeated | delegations defines the validator set at genesis. |
| `delegations` | [Delegation](#cosmos.staking.v1beta1.Delegation) | repeated | delegations defines the delegations active at genesis. |
| `unbonding_delegations` | [UnbondingDelegation](#cosmos.staking.v1beta1.UnbondingDelegation) | repeated | unbonding_delegations defines the unbonding delegations active at genesis. |
| `redelegations` | [Redelegation](#cosmos.staking.v1beta1.Redelegation) | repeated | redelegations defines the redelegations active at genesis. |
| `exported` | [bool](#bool) |  |  |






<a name="cosmos.staking.v1beta1.LastValidatorPower"></a>

### LastValidatorPower
LastValidatorPower required for validator set update logic.


| Field | Type | Label | Description |
| ----- | ---- | ----- | ----------- |
| `address` | [string](#string) |  | address is the address of the validator. |
| `power` | [int64](#int64) |  | power defines the power of the validator. |





 <!-- end messages -->

 <!-- end enums -->

 <!-- end HasExtensions -->

 <!-- end services -->



<a name="cosmos/staking/v1beta1/query.proto"></a>
<p align="right"><a href="#top">Top</a></p>

## cosmos/staking/v1beta1/query.proto



<a name="cosmos.staking.v1beta1.QueryDelegationRequest"></a>

### QueryDelegationRequest
QueryDelegationRequest is request type for the Query/Delegation RPC method.


| Field | Type | Label | Description |
| ----- | ---- | ----- | ----------- |
| `delegator_addr` | [string](#string) |  | delegator_addr defines the delegator address to query for. |
| `validator_addr` | [string](#string) |  | validator_addr defines the validator address to query for. |






<a name="cosmos.staking.v1beta1.QueryDelegationResponse"></a>

### QueryDelegationResponse
QueryDelegationResponse is response type for the Query/Delegation RPC method.


| Field | Type | Label | Description |
| ----- | ---- | ----- | ----------- |
| `delegation_response` | [DelegationResponse](#cosmos.staking.v1beta1.DelegationResponse) |  | delegation_responses defines the delegation info of a delegation. |






<a name="cosmos.staking.v1beta1.QueryDelegatorDelegationsRequest"></a>

### QueryDelegatorDelegationsRequest
QueryDelegatorDelegationsRequest is request type for the
Query/DelegatorDelegations RPC method.


| Field | Type | Label | Description |
| ----- | ---- | ----- | ----------- |
| `delegator_addr` | [string](#string) |  | delegator_addr defines the delegator address to query for. |
| `pagination` | [cosmos.base.query.v1beta1.PageRequest](#cosmos.base.query.v1beta1.PageRequest) |  | pagination defines an optional pagination for the request. |






<a name="cosmos.staking.v1beta1.QueryDelegatorDelegationsResponse"></a>

### QueryDelegatorDelegationsResponse
QueryDelegatorDelegationsResponse is response type for the
Query/DelegatorDelegations RPC method.


| Field | Type | Label | Description |
| ----- | ---- | ----- | ----------- |
| `delegation_responses` | [DelegationResponse](#cosmos.staking.v1beta1.DelegationResponse) | repeated | delegation_responses defines all the delegations' info of a delegator. |
| `pagination` | [cosmos.base.query.v1beta1.PageResponse](#cosmos.base.query.v1beta1.PageResponse) |  | pagination defines the pagination in the response. |






<a name="cosmos.staking.v1beta1.QueryDelegatorUnbondingDelegationsRequest"></a>

### QueryDelegatorUnbondingDelegationsRequest
QueryDelegatorUnbondingDelegationsRequest is request type for the
Query/DelegatorUnbondingDelegations RPC method.


| Field | Type | Label | Description |
| ----- | ---- | ----- | ----------- |
| `delegator_addr` | [string](#string) |  | delegator_addr defines the delegator address to query for. |
| `pagination` | [cosmos.base.query.v1beta1.PageRequest](#cosmos.base.query.v1beta1.PageRequest) |  | pagination defines an optional pagination for the request. |






<a name="cosmos.staking.v1beta1.QueryDelegatorUnbondingDelegationsResponse"></a>

### QueryDelegatorUnbondingDelegationsResponse
QueryUnbondingDelegatorDelegationsResponse is response type for the
Query/UnbondingDelegatorDelegations RPC method.


| Field | Type | Label | Description |
| ----- | ---- | ----- | ----------- |
| `unbonding_responses` | [UnbondingDelegation](#cosmos.staking.v1beta1.UnbondingDelegation) | repeated |  |
| `pagination` | [cosmos.base.query.v1beta1.PageResponse](#cosmos.base.query.v1beta1.PageResponse) |  | pagination defines the pagination in the response. |






<a name="cosmos.staking.v1beta1.QueryDelegatorValidatorRequest"></a>

### QueryDelegatorValidatorRequest
QueryDelegatorValidatorRequest is request type for the
Query/DelegatorValidator RPC method.


| Field | Type | Label | Description |
| ----- | ---- | ----- | ----------- |
| `delegator_addr` | [string](#string) |  | delegator_addr defines the delegator address to query for. |
| `validator_addr` | [string](#string) |  | validator_addr defines the validator address to query for. |






<a name="cosmos.staking.v1beta1.QueryDelegatorValidatorResponse"></a>

### QueryDelegatorValidatorResponse
QueryDelegatorValidatorResponse response type for the
Query/DelegatorValidator RPC method.


| Field | Type | Label | Description |
| ----- | ---- | ----- | ----------- |
| `validator` | [Validator](#cosmos.staking.v1beta1.Validator) |  | validator defines the the validator info. |






<a name="cosmos.staking.v1beta1.QueryDelegatorValidatorsRequest"></a>

### QueryDelegatorValidatorsRequest
QueryDelegatorValidatorsRequest is request type for the
Query/DelegatorValidators RPC method.


| Field | Type | Label | Description |
| ----- | ---- | ----- | ----------- |
| `delegator_addr` | [string](#string) |  | delegator_addr defines the delegator address to query for. |
| `pagination` | [cosmos.base.query.v1beta1.PageRequest](#cosmos.base.query.v1beta1.PageRequest) |  | pagination defines an optional pagination for the request. |






<a name="cosmos.staking.v1beta1.QueryDelegatorValidatorsResponse"></a>

### QueryDelegatorValidatorsResponse
QueryDelegatorValidatorsResponse is response type for the
Query/DelegatorValidators RPC method.


| Field | Type | Label | Description |
| ----- | ---- | ----- | ----------- |
| `validators` | [Validator](#cosmos.staking.v1beta1.Validator) | repeated | validators defines the the validators' info of a delegator. |
| `pagination` | [cosmos.base.query.v1beta1.PageResponse](#cosmos.base.query.v1beta1.PageResponse) |  | pagination defines the pagination in the response. |






<a name="cosmos.staking.v1beta1.QueryHistoricalInfoRequest"></a>

### QueryHistoricalInfoRequest
QueryHistoricalInfoRequest is request type for the Query/HistoricalInfo RPC
method.


| Field | Type | Label | Description |
| ----- | ---- | ----- | ----------- |
| `height` | [int64](#int64) |  | height defines at which height to query the historical info. |






<a name="cosmos.staking.v1beta1.QueryHistoricalInfoResponse"></a>

### QueryHistoricalInfoResponse
QueryHistoricalInfoResponse is response type for the Query/HistoricalInfo RPC
method.


| Field | Type | Label | Description |
| ----- | ---- | ----- | ----------- |
| `hist` | [HistoricalInfo](#cosmos.staking.v1beta1.HistoricalInfo) |  | hist defines the historical info at the given height. |






<a name="cosmos.staking.v1beta1.QueryParamsRequest"></a>

### QueryParamsRequest
QueryParamsRequest is request type for the Query/Params RPC method.






<a name="cosmos.staking.v1beta1.QueryParamsResponse"></a>

### QueryParamsResponse
QueryParamsResponse is response type for the Query/Params RPC method.


| Field | Type | Label | Description |
| ----- | ---- | ----- | ----------- |
| `params` | [Params](#cosmos.staking.v1beta1.Params) |  | params holds all the parameters of this module. |






<a name="cosmos.staking.v1beta1.QueryPoolRequest"></a>

### QueryPoolRequest
QueryPoolRequest is request type for the Query/Pool RPC method.






<a name="cosmos.staking.v1beta1.QueryPoolResponse"></a>

### QueryPoolResponse
QueryPoolResponse is response type for the Query/Pool RPC method.


| Field | Type | Label | Description |
| ----- | ---- | ----- | ----------- |
| `pool` | [Pool](#cosmos.staking.v1beta1.Pool) |  | pool defines the pool info. |






<a name="cosmos.staking.v1beta1.QueryRedelegationsRequest"></a>

### QueryRedelegationsRequest
QueryRedelegationsRequest is request type for the Query/Redelegations RPC
method.


| Field | Type | Label | Description |
| ----- | ---- | ----- | ----------- |
| `delegator_addr` | [string](#string) |  | delegator_addr defines the delegator address to query for. |
| `src_validator_addr` | [string](#string) |  | src_validator_addr defines the validator address to redelegate from. |
| `dst_validator_addr` | [string](#string) |  | dst_validator_addr defines the validator address to redelegate to. |
| `pagination` | [cosmos.base.query.v1beta1.PageRequest](#cosmos.base.query.v1beta1.PageRequest) |  | pagination defines an optional pagination for the request. |






<a name="cosmos.staking.v1beta1.QueryRedelegationsResponse"></a>

### QueryRedelegationsResponse
QueryRedelegationsResponse is response type for the Query/Redelegations RPC
method.


| Field | Type | Label | Description |
| ----- | ---- | ----- | ----------- |
| `redelegation_responses` | [RedelegationResponse](#cosmos.staking.v1beta1.RedelegationResponse) | repeated |  |
| `pagination` | [cosmos.base.query.v1beta1.PageResponse](#cosmos.base.query.v1beta1.PageResponse) |  | pagination defines the pagination in the response. |






<a name="cosmos.staking.v1beta1.QueryUnbondingDelegationRequest"></a>

### QueryUnbondingDelegationRequest
QueryUnbondingDelegationRequest is request type for the
Query/UnbondingDelegation RPC method.


| Field | Type | Label | Description |
| ----- | ---- | ----- | ----------- |
| `delegator_addr` | [string](#string) |  | delegator_addr defines the delegator address to query for. |
| `validator_addr` | [string](#string) |  | validator_addr defines the validator address to query for. |






<a name="cosmos.staking.v1beta1.QueryUnbondingDelegationResponse"></a>

### QueryUnbondingDelegationResponse
QueryDelegationResponse is response type for the Query/UnbondingDelegation
RPC method.


| Field | Type | Label | Description |
| ----- | ---- | ----- | ----------- |
| `unbond` | [UnbondingDelegation](#cosmos.staking.v1beta1.UnbondingDelegation) |  | unbond defines the unbonding information of a delegation. |






<a name="cosmos.staking.v1beta1.QueryValidatorDelegationsRequest"></a>

### QueryValidatorDelegationsRequest
QueryValidatorDelegationsRequest is request type for the
Query/ValidatorDelegations RPC method


| Field | Type | Label | Description |
| ----- | ---- | ----- | ----------- |
| `validator_addr` | [string](#string) |  | validator_addr defines the validator address to query for. |
| `pagination` | [cosmos.base.query.v1beta1.PageRequest](#cosmos.base.query.v1beta1.PageRequest) |  | pagination defines an optional pagination for the request. |






<a name="cosmos.staking.v1beta1.QueryValidatorDelegationsResponse"></a>

### QueryValidatorDelegationsResponse
QueryValidatorDelegationsResponse is response type for the
Query/ValidatorDelegations RPC method


| Field | Type | Label | Description |
| ----- | ---- | ----- | ----------- |
| `delegation_responses` | [DelegationResponse](#cosmos.staking.v1beta1.DelegationResponse) | repeated |  |
| `pagination` | [cosmos.base.query.v1beta1.PageResponse](#cosmos.base.query.v1beta1.PageResponse) |  | pagination defines the pagination in the response. |






<a name="cosmos.staking.v1beta1.QueryValidatorRequest"></a>

### QueryValidatorRequest
QueryValidatorRequest is response type for the Query/Validator RPC method


| Field | Type | Label | Description |
| ----- | ---- | ----- | ----------- |
| `validator_addr` | [string](#string) |  | validator_addr defines the validator address to query for. |






<a name="cosmos.staking.v1beta1.QueryValidatorResponse"></a>

### QueryValidatorResponse
QueryValidatorResponse is response type for the Query/Validator RPC method


| Field | Type | Label | Description |
| ----- | ---- | ----- | ----------- |
| `validator` | [Validator](#cosmos.staking.v1beta1.Validator) |  | validator defines the the validator info. |






<a name="cosmos.staking.v1beta1.QueryValidatorUnbondingDelegationsRequest"></a>

### QueryValidatorUnbondingDelegationsRequest
QueryValidatorUnbondingDelegationsRequest is required type for the
Query/ValidatorUnbondingDelegations RPC method


| Field | Type | Label | Description |
| ----- | ---- | ----- | ----------- |
| `validator_addr` | [string](#string) |  | validator_addr defines the validator address to query for. |
| `pagination` | [cosmos.base.query.v1beta1.PageRequest](#cosmos.base.query.v1beta1.PageRequest) |  | pagination defines an optional pagination for the request. |






<a name="cosmos.staking.v1beta1.QueryValidatorUnbondingDelegationsResponse"></a>

### QueryValidatorUnbondingDelegationsResponse
QueryValidatorUnbondingDelegationsResponse is response type for the
Query/ValidatorUnbondingDelegations RPC method.


| Field | Type | Label | Description |
| ----- | ---- | ----- | ----------- |
| `unbonding_responses` | [UnbondingDelegation](#cosmos.staking.v1beta1.UnbondingDelegation) | repeated |  |
| `pagination` | [cosmos.base.query.v1beta1.PageResponse](#cosmos.base.query.v1beta1.PageResponse) |  | pagination defines the pagination in the response. |






<a name="cosmos.staking.v1beta1.QueryValidatorsRequest"></a>

### QueryValidatorsRequest
QueryValidatorsRequest is request type for Query/Validators RPC method.


| Field | Type | Label | Description |
| ----- | ---- | ----- | ----------- |
| `status` | [string](#string) |  | status enables to query for validators matching a given status. |
| `pagination` | [cosmos.base.query.v1beta1.PageRequest](#cosmos.base.query.v1beta1.PageRequest) |  | pagination defines an optional pagination for the request. |






<a name="cosmos.staking.v1beta1.QueryValidatorsResponse"></a>

### QueryValidatorsResponse
QueryValidatorsResponse is response type for the Query/Validators RPC method


| Field | Type | Label | Description |
| ----- | ---- | ----- | ----------- |
| `validators` | [Validator](#cosmos.staking.v1beta1.Validator) | repeated | validators contains all the queried validators. |
| `pagination` | [cosmos.base.query.v1beta1.PageResponse](#cosmos.base.query.v1beta1.PageResponse) |  | pagination defines the pagination in the response. |





 <!-- end messages -->

 <!-- end enums -->

 <!-- end HasExtensions -->


<a name="cosmos.staking.v1beta1.Query"></a>

### Query
Query defines the gRPC querier service.

| Method Name | Request Type | Response Type | Description | HTTP Verb | Endpoint |
| ----------- | ------------ | ------------- | ------------| ------- | -------- |
| `Validators` | [QueryValidatorsRequest](#cosmos.staking.v1beta1.QueryValidatorsRequest) | [QueryValidatorsResponse](#cosmos.staking.v1beta1.QueryValidatorsResponse) | Validators queries all validators that match the given status. | GET|/cosmos/staking/v1beta1/validators|
| `Validator` | [QueryValidatorRequest](#cosmos.staking.v1beta1.QueryValidatorRequest) | [QueryValidatorResponse](#cosmos.staking.v1beta1.QueryValidatorResponse) | Validator queries validator info for given validator address. | GET|/cosmos/staking/v1beta1/validators/{validator_addr}|
| `ValidatorDelegations` | [QueryValidatorDelegationsRequest](#cosmos.staking.v1beta1.QueryValidatorDelegationsRequest) | [QueryValidatorDelegationsResponse](#cosmos.staking.v1beta1.QueryValidatorDelegationsResponse) | ValidatorDelegations queries delegate info for given validator. | GET|/cosmos/staking/v1beta1/validators/{validator_addr}/delegations|
| `ValidatorUnbondingDelegations` | [QueryValidatorUnbondingDelegationsRequest](#cosmos.staking.v1beta1.QueryValidatorUnbondingDelegationsRequest) | [QueryValidatorUnbondingDelegationsResponse](#cosmos.staking.v1beta1.QueryValidatorUnbondingDelegationsResponse) | ValidatorUnbondingDelegations queries unbonding delegations of a validator. | GET|/cosmos/staking/v1beta1/validators/{validator_addr}/unbonding_delegations|
| `Delegation` | [QueryDelegationRequest](#cosmos.staking.v1beta1.QueryDelegationRequest) | [QueryDelegationResponse](#cosmos.staking.v1beta1.QueryDelegationResponse) | Delegation queries delegate info for given validator delegator pair. | GET|/cosmos/staking/v1beta1/validators/{validator_addr}/delegations/{delegator_addr}|
| `UnbondingDelegation` | [QueryUnbondingDelegationRequest](#cosmos.staking.v1beta1.QueryUnbondingDelegationRequest) | [QueryUnbondingDelegationResponse](#cosmos.staking.v1beta1.QueryUnbondingDelegationResponse) | UnbondingDelegation queries unbonding info for given validator delegator pair. | GET|/cosmos/staking/v1beta1/validators/{validator_addr}/delegations/{delegator_addr}/unbonding_delegation|
| `DelegatorDelegations` | [QueryDelegatorDelegationsRequest](#cosmos.staking.v1beta1.QueryDelegatorDelegationsRequest) | [QueryDelegatorDelegationsResponse](#cosmos.staking.v1beta1.QueryDelegatorDelegationsResponse) | DelegatorDelegations queries all delegations of a given delegator address. | GET|/cosmos/staking/v1beta1/delegations/{delegator_addr}|
| `DelegatorUnbondingDelegations` | [QueryDelegatorUnbondingDelegationsRequest](#cosmos.staking.v1beta1.QueryDelegatorUnbondingDelegationsRequest) | [QueryDelegatorUnbondingDelegationsResponse](#cosmos.staking.v1beta1.QueryDelegatorUnbondingDelegationsResponse) | DelegatorUnbondingDelegations queries all unbonding delegations of a given delegator address. | GET|/cosmos/staking/v1beta1/delegators/{delegator_addr}/unbonding_delegations|
| `Redelegations` | [QueryRedelegationsRequest](#cosmos.staking.v1beta1.QueryRedelegationsRequest) | [QueryRedelegationsResponse](#cosmos.staking.v1beta1.QueryRedelegationsResponse) | Redelegations queries redelegations of given address. | GET|/cosmos/staking/v1beta1/delegators/{delegator_addr}/redelegations|
| `DelegatorValidators` | [QueryDelegatorValidatorsRequest](#cosmos.staking.v1beta1.QueryDelegatorValidatorsRequest) | [QueryDelegatorValidatorsResponse](#cosmos.staking.v1beta1.QueryDelegatorValidatorsResponse) | DelegatorValidators queries all validators info for given delegator address. | GET|/cosmos/staking/v1beta1/delegators/{delegator_addr}/validators|
| `DelegatorValidator` | [QueryDelegatorValidatorRequest](#cosmos.staking.v1beta1.QueryDelegatorValidatorRequest) | [QueryDelegatorValidatorResponse](#cosmos.staking.v1beta1.QueryDelegatorValidatorResponse) | DelegatorValidator queries validator info for given delegator validator pair. | GET|/cosmos/staking/v1beta1/delegators/{delegator_addr}/validators/{validator_addr}|
| `HistoricalInfo` | [QueryHistoricalInfoRequest](#cosmos.staking.v1beta1.QueryHistoricalInfoRequest) | [QueryHistoricalInfoResponse](#cosmos.staking.v1beta1.QueryHistoricalInfoResponse) | HistoricalInfo queries the historical info for given height. | GET|/cosmos/staking/v1beta1/historical_info/{height}|
| `Pool` | [QueryPoolRequest](#cosmos.staking.v1beta1.QueryPoolRequest) | [QueryPoolResponse](#cosmos.staking.v1beta1.QueryPoolResponse) | Pool queries the pool info. | GET|/cosmos/staking/v1beta1/pool|
| `Params` | [QueryParamsRequest](#cosmos.staking.v1beta1.QueryParamsRequest) | [QueryParamsResponse](#cosmos.staking.v1beta1.QueryParamsResponse) | Parameters queries the staking parameters. | GET|/cosmos/staking/v1beta1/params|

 <!-- end services -->



<a name="cosmos/staking/v1beta1/tx.proto"></a>
<p align="right"><a href="#top">Top</a></p>

## cosmos/staking/v1beta1/tx.proto



<a name="cosmos.staking.v1beta1.MsgBeginRedelegate"></a>

### MsgBeginRedelegate
MsgBeginRedelegate defines a SDK message for performing a redelegation
of coins from a delegator and source validator to a destination validator.


| Field | Type | Label | Description |
| ----- | ---- | ----- | ----------- |
| `delegator_address` | [string](#string) |  |  |
| `validator_src_address` | [string](#string) |  |  |
| `validator_dst_address` | [string](#string) |  |  |
| `amount` | [cosmos.base.v1beta1.Coin](#cosmos.base.v1beta1.Coin) |  |  |






<a name="cosmos.staking.v1beta1.MsgBeginRedelegateResponse"></a>

### MsgBeginRedelegateResponse
MsgBeginRedelegateResponse defines the Msg/BeginRedelegate response type.


| Field | Type | Label | Description |
| ----- | ---- | ----- | ----------- |
| `completion_time` | [google.protobuf.Timestamp](#google.protobuf.Timestamp) |  |  |






<a name="cosmos.staking.v1beta1.MsgCreateValidator"></a>

### MsgCreateValidator
MsgCreateValidator defines a SDK message for creating a new validator.


| Field | Type | Label | Description |
| ----- | ---- | ----- | ----------- |
| `description` | [Description](#cosmos.staking.v1beta1.Description) |  |  |
| `commission` | [CommissionRates](#cosmos.staking.v1beta1.CommissionRates) |  |  |
| `min_self_delegation` | [string](#string) |  |  |
| `delegator_address` | [string](#string) |  |  |
| `validator_address` | [string](#string) |  |  |
| `pubkey` | [google.protobuf.Any](#google.protobuf.Any) |  |  |
| `value` | [cosmos.base.v1beta1.Coin](#cosmos.base.v1beta1.Coin) |  |  |






<a name="cosmos.staking.v1beta1.MsgCreateValidatorResponse"></a>

### MsgCreateValidatorResponse
MsgCreateValidatorResponse defines the Msg/CreateValidator response type.






<a name="cosmos.staking.v1beta1.MsgDelegate"></a>

### MsgDelegate
MsgDelegate defines a SDK message for performing a delegation of coins
from a delegator to a validator.


| Field | Type | Label | Description |
| ----- | ---- | ----- | ----------- |
| `delegator_address` | [string](#string) |  |  |
| `validator_address` | [string](#string) |  |  |
| `amount` | [cosmos.base.v1beta1.Coin](#cosmos.base.v1beta1.Coin) |  |  |






<a name="cosmos.staking.v1beta1.MsgDelegateResponse"></a>

### MsgDelegateResponse
MsgDelegateResponse defines the Msg/Delegate response type.






<a name="cosmos.staking.v1beta1.MsgEditValidator"></a>

### MsgEditValidator
MsgEditValidator defines a SDK message for editing an existing validator.


| Field | Type | Label | Description |
| ----- | ---- | ----- | ----------- |
| `description` | [Description](#cosmos.staking.v1beta1.Description) |  |  |
| `validator_address` | [string](#string) |  |  |
| `commission_rate` | [string](#string) |  | We pass a reference to the new commission rate and min self delegation as it's not mandatory to update. If not updated, the deserialized rate will be zero with no way to distinguish if an update was intended. REF: #2373 |
| `min_self_delegation` | [string](#string) |  |  |






<a name="cosmos.staking.v1beta1.MsgEditValidatorResponse"></a>

### MsgEditValidatorResponse
MsgEditValidatorResponse defines the Msg/EditValidator response type.






<a name="cosmos.staking.v1beta1.MsgUndelegate"></a>

### MsgUndelegate
MsgUndelegate defines a SDK message for performing an undelegation from a
delegate and a validator.


| Field | Type | Label | Description |
| ----- | ---- | ----- | ----------- |
| `delegator_address` | [string](#string) |  |  |
| `validator_address` | [string](#string) |  |  |
| `amount` | [cosmos.base.v1beta1.Coin](#cosmos.base.v1beta1.Coin) |  |  |






<a name="cosmos.staking.v1beta1.MsgUndelegateResponse"></a>

### MsgUndelegateResponse
MsgUndelegateResponse defines the Msg/Undelegate response type.


| Field | Type | Label | Description |
| ----- | ---- | ----- | ----------- |
| `completion_time` | [google.protobuf.Timestamp](#google.protobuf.Timestamp) |  |  |





 <!-- end messages -->

 <!-- end enums -->

 <!-- end HasExtensions -->


<a name="cosmos.staking.v1beta1.Msg"></a>

### Msg
Msg defines the staking Msg service.

| Method Name | Request Type | Response Type | Description | HTTP Verb | Endpoint |
| ----------- | ------------ | ------------- | ------------| ------- | -------- |
| `CreateValidator` | [MsgCreateValidator](#cosmos.staking.v1beta1.MsgCreateValidator) | [MsgCreateValidatorResponse](#cosmos.staking.v1beta1.MsgCreateValidatorResponse) | CreateValidator defines a method for creating a new validator. | |
| `EditValidator` | [MsgEditValidator](#cosmos.staking.v1beta1.MsgEditValidator) | [MsgEditValidatorResponse](#cosmos.staking.v1beta1.MsgEditValidatorResponse) | EditValidator defines a method for editing an existing validator. | |
| `Delegate` | [MsgDelegate](#cosmos.staking.v1beta1.MsgDelegate) | [MsgDelegateResponse](#cosmos.staking.v1beta1.MsgDelegateResponse) | Delegate defines a method for performing a delegation of coins from a delegator to a validator. | |
| `BeginRedelegate` | [MsgBeginRedelegate](#cosmos.staking.v1beta1.MsgBeginRedelegate) | [MsgBeginRedelegateResponse](#cosmos.staking.v1beta1.MsgBeginRedelegateResponse) | BeginRedelegate defines a method for performing a redelegation of coins from a delegator and source validator to a destination validator. | |
| `Undelegate` | [MsgUndelegate](#cosmos.staking.v1beta1.MsgUndelegate) | [MsgUndelegateResponse](#cosmos.staking.v1beta1.MsgUndelegateResponse) | Undelegate defines a method for performing an undelegation from a delegate and a validator. | |

 <!-- end services -->



<a name="cosmos/tx/signing/v1beta1/signing.proto"></a>
<p align="right"><a href="#top">Top</a></p>

## cosmos/tx/signing/v1beta1/signing.proto



<a name="cosmos.tx.signing.v1beta1.SignatureDescriptor"></a>

### SignatureDescriptor
SignatureDescriptor is a convenience type which represents the full data for
a signature including the public key of the signer, signing modes and the
signature itself. It is primarily used for coordinating signatures between
clients.


| Field | Type | Label | Description |
| ----- | ---- | ----- | ----------- |
| `public_key` | [google.protobuf.Any](#google.protobuf.Any) |  | public_key is the public key of the signer |
| `data` | [SignatureDescriptor.Data](#cosmos.tx.signing.v1beta1.SignatureDescriptor.Data) |  |  |
| `sequence` | [uint64](#uint64) |  | sequence is the sequence of the account, which describes the number of committed transactions signed by a given address. It is used to prevent replay attacks. |






<a name="cosmos.tx.signing.v1beta1.SignatureDescriptor.Data"></a>

### SignatureDescriptor.Data
Data represents signature data


| Field | Type | Label | Description |
| ----- | ---- | ----- | ----------- |
| `single` | [SignatureDescriptor.Data.Single](#cosmos.tx.signing.v1beta1.SignatureDescriptor.Data.Single) |  | single represents a single signer |
| `multi` | [SignatureDescriptor.Data.Multi](#cosmos.tx.signing.v1beta1.SignatureDescriptor.Data.Multi) |  | multi represents a multisig signer |






<a name="cosmos.tx.signing.v1beta1.SignatureDescriptor.Data.Multi"></a>

### SignatureDescriptor.Data.Multi
Multi is the signature data for a multisig public key


| Field | Type | Label | Description |
| ----- | ---- | ----- | ----------- |
| `bitarray` | [cosmos.crypto.multisig.v1beta1.CompactBitArray](#cosmos.crypto.multisig.v1beta1.CompactBitArray) |  | bitarray specifies which keys within the multisig are signing |
| `signatures` | [SignatureDescriptor.Data](#cosmos.tx.signing.v1beta1.SignatureDescriptor.Data) | repeated | signatures is the signatures of the multi-signature |






<a name="cosmos.tx.signing.v1beta1.SignatureDescriptor.Data.Single"></a>

### SignatureDescriptor.Data.Single
Single is the signature data for a single signer


| Field | Type | Label | Description |
| ----- | ---- | ----- | ----------- |
| `mode` | [SignMode](#cosmos.tx.signing.v1beta1.SignMode) |  | mode is the signing mode of the single signer |
| `signature` | [bytes](#bytes) |  | signature is the raw signature bytes |






<a name="cosmos.tx.signing.v1beta1.SignatureDescriptors"></a>

### SignatureDescriptors
SignatureDescriptors wraps multiple SignatureDescriptor's.


| Field | Type | Label | Description |
| ----- | ---- | ----- | ----------- |
| `signatures` | [SignatureDescriptor](#cosmos.tx.signing.v1beta1.SignatureDescriptor) | repeated | signatures are the signature descriptors |





 <!-- end messages -->


<a name="cosmos.tx.signing.v1beta1.SignMode"></a>

### SignMode
SignMode represents a signing mode with its own security guarantees.

| Name | Number | Description |
| ---- | ------ | ----------- |
| SIGN_MODE_UNSPECIFIED | 0 | SIGN_MODE_UNSPECIFIED specifies an unknown signing mode and will be rejected. |
| SIGN_MODE_DIRECT | 1 | SIGN_MODE_DIRECT specifies a signing mode which uses SignDoc and is verified with raw bytes from Tx. |
| SIGN_MODE_TEXTUAL | 2 | SIGN_MODE_TEXTUAL is a future signing mode that will verify some human-readable textual representation on top of the binary representation from SIGN_MODE_DIRECT. It is currently not supported. |
| SIGN_MODE_DIRECT_AUX | 3 | SIGN_MODE_DIRECT_AUX specifies a signing mode which uses SignDocDirectAux. As opposed to SIGN_MODE_DIRECT, this sign mode does not require signers signing over other signers' `signer_info`. It also allows for adding Tips in transactions. |
| SIGN_MODE_LEGACY_AMINO_JSON | 127 | SIGN_MODE_LEGACY_AMINO_JSON is a backwards compatibility mode which uses Amino JSON and will be removed in the future. |


 <!-- end enums -->

 <!-- end HasExtensions -->

 <!-- end services -->



<a name="cosmos/tx/v1beta1/tx.proto"></a>
<p align="right"><a href="#top">Top</a></p>

## cosmos/tx/v1beta1/tx.proto



<a name="cosmos.tx.v1beta1.AuthInfo"></a>

### AuthInfo
AuthInfo describes the fee and signer modes that are used to sign a
transaction.


| Field | Type | Label | Description |
| ----- | ---- | ----- | ----------- |
| `signer_infos` | [SignerInfo](#cosmos.tx.v1beta1.SignerInfo) | repeated | signer_infos defines the signing modes for the required signers. The number and order of elements must match the required signers from TxBody's messages. The first element is the primary signer and the one which pays the fee. |
| `fee` | [Fee](#cosmos.tx.v1beta1.Fee) |  | Fee is the fee and gas limit for the transaction. The first signer is the primary signer and the one which pays the fee. The fee can be calculated based on the cost of evaluating the body and doing signature verification of the signers. This can be estimated via simulation. |
| `tip` | [Tip](#cosmos.tx.v1beta1.Tip) |  | Tip is the optional tip used for meta-transactions.

Since: cosmos-sdk 0.45 |






<a name="cosmos.tx.v1beta1.AuxSignerData"></a>

### AuxSignerData
AuxSignerData is the intermediary format that an auxiliary signer (e.g. a
tipper) builds and sends to the fee payer (who will build and broadcast the
actual tx). AuxSignerData is not a valid tx in itself, and will be rejected
by the node if sent directly as-is.

Since: cosmos-sdk 0.45


| Field | Type | Label | Description |
| ----- | ---- | ----- | ----------- |
| `address` | [string](#string) |  | address is the bech32-encoded address of the auxiliary signer. If using AuxSignerData across different chains, the bech32 prefix of the target chain (where the final transaction is broadcasted) should be used. |
| `sign_doc` | [SignDocDirectAux](#cosmos.tx.v1beta1.SignDocDirectAux) |  | sign_doc is the SIGN_MOD_DIRECT_AUX sign doc that the auxiliary signer signs. Note: we use the same sign doc even if we're signing with LEGACY_AMINO_JSON. |
| `mode` | [cosmos.tx.signing.v1beta1.SignMode](#cosmos.tx.signing.v1beta1.SignMode) |  | mode is the signing mode of the single signer |
| `sig` | [bytes](#bytes) |  | sig is the signature of the sign doc. |






<a name="cosmos.tx.v1beta1.Fee"></a>

### Fee
Fee includes the amount of coins paid in fees and the maximum
gas to be used by the transaction. The ratio yields an effective "gasprice",
which must be above some miminum to be accepted into the mempool.


| Field | Type | Label | Description |
| ----- | ---- | ----- | ----------- |
| `amount` | [cosmos.base.v1beta1.Coin](#cosmos.base.v1beta1.Coin) | repeated | amount is the amount of coins to be paid as a fee |
| `gas_limit` | [uint64](#uint64) |  | gas_limit is the maximum gas that can be used in transaction processing before an out of gas error occurs |
| `payer` | [string](#string) |  | if unset, the first signer is responsible for paying the fees. If set, the specified account must pay the fees. the payer must be a tx signer (and thus have signed this field in AuthInfo). setting this field does *not* change the ordering of required signers for the transaction. |
| `granter` | [string](#string) |  | if set, the fee payer (either the first signer or the value of the payer field) requests that a fee grant be used to pay fees instead of the fee payer's own balance. If an appropriate fee grant does not exist or the chain does not support fee grants, this will fail |






<a name="cosmos.tx.v1beta1.ModeInfo"></a>

### ModeInfo
ModeInfo describes the signing mode of a single or nested multisig signer.


| Field | Type | Label | Description |
| ----- | ---- | ----- | ----------- |
| `single` | [ModeInfo.Single](#cosmos.tx.v1beta1.ModeInfo.Single) |  | single represents a single signer |
| `multi` | [ModeInfo.Multi](#cosmos.tx.v1beta1.ModeInfo.Multi) |  | multi represents a nested multisig signer |






<a name="cosmos.tx.v1beta1.ModeInfo.Multi"></a>

### ModeInfo.Multi
Multi is the mode info for a multisig public key


| Field | Type | Label | Description |
| ----- | ---- | ----- | ----------- |
| `bitarray` | [cosmos.crypto.multisig.v1beta1.CompactBitArray](#cosmos.crypto.multisig.v1beta1.CompactBitArray) |  | bitarray specifies which keys within the multisig are signing |
| `mode_infos` | [ModeInfo](#cosmos.tx.v1beta1.ModeInfo) | repeated | mode_infos is the corresponding modes of the signers of the multisig which could include nested multisig public keys |






<a name="cosmos.tx.v1beta1.ModeInfo.Single"></a>

### ModeInfo.Single
Single is the mode info for a single signer. It is structured as a message
to allow for additional fields such as locale for SIGN_MODE_TEXTUAL in the
future


| Field | Type | Label | Description |
| ----- | ---- | ----- | ----------- |
| `mode` | [cosmos.tx.signing.v1beta1.SignMode](#cosmos.tx.signing.v1beta1.SignMode) |  | mode is the signing mode of the single signer |






<a name="cosmos.tx.v1beta1.SignDoc"></a>

### SignDoc
SignDoc is the type used for generating sign bytes for SIGN_MODE_DIRECT.


| Field | Type | Label | Description |
| ----- | ---- | ----- | ----------- |
| `body_bytes` | [bytes](#bytes) |  | body_bytes is protobuf serialization of a TxBody that matches the representation in TxRaw. |
| `auth_info_bytes` | [bytes](#bytes) |  | auth_info_bytes is a protobuf serialization of an AuthInfo that matches the representation in TxRaw. |
| `chain_id` | [string](#string) |  | chain_id is the unique identifier of the chain this transaction targets. It prevents signed transactions from being used on another chain by an attacker |
| `account_number` | [uint64](#uint64) |  | account_number is the account number of the account in state |






<a name="cosmos.tx.v1beta1.SignDocDirectAux"></a>

### SignDocDirectAux
SignDocDirectAux is the type used for generating sign bytes for
SIGN_MODE_DIRECT_AUX.


| Field | Type | Label | Description |
| ----- | ---- | ----- | ----------- |
| `body_bytes` | [bytes](#bytes) |  | body_bytes is protobuf serialization of a TxBody that matches the representation in TxRaw. |
| `public_key` | [google.protobuf.Any](#google.protobuf.Any) |  | public_key is the public key of the signing account. |
| `chain_id` | [string](#string) |  | chain_id is the identifier of the chain this transaction targets. It prevents signed transactions from being used on another chain by an attacker. |
| `account_number` | [uint64](#uint64) |  | account_number is the account number of the account in state. |
| `sequence` | [uint64](#uint64) |  | sequence is the sequence number of the signing account. |
| `tip` | [Tip](#cosmos.tx.v1beta1.Tip) |  | Tip is the optional tip used for meta-transactions. It should be left empty if the signer is not the tipper for this transaction. |






<a name="cosmos.tx.v1beta1.SignerInfo"></a>

### SignerInfo
SignerInfo describes the public key and signing mode of a single top-level
signer.


| Field | Type | Label | Description |
| ----- | ---- | ----- | ----------- |
| `public_key` | [google.protobuf.Any](#google.protobuf.Any) |  | public_key is the public key of the signer. It is optional for accounts that already exist in state. If unset, the verifier can use the required \ signer address for this position and lookup the public key. |
| `mode_info` | [ModeInfo](#cosmos.tx.v1beta1.ModeInfo) |  | mode_info describes the signing mode of the signer and is a nested structure to support nested multisig pubkey's |
| `sequence` | [uint64](#uint64) |  | sequence is the sequence of the account, which describes the number of committed transactions signed by a given address. It is used to prevent replay attacks. |






<a name="cosmos.tx.v1beta1.Tip"></a>

### Tip
Tip is the tip used for meta-transactions.


| Field | Type | Label | Description |
| ----- | ---- | ----- | ----------- |
| `amount` | [cosmos.base.v1beta1.Coin](#cosmos.base.v1beta1.Coin) | repeated | amount is the amount of the tip |
| `tipper` | [string](#string) |  | tipper is the address of the account paying for the tip |






<a name="cosmos.tx.v1beta1.Tx"></a>

### Tx
Tx is the standard type used for broadcasting transactions.


| Field | Type | Label | Description |
| ----- | ---- | ----- | ----------- |
| `body` | [TxBody](#cosmos.tx.v1beta1.TxBody) |  | body is the processable content of the transaction |
| `auth_info` | [AuthInfo](#cosmos.tx.v1beta1.AuthInfo) |  | auth_info is the authorization related content of the transaction, specifically signers, signer modes and fee |
| `signatures` | [bytes](#bytes) | repeated | signatures is a list of signatures that matches the length and order of AuthInfo's signer_infos to allow connecting signature meta information like public key and signing mode by position. |






<a name="cosmos.tx.v1beta1.TxBody"></a>

### TxBody
TxBody is the body of a transaction that all signers sign over.


| Field | Type | Label | Description |
| ----- | ---- | ----- | ----------- |
| `messages` | [google.protobuf.Any](#google.protobuf.Any) | repeated | messages is a list of messages to be executed. The required signers of those messages define the number and order of elements in AuthInfo's signer_infos and Tx's signatures. Each required signer address is added to the list only the first time it occurs. By convention, the first required signer (usually from the first message) is referred to as the primary signer and pays the fee for the whole transaction. |
| `memo` | [string](#string) |  | memo is any arbitrary note/comment to be added to the transaction. WARNING: in clients, any publicly exposed text should not be called memo, but should be called `note` instead (see https://github.com/cosmos/cosmos-sdk/issues/9122). |
| `timeout_height` | [uint64](#uint64) |  | timeout is the block height after which this transaction will not be processed by the chain |
| `extension_options` | [google.protobuf.Any](#google.protobuf.Any) | repeated | extension_options are arbitrary options that can be added by chains when the default options are not sufficient. If any of these are present and can't be handled, the transaction will be rejected |
| `non_critical_extension_options` | [google.protobuf.Any](#google.protobuf.Any) | repeated | extension_options are arbitrary options that can be added by chains when the default options are not sufficient. If any of these are present and can't be handled, they will be ignored |






<a name="cosmos.tx.v1beta1.TxRaw"></a>

### TxRaw
TxRaw is a variant of Tx that pins the signer's exact binary representation
of body and auth_info. This is used for signing, broadcasting and
verification. The binary `serialize(tx: TxRaw)` is stored in Tendermint and
the hash `sha256(serialize(tx: TxRaw))` becomes the "txhash", commonly used
as the transaction ID.


| Field | Type | Label | Description |
| ----- | ---- | ----- | ----------- |
| `body_bytes` | [bytes](#bytes) |  | body_bytes is a protobuf serialization of a TxBody that matches the representation in SignDoc. |
| `auth_info_bytes` | [bytes](#bytes) |  | auth_info_bytes is a protobuf serialization of an AuthInfo that matches the representation in SignDoc. |
| `signatures` | [bytes](#bytes) | repeated | signatures is a list of signatures that matches the length and order of AuthInfo's signer_infos to allow connecting signature meta information like public key and signing mode by position. |





 <!-- end messages -->

 <!-- end enums -->

 <!-- end HasExtensions -->

 <!-- end services -->



<a name="cosmos/tx/v1beta1/service.proto"></a>
<p align="right"><a href="#top">Top</a></p>

## cosmos/tx/v1beta1/service.proto



<a name="cosmos.tx.v1beta1.BroadcastTxRequest"></a>

### BroadcastTxRequest
BroadcastTxRequest is the request type for the Service.BroadcastTxRequest
RPC method.


| Field | Type | Label | Description |
| ----- | ---- | ----- | ----------- |
| `tx_bytes` | [bytes](#bytes) |  | tx_bytes is the raw transaction. |
| `mode` | [BroadcastMode](#cosmos.tx.v1beta1.BroadcastMode) |  |  |






<a name="cosmos.tx.v1beta1.BroadcastTxResponse"></a>

### BroadcastTxResponse
BroadcastTxResponse is the response type for the
Service.BroadcastTx method.


| Field | Type | Label | Description |
| ----- | ---- | ----- | ----------- |
| `tx_response` | [cosmos.base.abci.v1beta1.TxResponse](#cosmos.base.abci.v1beta1.TxResponse) |  | tx_response is the queried TxResponses. |






<a name="cosmos.tx.v1beta1.GetTxRequest"></a>

### GetTxRequest
GetTxRequest is the request type for the Service.GetTx
RPC method.


| Field | Type | Label | Description |
| ----- | ---- | ----- | ----------- |
| `hash` | [string](#string) |  | hash is the tx hash to query, encoded as a hex string. |






<a name="cosmos.tx.v1beta1.GetTxResponse"></a>

### GetTxResponse
GetTxResponse is the response type for the Service.GetTx method.


| Field | Type | Label | Description |
| ----- | ---- | ----- | ----------- |
| `tx` | [Tx](#cosmos.tx.v1beta1.Tx) |  | tx is the queried transaction. |
| `tx_response` | [cosmos.base.abci.v1beta1.TxResponse](#cosmos.base.abci.v1beta1.TxResponse) |  | tx_response is the queried TxResponses. |






<a name="cosmos.tx.v1beta1.GetTxsEventRequest"></a>

### GetTxsEventRequest
GetTxsEventRequest is the request type for the Service.TxsByEvents
RPC method.


| Field | Type | Label | Description |
| ----- | ---- | ----- | ----------- |
| `events` | [string](#string) | repeated | events is the list of transaction event type. |
| `pagination` | [cosmos.base.query.v1beta1.PageRequest](#cosmos.base.query.v1beta1.PageRequest) |  | pagination defines an pagination for the request. |
| `order_by` | [OrderBy](#cosmos.tx.v1beta1.OrderBy) |  |  |






<a name="cosmos.tx.v1beta1.GetTxsEventResponse"></a>

### GetTxsEventResponse
GetTxsEventResponse is the response type for the Service.TxsByEvents
RPC method.


| Field | Type | Label | Description |
| ----- | ---- | ----- | ----------- |
| `txs` | [Tx](#cosmos.tx.v1beta1.Tx) | repeated | txs is the list of queried transactions. |
| `tx_responses` | [cosmos.base.abci.v1beta1.TxResponse](#cosmos.base.abci.v1beta1.TxResponse) | repeated | tx_responses is the list of queried TxResponses. |
| `pagination` | [cosmos.base.query.v1beta1.PageResponse](#cosmos.base.query.v1beta1.PageResponse) |  | pagination defines an pagination for the response. |






<a name="cosmos.tx.v1beta1.SimulateRequest"></a>

### SimulateRequest
SimulateRequest is the request type for the Service.Simulate
RPC method.


| Field | Type | Label | Description |
| ----- | ---- | ----- | ----------- |
| `tx` | [Tx](#cosmos.tx.v1beta1.Tx) |  | **Deprecated.** tx is the transaction to simulate. Deprecated. Send raw tx bytes instead. |
| `tx_bytes` | [bytes](#bytes) |  | tx_bytes is the raw transaction.

Since: cosmos-sdk 0.43 |






<a name="cosmos.tx.v1beta1.SimulateResponse"></a>

### SimulateResponse
SimulateResponse is the response type for the
Service.SimulateRPC method.


| Field | Type | Label | Description |
| ----- | ---- | ----- | ----------- |
| `gas_info` | [cosmos.base.abci.v1beta1.GasInfo](#cosmos.base.abci.v1beta1.GasInfo) |  | gas_info is the information about gas used in the simulation. |
| `result` | [cosmos.base.abci.v1beta1.Result](#cosmos.base.abci.v1beta1.Result) |  | result is the result of the simulation. |





 <!-- end messages -->


<a name="cosmos.tx.v1beta1.BroadcastMode"></a>

### BroadcastMode
BroadcastMode specifies the broadcast mode for the TxService.Broadcast RPC method.

| Name | Number | Description |
| ---- | ------ | ----------- |
| BROADCAST_MODE_UNSPECIFIED | 0 | zero-value for mode ordering |
| BROADCAST_MODE_BLOCK | 1 | BROADCAST_MODE_BLOCK defines a tx broadcasting mode where the client waits for the tx to be committed in a block. |
| BROADCAST_MODE_SYNC | 2 | BROADCAST_MODE_SYNC defines a tx broadcasting mode where the client waits for a CheckTx execution response only. |
| BROADCAST_MODE_ASYNC | 3 | BROADCAST_MODE_ASYNC defines a tx broadcasting mode where the client returns immediately. |



<a name="cosmos.tx.v1beta1.OrderBy"></a>

### OrderBy
OrderBy defines the sorting order

| Name | Number | Description |
| ---- | ------ | ----------- |
| ORDER_BY_UNSPECIFIED | 0 | ORDER_BY_UNSPECIFIED specifies an unknown sorting order. OrderBy defaults to ASC in this case. |
| ORDER_BY_ASC | 1 | ORDER_BY_ASC defines ascending order |
| ORDER_BY_DESC | 2 | ORDER_BY_DESC defines descending order |


 <!-- end enums -->

 <!-- end HasExtensions -->


<a name="cosmos.tx.v1beta1.Service"></a>

### Service
Service defines a gRPC service for interacting with transactions.

| Method Name | Request Type | Response Type | Description | HTTP Verb | Endpoint |
| ----------- | ------------ | ------------- | ------------| ------- | -------- |
| `Simulate` | [SimulateRequest](#cosmos.tx.v1beta1.SimulateRequest) | [SimulateResponse](#cosmos.tx.v1beta1.SimulateResponse) | Simulate simulates executing a transaction for estimating gas usage. | POST|/cosmos/tx/v1beta1/simulate|
| `GetTx` | [GetTxRequest](#cosmos.tx.v1beta1.GetTxRequest) | [GetTxResponse](#cosmos.tx.v1beta1.GetTxResponse) | GetTx fetches a tx by hash. | GET|/cosmos/tx/v1beta1/txs/{hash}|
| `BroadcastTx` | [BroadcastTxRequest](#cosmos.tx.v1beta1.BroadcastTxRequest) | [BroadcastTxResponse](#cosmos.tx.v1beta1.BroadcastTxResponse) | BroadcastTx broadcast transaction. | POST|/cosmos/tx/v1beta1/txs|
| `GetTxsEvent` | [GetTxsEventRequest](#cosmos.tx.v1beta1.GetTxsEventRequest) | [GetTxsEventResponse](#cosmos.tx.v1beta1.GetTxsEventResponse) | GetTxsEvent fetches txs by event. | GET|/cosmos/tx/v1beta1/txs|

 <!-- end services -->



<a name="cosmos/upgrade/v1beta1/upgrade.proto"></a>
<p align="right"><a href="#top">Top</a></p>

## cosmos/upgrade/v1beta1/upgrade.proto



<a name="cosmos.upgrade.v1beta1.CancelSoftwareUpgradeProposal"></a>

### CancelSoftwareUpgradeProposal
CancelSoftwareUpgradeProposal is a gov Content type for cancelling a software
upgrade.


| Field | Type | Label | Description |
| ----- | ---- | ----- | ----------- |
| `title` | [string](#string) |  |  |
| `description` | [string](#string) |  |  |






<a name="cosmos.upgrade.v1beta1.ModuleVersion"></a>

### ModuleVersion
ModuleVersion specifies a module and its consensus version.

Since: cosmos-sdk 0.43


| Field | Type | Label | Description |
| ----- | ---- | ----- | ----------- |
| `name` | [string](#string) |  | name of the app module |
| `version` | [uint64](#uint64) |  | consensus version of the app module |






<a name="cosmos.upgrade.v1beta1.Plan"></a>

### Plan
Plan specifies information about a planned upgrade and when it should occur.


| Field | Type | Label | Description |
| ----- | ---- | ----- | ----------- |
| `name` | [string](#string) |  | Sets the name for the upgrade. This name will be used by the upgraded version of the software to apply any special "on-upgrade" commands during the first BeginBlock method after the upgrade is applied. It is also used to detect whether a software version can handle a given upgrade. If no upgrade handler with this name has been set in the software, it will be assumed that the software is out-of-date when the upgrade Time or Height is reached and the software will exit. |
| `time` | [google.protobuf.Timestamp](#google.protobuf.Timestamp) |  | **Deprecated.** Deprecated: Time based upgrades have been deprecated. Time based upgrade logic has been removed from the SDK. If this field is not empty, an error will be thrown. |
| `height` | [int64](#int64) |  | The height at which the upgrade must be performed. Only used if Time is not set. |
| `info` | [string](#string) |  | Any application specific upgrade info to be included on-chain such as a git commit that validators could automatically upgrade to |
| `upgraded_client_state` | [google.protobuf.Any](#google.protobuf.Any) |  | **Deprecated.** Deprecated: UpgradedClientState field has been deprecated. IBC upgrade logic has been moved to the IBC module in the sub module 02-client. If this field is not empty, an error will be thrown. |






<a name="cosmos.upgrade.v1beta1.SoftwareUpgradeProposal"></a>

### SoftwareUpgradeProposal
SoftwareUpgradeProposal is a gov Content type for initiating a software
upgrade.


| Field | Type | Label | Description |
| ----- | ---- | ----- | ----------- |
| `title` | [string](#string) |  |  |
| `description` | [string](#string) |  |  |
| `plan` | [Plan](#cosmos.upgrade.v1beta1.Plan) |  |  |





 <!-- end messages -->

 <!-- end enums -->

 <!-- end HasExtensions -->

 <!-- end services -->



<a name="cosmos/upgrade/v1beta1/query.proto"></a>
<p align="right"><a href="#top">Top</a></p>

## cosmos/upgrade/v1beta1/query.proto



<a name="cosmos.upgrade.v1beta1.QueryAppliedPlanRequest"></a>

### QueryAppliedPlanRequest
QueryCurrentPlanRequest is the request type for the Query/AppliedPlan RPC
method.


| Field | Type | Label | Description |
| ----- | ---- | ----- | ----------- |
| `name` | [string](#string) |  | name is the name of the applied plan to query for. |






<a name="cosmos.upgrade.v1beta1.QueryAppliedPlanResponse"></a>

### QueryAppliedPlanResponse
QueryAppliedPlanResponse is the response type for the Query/AppliedPlan RPC
method.


| Field | Type | Label | Description |
| ----- | ---- | ----- | ----------- |
| `height` | [int64](#int64) |  | height is the block height at which the plan was applied. |






<a name="cosmos.upgrade.v1beta1.QueryCurrentPlanRequest"></a>

### QueryCurrentPlanRequest
QueryCurrentPlanRequest is the request type for the Query/CurrentPlan RPC
method.






<a name="cosmos.upgrade.v1beta1.QueryCurrentPlanResponse"></a>

### QueryCurrentPlanResponse
QueryCurrentPlanResponse is the response type for the Query/CurrentPlan RPC
method.


| Field | Type | Label | Description |
| ----- | ---- | ----- | ----------- |
| `plan` | [Plan](#cosmos.upgrade.v1beta1.Plan) |  | plan is the current upgrade plan. |






<a name="cosmos.upgrade.v1beta1.QueryModuleVersionsRequest"></a>

### QueryModuleVersionsRequest
QueryModuleVersionsRequest is the request type for the Query/ModuleVersions
RPC method.

Since: cosmos-sdk 0.43


| Field | Type | Label | Description |
| ----- | ---- | ----- | ----------- |
| `module_name` | [string](#string) |  | module_name is a field to query a specific module consensus version from state. Leaving this empty will fetch the full list of module versions from state |






<a name="cosmos.upgrade.v1beta1.QueryModuleVersionsResponse"></a>

### QueryModuleVersionsResponse
QueryModuleVersionsResponse is the response type for the Query/ModuleVersions
RPC method.

Since: cosmos-sdk 0.43


| Field | Type | Label | Description |
| ----- | ---- | ----- | ----------- |
| `module_versions` | [ModuleVersion](#cosmos.upgrade.v1beta1.ModuleVersion) | repeated | module_versions is a list of module names with their consensus versions. |






<a name="cosmos.upgrade.v1beta1.QueryUpgradedConsensusStateRequest"></a>

### QueryUpgradedConsensusStateRequest
QueryUpgradedConsensusStateRequest is the request type for the Query/UpgradedConsensusState
RPC method.


| Field | Type | Label | Description |
| ----- | ---- | ----- | ----------- |
| `last_height` | [int64](#int64) |  | last height of the current chain must be sent in request as this is the height under which next consensus state is stored |






<a name="cosmos.upgrade.v1beta1.QueryUpgradedConsensusStateResponse"></a>

### QueryUpgradedConsensusStateResponse
QueryUpgradedConsensusStateResponse is the response type for the Query/UpgradedConsensusState
RPC method.


| Field | Type | Label | Description |
| ----- | ---- | ----- | ----------- |
| `upgraded_consensus_state` | [bytes](#bytes) |  | Since: cosmos-sdk 0.43 |





 <!-- end messages -->

 <!-- end enums -->

 <!-- end HasExtensions -->


<a name="cosmos.upgrade.v1beta1.Query"></a>

### Query
Query defines the gRPC upgrade querier service.

| Method Name | Request Type | Response Type | Description | HTTP Verb | Endpoint |
| ----------- | ------------ | ------------- | ------------| ------- | -------- |
| `CurrentPlan` | [QueryCurrentPlanRequest](#cosmos.upgrade.v1beta1.QueryCurrentPlanRequest) | [QueryCurrentPlanResponse](#cosmos.upgrade.v1beta1.QueryCurrentPlanResponse) | CurrentPlan queries the current upgrade plan. | GET|/cosmos/upgrade/v1beta1/current_plan|
| `AppliedPlan` | [QueryAppliedPlanRequest](#cosmos.upgrade.v1beta1.QueryAppliedPlanRequest) | [QueryAppliedPlanResponse](#cosmos.upgrade.v1beta1.QueryAppliedPlanResponse) | AppliedPlan queries a previously applied upgrade plan by its name. | GET|/cosmos/upgrade/v1beta1/applied_plan/{name}|
| `UpgradedConsensusState` | [QueryUpgradedConsensusStateRequest](#cosmos.upgrade.v1beta1.QueryUpgradedConsensusStateRequest) | [QueryUpgradedConsensusStateResponse](#cosmos.upgrade.v1beta1.QueryUpgradedConsensusStateResponse) | UpgradedConsensusState queries the consensus state that will serve as a trusted kernel for the next version of this chain. It will only be stored at the last height of this chain. UpgradedConsensusState RPC not supported with legacy querier This rpc is deprecated now that IBC has its own replacement (https://github.com/cosmos/ibc-go/blob/2c880a22e9f9cc75f62b527ca94aa75ce1106001/proto/ibc/core/client/v1/query.proto#L54) | GET|/cosmos/upgrade/v1beta1/upgraded_consensus_state/{last_height}|
| `ModuleVersions` | [QueryModuleVersionsRequest](#cosmos.upgrade.v1beta1.QueryModuleVersionsRequest) | [QueryModuleVersionsResponse](#cosmos.upgrade.v1beta1.QueryModuleVersionsResponse) | ModuleVersions queries the list of module versions from state.

Since: cosmos-sdk 0.43 | GET|/cosmos/upgrade/v1beta1/module_versions|

 <!-- end services -->



<a name="cosmos/vesting/v1beta1/vesting.proto"></a>
<p align="right"><a href="#top">Top</a></p>

## cosmos/vesting/v1beta1/vesting.proto



<a name="cosmos.vesting.v1beta1.BaseVestingAccount"></a>

### BaseVestingAccount
BaseVestingAccount implements the VestingAccount interface. It contains all
the necessary fields needed for any vesting account implementation.


| Field | Type | Label | Description |
| ----- | ---- | ----- | ----------- |
| `base_account` | [cosmos.auth.v1beta1.BaseAccount](#cosmos.auth.v1beta1.BaseAccount) |  |  |
| `original_vesting` | [cosmos.base.v1beta1.Coin](#cosmos.base.v1beta1.Coin) | repeated |  |
| `delegated_free` | [cosmos.base.v1beta1.Coin](#cosmos.base.v1beta1.Coin) | repeated |  |
| `delegated_vesting` | [cosmos.base.v1beta1.Coin](#cosmos.base.v1beta1.Coin) | repeated |  |
| `end_time` | [int64](#int64) |  |  |






<a name="cosmos.vesting.v1beta1.ContinuousVestingAccount"></a>

### ContinuousVestingAccount
ContinuousVestingAccount implements the VestingAccount interface. It
continuously vests by unlocking coins linearly with respect to time.


| Field | Type | Label | Description |
| ----- | ---- | ----- | ----------- |
| `base_vesting_account` | [BaseVestingAccount](#cosmos.vesting.v1beta1.BaseVestingAccount) |  |  |
| `start_time` | [int64](#int64) |  |  |






<a name="cosmos.vesting.v1beta1.DelayedVestingAccount"></a>

### DelayedVestingAccount
DelayedVestingAccount implements the VestingAccount interface. It vests all
coins after a specific time, but non prior. In other words, it keeps them
locked until a specified time.


| Field | Type | Label | Description |
| ----- | ---- | ----- | ----------- |
| `base_vesting_account` | [BaseVestingAccount](#cosmos.vesting.v1beta1.BaseVestingAccount) |  |  |






<a name="cosmos.vesting.v1beta1.Period"></a>

### Period
Period defines a length of time and amount of coins that will vest.


| Field | Type | Label | Description |
| ----- | ---- | ----- | ----------- |
| `length` | [int64](#int64) |  |  |
| `amount` | [cosmos.base.v1beta1.Coin](#cosmos.base.v1beta1.Coin) | repeated |  |






<a name="cosmos.vesting.v1beta1.PeriodicVestingAccount"></a>

### PeriodicVestingAccount
PeriodicVestingAccount implements the VestingAccount interface. It
periodically vests by unlocking coins during each specified period.


| Field | Type | Label | Description |
| ----- | ---- | ----- | ----------- |
| `base_vesting_account` | [BaseVestingAccount](#cosmos.vesting.v1beta1.BaseVestingAccount) |  |  |
| `start_time` | [int64](#int64) |  |  |
| `vesting_periods` | [Period](#cosmos.vesting.v1beta1.Period) | repeated |  |






<a name="cosmos.vesting.v1beta1.PermanentLockedAccount"></a>

### PermanentLockedAccount
PermanentLockedAccount implements the VestingAccount interface. It does
not ever release coins, locking them indefinitely. Coins in this account can
still be used for delegating and for governance votes even while locked.

Since: cosmos-sdk 0.43


| Field | Type | Label | Description |
| ----- | ---- | ----- | ----------- |
| `base_vesting_account` | [BaseVestingAccount](#cosmos.vesting.v1beta1.BaseVestingAccount) |  |  |





 <!-- end messages -->

 <!-- end enums -->

 <!-- end HasExtensions -->

 <!-- end services -->



<a name="cosmos/vesting/v1beta1/tx.proto"></a>
<p align="right"><a href="#top">Top</a></p>

## cosmos/vesting/v1beta1/tx.proto



<a name="cosmos.vesting.v1beta1.MsgCreatePeriodicVestingAccount"></a>

### MsgCreatePeriodicVestingAccount
MsgCreateVestingAccount defines a message that enables creating a vesting
account.


| Field | Type | Label | Description |
| ----- | ---- | ----- | ----------- |
| `from_address` | [string](#string) |  |  |
| `to_address` | [string](#string) |  |  |
| `start_time` | [int64](#int64) |  |  |
| `vesting_periods` | [Period](#cosmos.vesting.v1beta1.Period) | repeated |  |






<a name="cosmos.vesting.v1beta1.MsgCreatePeriodicVestingAccountResponse"></a>

### MsgCreatePeriodicVestingAccountResponse
MsgCreateVestingAccountResponse defines the Msg/CreatePeriodicVestingAccount
response type.






<a name="cosmos.vesting.v1beta1.MsgCreateVestingAccount"></a>

### MsgCreateVestingAccount
MsgCreateVestingAccount defines a message that enables creating a vesting
account.


| Field | Type | Label | Description |
| ----- | ---- | ----- | ----------- |
| `from_address` | [string](#string) |  |  |
| `to_address` | [string](#string) |  |  |
| `amount` | [cosmos.base.v1beta1.Coin](#cosmos.base.v1beta1.Coin) | repeated |  |
| `end_time` | [int64](#int64) |  |  |
| `delayed` | [bool](#bool) |  |  |






<a name="cosmos.vesting.v1beta1.MsgCreateVestingAccountResponse"></a>

### MsgCreateVestingAccountResponse
MsgCreateVestingAccountResponse defines the Msg/CreateVestingAccount response type.





 <!-- end messages -->

 <!-- end enums -->

 <!-- end HasExtensions -->


<a name="cosmos.vesting.v1beta1.Msg"></a>

### Msg
Msg defines the bank Msg service.

| Method Name | Request Type | Response Type | Description | HTTP Verb | Endpoint |
| ----------- | ------------ | ------------- | ------------| ------- | -------- |
| `CreateVestingAccount` | [MsgCreateVestingAccount](#cosmos.vesting.v1beta1.MsgCreateVestingAccount) | [MsgCreateVestingAccountResponse](#cosmos.vesting.v1beta1.MsgCreateVestingAccountResponse) | CreateVestingAccount defines a method that enables creating a vesting account. | |
| `CreatePeriodicVestingAccount` | [MsgCreatePeriodicVestingAccount](#cosmos.vesting.v1beta1.MsgCreatePeriodicVestingAccount) | [MsgCreatePeriodicVestingAccountResponse](#cosmos.vesting.v1beta1.MsgCreatePeriodicVestingAccountResponse) | CreatePeriodicVestingAccount defines a method that enables creating a periodic vesting account. | |

 <!-- end services -->



## Scalar Value Types

| .proto Type | Notes | C++ | Java | Python | Go | C# | PHP | Ruby |
| ----------- | ----- | --- | ---- | ------ | -- | -- | --- | ---- |
| <a name="double" /> double |  | double | double | float | float64 | double | float | Float |
| <a name="float" /> float |  | float | float | float | float32 | float | float | Float |
| <a name="int32" /> int32 | Uses variable-length encoding. Inefficient for encoding negative numbers – if your field is likely to have negative values, use sint32 instead. | int32 | int | int | int32 | int | integer | Bignum or Fixnum (as required) |
| <a name="int64" /> int64 | Uses variable-length encoding. Inefficient for encoding negative numbers – if your field is likely to have negative values, use sint64 instead. | int64 | long | int/long | int64 | long | integer/string | Bignum |
| <a name="uint32" /> uint32 | Uses variable-length encoding. | uint32 | int | int/long | uint32 | uint | integer | Bignum or Fixnum (as required) |
| <a name="uint64" /> uint64 | Uses variable-length encoding. | uint64 | long | int/long | uint64 | ulong | integer/string | Bignum or Fixnum (as required) |
| <a name="sint32" /> sint32 | Uses variable-length encoding. Signed int value. These more efficiently encode negative numbers than regular int32s. | int32 | int | int | int32 | int | integer | Bignum or Fixnum (as required) |
| <a name="sint64" /> sint64 | Uses variable-length encoding. Signed int value. These more efficiently encode negative numbers than regular int64s. | int64 | long | int/long | int64 | long | integer/string | Bignum |
| <a name="fixed32" /> fixed32 | Always four bytes. More efficient than uint32 if values are often greater than 2^28. | uint32 | int | int | uint32 | uint | integer | Bignum or Fixnum (as required) |
| <a name="fixed64" /> fixed64 | Always eight bytes. More efficient than uint64 if values are often greater than 2^56. | uint64 | long | int/long | uint64 | ulong | integer/string | Bignum |
| <a name="sfixed32" /> sfixed32 | Always four bytes. | int32 | int | int | int32 | int | integer | Bignum or Fixnum (as required) |
| <a name="sfixed64" /> sfixed64 | Always eight bytes. | int64 | long | int/long | int64 | long | integer/string | Bignum |
| <a name="bool" /> bool |  | bool | boolean | boolean | bool | bool | boolean | TrueClass/FalseClass |
| <a name="string" /> string | A string must always contain UTF-8 encoded or 7-bit ASCII text. | string | String | str/unicode | string | string | string | String (UTF-8) |
| <a name="bytes" /> bytes | May contain any arbitrary sequence of bytes. | string | ByteString | str | []byte | ByteString | string | String (ASCII-8BIT) |
=======
>>>>>>> likhita/add-group-genesis

This file has been replaced by [Cosmos-SDK Buf Proto-docs](https://buf.build/cosmos/cosmos-sdk/docs/main)<|MERGE_RESOLUTION|>--- conflicted
+++ resolved
@@ -1,11270 +1,3 @@
 # Protobuf Documentation
-<<<<<<< HEAD
-<a name="top"></a>
-
-## Table of Contents
-
-- [cosmos/auth/v1beta1/auth.proto](#cosmos/auth/v1beta1/auth.proto)
-    - [BaseAccount](#cosmos.auth.v1beta1.BaseAccount)
-    - [ModuleAccount](#cosmos.auth.v1beta1.ModuleAccount)
-    - [Params](#cosmos.auth.v1beta1.Params)
-  
-- [cosmos/auth/v1beta1/genesis.proto](#cosmos/auth/v1beta1/genesis.proto)
-    - [GenesisState](#cosmos.auth.v1beta1.GenesisState)
-  
-- [cosmos/base/query/v1beta1/pagination.proto](#cosmos/base/query/v1beta1/pagination.proto)
-    - [PageRequest](#cosmos.base.query.v1beta1.PageRequest)
-    - [PageResponse](#cosmos.base.query.v1beta1.PageResponse)
-  
-- [cosmos/auth/v1beta1/query.proto](#cosmos/auth/v1beta1/query.proto)
-    - [AddressBytesToStringRequest](#cosmos.auth.v1beta1.AddressBytesToStringRequest)
-    - [AddressBytesToStringResponse](#cosmos.auth.v1beta1.AddressBytesToStringResponse)
-    - [AddressStringToBytesRequest](#cosmos.auth.v1beta1.AddressStringToBytesRequest)
-    - [AddressStringToBytesResponse](#cosmos.auth.v1beta1.AddressStringToBytesResponse)
-    - [Bech32PrefixRequest](#cosmos.auth.v1beta1.Bech32PrefixRequest)
-    - [Bech32PrefixResponse](#cosmos.auth.v1beta1.Bech32PrefixResponse)
-    - [QueryAccountRequest](#cosmos.auth.v1beta1.QueryAccountRequest)
-    - [QueryAccountResponse](#cosmos.auth.v1beta1.QueryAccountResponse)
-    - [QueryAccountsRequest](#cosmos.auth.v1beta1.QueryAccountsRequest)
-    - [QueryAccountsResponse](#cosmos.auth.v1beta1.QueryAccountsResponse)
-    - [QueryModuleAccountsRequest](#cosmos.auth.v1beta1.QueryModuleAccountsRequest)
-    - [QueryModuleAccountsResponse](#cosmos.auth.v1beta1.QueryModuleAccountsResponse)
-    - [QueryParamsRequest](#cosmos.auth.v1beta1.QueryParamsRequest)
-    - [QueryParamsResponse](#cosmos.auth.v1beta1.QueryParamsResponse)
-  
-    - [Query](#cosmos.auth.v1beta1.Query)
-  
-- [cosmos/authz/v1beta1/authz.proto](#cosmos/authz/v1beta1/authz.proto)
-    - [GenericAuthorization](#cosmos.authz.v1beta1.GenericAuthorization)
-    - [Grant](#cosmos.authz.v1beta1.Grant)
-  
-- [cosmos/authz/v1beta1/event.proto](#cosmos/authz/v1beta1/event.proto)
-    - [EventGrant](#cosmos.authz.v1beta1.EventGrant)
-    - [EventRevoke](#cosmos.authz.v1beta1.EventRevoke)
-  
-- [cosmos/authz/v1beta1/genesis.proto](#cosmos/authz/v1beta1/genesis.proto)
-    - [GenesisState](#cosmos.authz.v1beta1.GenesisState)
-    - [GrantAuthorization](#cosmos.authz.v1beta1.GrantAuthorization)
-  
-- [cosmos/authz/v1beta1/query.proto](#cosmos/authz/v1beta1/query.proto)
-    - [QueryGranterGrantsRequest](#cosmos.authz.v1beta1.QueryGranterGrantsRequest)
-    - [QueryGranterGrantsResponse](#cosmos.authz.v1beta1.QueryGranterGrantsResponse)
-    - [QueryGrantsRequest](#cosmos.authz.v1beta1.QueryGrantsRequest)
-    - [QueryGrantsResponse](#cosmos.authz.v1beta1.QueryGrantsResponse)
-  
-    - [Query](#cosmos.authz.v1beta1.Query)
-  
-- [cosmos/authz/v1beta1/tx.proto](#cosmos/authz/v1beta1/tx.proto)
-    - [MsgExec](#cosmos.authz.v1beta1.MsgExec)
-    - [MsgExecResponse](#cosmos.authz.v1beta1.MsgExecResponse)
-    - [MsgGrant](#cosmos.authz.v1beta1.MsgGrant)
-    - [MsgGrantResponse](#cosmos.authz.v1beta1.MsgGrantResponse)
-    - [MsgRevoke](#cosmos.authz.v1beta1.MsgRevoke)
-    - [MsgRevokeResponse](#cosmos.authz.v1beta1.MsgRevokeResponse)
-  
-    - [Msg](#cosmos.authz.v1beta1.Msg)
-  
-- [cosmos/base/v1beta1/coin.proto](#cosmos/base/v1beta1/coin.proto)
-    - [Coin](#cosmos.base.v1beta1.Coin)
-    - [DecCoin](#cosmos.base.v1beta1.DecCoin)
-    - [DecProto](#cosmos.base.v1beta1.DecProto)
-    - [IntProto](#cosmos.base.v1beta1.IntProto)
-  
-- [cosmos/bank/v1beta1/authz.proto](#cosmos/bank/v1beta1/authz.proto)
-    - [SendAuthorization](#cosmos.bank.v1beta1.SendAuthorization)
-  
-- [cosmos/bank/v1beta1/bank.proto](#cosmos/bank/v1beta1/bank.proto)
-    - [DenomUnit](#cosmos.bank.v1beta1.DenomUnit)
-    - [Input](#cosmos.bank.v1beta1.Input)
-    - [Metadata](#cosmos.bank.v1beta1.Metadata)
-    - [Output](#cosmos.bank.v1beta1.Output)
-    - [Params](#cosmos.bank.v1beta1.Params)
-    - [SendEnabled](#cosmos.bank.v1beta1.SendEnabled)
-    - [Supply](#cosmos.bank.v1beta1.Supply)
-  
-- [cosmos/bank/v1beta1/genesis.proto](#cosmos/bank/v1beta1/genesis.proto)
-    - [Balance](#cosmos.bank.v1beta1.Balance)
-    - [GenesisState](#cosmos.bank.v1beta1.GenesisState)
-  
-- [cosmos/bank/v1beta1/query.proto](#cosmos/bank/v1beta1/query.proto)
-    - [DenomOwner](#cosmos.bank.v1beta1.DenomOwner)
-    - [QueryAllBalancesRequest](#cosmos.bank.v1beta1.QueryAllBalancesRequest)
-    - [QueryAllBalancesResponse](#cosmos.bank.v1beta1.QueryAllBalancesResponse)
-    - [QueryBalanceRequest](#cosmos.bank.v1beta1.QueryBalanceRequest)
-    - [QueryBalanceResponse](#cosmos.bank.v1beta1.QueryBalanceResponse)
-    - [QueryDenomMetadataRequest](#cosmos.bank.v1beta1.QueryDenomMetadataRequest)
-    - [QueryDenomMetadataResponse](#cosmos.bank.v1beta1.QueryDenomMetadataResponse)
-    - [QueryDenomOwnersRequest](#cosmos.bank.v1beta1.QueryDenomOwnersRequest)
-    - [QueryDenomOwnersResponse](#cosmos.bank.v1beta1.QueryDenomOwnersResponse)
-    - [QueryDenomsMetadataRequest](#cosmos.bank.v1beta1.QueryDenomsMetadataRequest)
-    - [QueryDenomsMetadataResponse](#cosmos.bank.v1beta1.QueryDenomsMetadataResponse)
-    - [QueryParamsRequest](#cosmos.bank.v1beta1.QueryParamsRequest)
-    - [QueryParamsResponse](#cosmos.bank.v1beta1.QueryParamsResponse)
-    - [QuerySupplyOfRequest](#cosmos.bank.v1beta1.QuerySupplyOfRequest)
-    - [QuerySupplyOfResponse](#cosmos.bank.v1beta1.QuerySupplyOfResponse)
-    - [QueryTotalSupplyRequest](#cosmos.bank.v1beta1.QueryTotalSupplyRequest)
-    - [QueryTotalSupplyResponse](#cosmos.bank.v1beta1.QueryTotalSupplyResponse)
-  
-    - [Query](#cosmos.bank.v1beta1.Query)
-  
-- [cosmos/bank/v1beta1/tx.proto](#cosmos/bank/v1beta1/tx.proto)
-    - [MsgMultiSend](#cosmos.bank.v1beta1.MsgMultiSend)
-    - [MsgMultiSendResponse](#cosmos.bank.v1beta1.MsgMultiSendResponse)
-    - [MsgSend](#cosmos.bank.v1beta1.MsgSend)
-    - [MsgSendResponse](#cosmos.bank.v1beta1.MsgSendResponse)
-  
-    - [Msg](#cosmos.bank.v1beta1.Msg)
-  
-- [cosmos/base/abci/v1beta1/abci.proto](#cosmos/base/abci/v1beta1/abci.proto)
-    - [ABCIMessageLog](#cosmos.base.abci.v1beta1.ABCIMessageLog)
-    - [Attribute](#cosmos.base.abci.v1beta1.Attribute)
-    - [GasInfo](#cosmos.base.abci.v1beta1.GasInfo)
-    - [MsgData](#cosmos.base.abci.v1beta1.MsgData)
-    - [Result](#cosmos.base.abci.v1beta1.Result)
-    - [SearchTxsResult](#cosmos.base.abci.v1beta1.SearchTxsResult)
-    - [SimulationResponse](#cosmos.base.abci.v1beta1.SimulationResponse)
-    - [StringEvent](#cosmos.base.abci.v1beta1.StringEvent)
-    - [TxMsgData](#cosmos.base.abci.v1beta1.TxMsgData)
-    - [TxResponse](#cosmos.base.abci.v1beta1.TxResponse)
-  
-- [cosmos/base/kv/v1beta1/kv.proto](#cosmos/base/kv/v1beta1/kv.proto)
-    - [Pair](#cosmos.base.kv.v1beta1.Pair)
-    - [Pairs](#cosmos.base.kv.v1beta1.Pairs)
-  
-- [cosmos/base/reflection/v1beta1/reflection.proto](#cosmos/base/reflection/v1beta1/reflection.proto)
-    - [ListAllInterfacesRequest](#cosmos.base.reflection.v1beta1.ListAllInterfacesRequest)
-    - [ListAllInterfacesResponse](#cosmos.base.reflection.v1beta1.ListAllInterfacesResponse)
-    - [ListImplementationsRequest](#cosmos.base.reflection.v1beta1.ListImplementationsRequest)
-    - [ListImplementationsResponse](#cosmos.base.reflection.v1beta1.ListImplementationsResponse)
-  
-    - [ReflectionService](#cosmos.base.reflection.v1beta1.ReflectionService)
-  
-- [cosmos/base/reflection/v2alpha1/reflection.proto](#cosmos/base/reflection/v2alpha1/reflection.proto)
-    - [AppDescriptor](#cosmos.base.reflection.v2alpha1.AppDescriptor)
-    - [AuthnDescriptor](#cosmos.base.reflection.v2alpha1.AuthnDescriptor)
-    - [ChainDescriptor](#cosmos.base.reflection.v2alpha1.ChainDescriptor)
-    - [CodecDescriptor](#cosmos.base.reflection.v2alpha1.CodecDescriptor)
-    - [ConfigurationDescriptor](#cosmos.base.reflection.v2alpha1.ConfigurationDescriptor)
-    - [GetAuthnDescriptorRequest](#cosmos.base.reflection.v2alpha1.GetAuthnDescriptorRequest)
-    - [GetAuthnDescriptorResponse](#cosmos.base.reflection.v2alpha1.GetAuthnDescriptorResponse)
-    - [GetChainDescriptorRequest](#cosmos.base.reflection.v2alpha1.GetChainDescriptorRequest)
-    - [GetChainDescriptorResponse](#cosmos.base.reflection.v2alpha1.GetChainDescriptorResponse)
-    - [GetCodecDescriptorRequest](#cosmos.base.reflection.v2alpha1.GetCodecDescriptorRequest)
-    - [GetCodecDescriptorResponse](#cosmos.base.reflection.v2alpha1.GetCodecDescriptorResponse)
-    - [GetConfigurationDescriptorRequest](#cosmos.base.reflection.v2alpha1.GetConfigurationDescriptorRequest)
-    - [GetConfigurationDescriptorResponse](#cosmos.base.reflection.v2alpha1.GetConfigurationDescriptorResponse)
-    - [GetQueryServicesDescriptorRequest](#cosmos.base.reflection.v2alpha1.GetQueryServicesDescriptorRequest)
-    - [GetQueryServicesDescriptorResponse](#cosmos.base.reflection.v2alpha1.GetQueryServicesDescriptorResponse)
-    - [GetTxDescriptorRequest](#cosmos.base.reflection.v2alpha1.GetTxDescriptorRequest)
-    - [GetTxDescriptorResponse](#cosmos.base.reflection.v2alpha1.GetTxDescriptorResponse)
-    - [InterfaceAcceptingMessageDescriptor](#cosmos.base.reflection.v2alpha1.InterfaceAcceptingMessageDescriptor)
-    - [InterfaceDescriptor](#cosmos.base.reflection.v2alpha1.InterfaceDescriptor)
-    - [InterfaceImplementerDescriptor](#cosmos.base.reflection.v2alpha1.InterfaceImplementerDescriptor)
-    - [MsgDescriptor](#cosmos.base.reflection.v2alpha1.MsgDescriptor)
-    - [QueryMethodDescriptor](#cosmos.base.reflection.v2alpha1.QueryMethodDescriptor)
-    - [QueryServiceDescriptor](#cosmos.base.reflection.v2alpha1.QueryServiceDescriptor)
-    - [QueryServicesDescriptor](#cosmos.base.reflection.v2alpha1.QueryServicesDescriptor)
-    - [SigningModeDescriptor](#cosmos.base.reflection.v2alpha1.SigningModeDescriptor)
-    - [TxDescriptor](#cosmos.base.reflection.v2alpha1.TxDescriptor)
-  
-    - [ReflectionService](#cosmos.base.reflection.v2alpha1.ReflectionService)
-  
-- [cosmos/base/snapshots/v1beta1/snapshot.proto](#cosmos/base/snapshots/v1beta1/snapshot.proto)
-    - [Metadata](#cosmos.base.snapshots.v1beta1.Metadata)
-    - [Snapshot](#cosmos.base.snapshots.v1beta1.Snapshot)
-  
-- [cosmos/base/store/v1beta1/commit_info.proto](#cosmos/base/store/v1beta1/commit_info.proto)
-    - [CommitID](#cosmos.base.store.v1beta1.CommitID)
-    - [CommitInfo](#cosmos.base.store.v1beta1.CommitInfo)
-    - [StoreInfo](#cosmos.base.store.v1beta1.StoreInfo)
-  
-- [cosmos/base/store/v1beta1/listening.proto](#cosmos/base/store/v1beta1/listening.proto)
-    - [StoreKVPair](#cosmos.base.store.v1beta1.StoreKVPair)
-  
-- [cosmos/base/store/v1beta1/snapshot.proto](#cosmos/base/store/v1beta1/snapshot.proto)
-    - [SnapshotIAVLItem](#cosmos.base.store.v1beta1.SnapshotIAVLItem)
-    - [SnapshotItem](#cosmos.base.store.v1beta1.SnapshotItem)
-    - [SnapshotStoreItem](#cosmos.base.store.v1beta1.SnapshotStoreItem)
-  
-- [cosmos/base/tendermint/v1beta1/query.proto](#cosmos/base/tendermint/v1beta1/query.proto)
-    - [GetBlockByHeightRequest](#cosmos.base.tendermint.v1beta1.GetBlockByHeightRequest)
-    - [GetBlockByHeightResponse](#cosmos.base.tendermint.v1beta1.GetBlockByHeightResponse)
-    - [GetLatestBlockRequest](#cosmos.base.tendermint.v1beta1.GetLatestBlockRequest)
-    - [GetLatestBlockResponse](#cosmos.base.tendermint.v1beta1.GetLatestBlockResponse)
-    - [GetLatestValidatorSetRequest](#cosmos.base.tendermint.v1beta1.GetLatestValidatorSetRequest)
-    - [GetLatestValidatorSetResponse](#cosmos.base.tendermint.v1beta1.GetLatestValidatorSetResponse)
-    - [GetNodeInfoRequest](#cosmos.base.tendermint.v1beta1.GetNodeInfoRequest)
-    - [GetNodeInfoResponse](#cosmos.base.tendermint.v1beta1.GetNodeInfoResponse)
-    - [GetSyncingRequest](#cosmos.base.tendermint.v1beta1.GetSyncingRequest)
-    - [GetSyncingResponse](#cosmos.base.tendermint.v1beta1.GetSyncingResponse)
-    - [GetValidatorSetByHeightRequest](#cosmos.base.tendermint.v1beta1.GetValidatorSetByHeightRequest)
-    - [GetValidatorSetByHeightResponse](#cosmos.base.tendermint.v1beta1.GetValidatorSetByHeightResponse)
-    - [Module](#cosmos.base.tendermint.v1beta1.Module)
-    - [Validator](#cosmos.base.tendermint.v1beta1.Validator)
-    - [VersionInfo](#cosmos.base.tendermint.v1beta1.VersionInfo)
-  
-    - [Service](#cosmos.base.tendermint.v1beta1.Service)
-  
-- [cosmos/capability/v1beta1/capability.proto](#cosmos/capability/v1beta1/capability.proto)
-    - [Capability](#cosmos.capability.v1beta1.Capability)
-    - [CapabilityOwners](#cosmos.capability.v1beta1.CapabilityOwners)
-    - [Owner](#cosmos.capability.v1beta1.Owner)
-  
-- [cosmos/capability/v1beta1/genesis.proto](#cosmos/capability/v1beta1/genesis.proto)
-    - [GenesisOwners](#cosmos.capability.v1beta1.GenesisOwners)
-    - [GenesisState](#cosmos.capability.v1beta1.GenesisState)
-  
-- [cosmos/crisis/v1beta1/genesis.proto](#cosmos/crisis/v1beta1/genesis.proto)
-    - [GenesisState](#cosmos.crisis.v1beta1.GenesisState)
-  
-- [cosmos/crisis/v1beta1/tx.proto](#cosmos/crisis/v1beta1/tx.proto)
-    - [MsgVerifyInvariant](#cosmos.crisis.v1beta1.MsgVerifyInvariant)
-    - [MsgVerifyInvariantResponse](#cosmos.crisis.v1beta1.MsgVerifyInvariantResponse)
-  
-    - [Msg](#cosmos.crisis.v1beta1.Msg)
-  
-- [cosmos/crypto/ed25519/keys.proto](#cosmos/crypto/ed25519/keys.proto)
-    - [PrivKey](#cosmos.crypto.ed25519.PrivKey)
-    - [PubKey](#cosmos.crypto.ed25519.PubKey)
-  
-- [cosmos/crypto/hd/v1/hd.proto](#cosmos/crypto/hd/v1/hd.proto)
-    - [BIP44Params](#cosmos.crypto.hd.v1.BIP44Params)
-  
-- [cosmos/crypto/keyring/v1/record.proto](#cosmos/crypto/keyring/v1/record.proto)
-    - [Record](#cosmos.crypto.keyring.v1.Record)
-    - [Record.Ledger](#cosmos.crypto.keyring.v1.Record.Ledger)
-    - [Record.Local](#cosmos.crypto.keyring.v1.Record.Local)
-    - [Record.Multi](#cosmos.crypto.keyring.v1.Record.Multi)
-    - [Record.Offline](#cosmos.crypto.keyring.v1.Record.Offline)
-  
-- [cosmos/crypto/multisig/keys.proto](#cosmos/crypto/multisig/keys.proto)
-    - [LegacyAminoPubKey](#cosmos.crypto.multisig.LegacyAminoPubKey)
-  
-- [cosmos/crypto/multisig/v1beta1/multisig.proto](#cosmos/crypto/multisig/v1beta1/multisig.proto)
-    - [CompactBitArray](#cosmos.crypto.multisig.v1beta1.CompactBitArray)
-    - [MultiSignature](#cosmos.crypto.multisig.v1beta1.MultiSignature)
-  
-- [cosmos/crypto/secp256k1/keys.proto](#cosmos/crypto/secp256k1/keys.proto)
-    - [PrivKey](#cosmos.crypto.secp256k1.PrivKey)
-    - [PubKey](#cosmos.crypto.secp256k1.PubKey)
-  
-- [cosmos/crypto/secp256r1/keys.proto](#cosmos/crypto/secp256r1/keys.proto)
-    - [PrivKey](#cosmos.crypto.secp256r1.PrivKey)
-    - [PubKey](#cosmos.crypto.secp256r1.PubKey)
-  
-- [cosmos/distribution/v1beta1/distribution.proto](#cosmos/distribution/v1beta1/distribution.proto)
-    - [CommunityPoolSpendProposal](#cosmos.distribution.v1beta1.CommunityPoolSpendProposal)
-    - [CommunityPoolSpendProposalWithDeposit](#cosmos.distribution.v1beta1.CommunityPoolSpendProposalWithDeposit)
-    - [DelegationDelegatorReward](#cosmos.distribution.v1beta1.DelegationDelegatorReward)
-    - [DelegatorStartingInfo](#cosmos.distribution.v1beta1.DelegatorStartingInfo)
-    - [FeePool](#cosmos.distribution.v1beta1.FeePool)
-    - [Params](#cosmos.distribution.v1beta1.Params)
-    - [ValidatorAccumulatedCommission](#cosmos.distribution.v1beta1.ValidatorAccumulatedCommission)
-    - [ValidatorCurrentRewards](#cosmos.distribution.v1beta1.ValidatorCurrentRewards)
-    - [ValidatorHistoricalRewards](#cosmos.distribution.v1beta1.ValidatorHistoricalRewards)
-    - [ValidatorOutstandingRewards](#cosmos.distribution.v1beta1.ValidatorOutstandingRewards)
-    - [ValidatorSlashEvent](#cosmos.distribution.v1beta1.ValidatorSlashEvent)
-    - [ValidatorSlashEvents](#cosmos.distribution.v1beta1.ValidatorSlashEvents)
-  
-- [cosmos/distribution/v1beta1/genesis.proto](#cosmos/distribution/v1beta1/genesis.proto)
-    - [DelegatorStartingInfoRecord](#cosmos.distribution.v1beta1.DelegatorStartingInfoRecord)
-    - [DelegatorWithdrawInfo](#cosmos.distribution.v1beta1.DelegatorWithdrawInfo)
-    - [GenesisState](#cosmos.distribution.v1beta1.GenesisState)
-    - [ValidatorAccumulatedCommissionRecord](#cosmos.distribution.v1beta1.ValidatorAccumulatedCommissionRecord)
-    - [ValidatorCurrentRewardsRecord](#cosmos.distribution.v1beta1.ValidatorCurrentRewardsRecord)
-    - [ValidatorHistoricalRewardsRecord](#cosmos.distribution.v1beta1.ValidatorHistoricalRewardsRecord)
-    - [ValidatorOutstandingRewardsRecord](#cosmos.distribution.v1beta1.ValidatorOutstandingRewardsRecord)
-    - [ValidatorSlashEventRecord](#cosmos.distribution.v1beta1.ValidatorSlashEventRecord)
-  
-- [cosmos/distribution/v1beta1/query.proto](#cosmos/distribution/v1beta1/query.proto)
-    - [QueryCommunityPoolRequest](#cosmos.distribution.v1beta1.QueryCommunityPoolRequest)
-    - [QueryCommunityPoolResponse](#cosmos.distribution.v1beta1.QueryCommunityPoolResponse)
-    - [QueryDelegationRewardsRequest](#cosmos.distribution.v1beta1.QueryDelegationRewardsRequest)
-    - [QueryDelegationRewardsResponse](#cosmos.distribution.v1beta1.QueryDelegationRewardsResponse)
-    - [QueryDelegationTotalRewardsRequest](#cosmos.distribution.v1beta1.QueryDelegationTotalRewardsRequest)
-    - [QueryDelegationTotalRewardsResponse](#cosmos.distribution.v1beta1.QueryDelegationTotalRewardsResponse)
-    - [QueryDelegatorValidatorsRequest](#cosmos.distribution.v1beta1.QueryDelegatorValidatorsRequest)
-    - [QueryDelegatorValidatorsResponse](#cosmos.distribution.v1beta1.QueryDelegatorValidatorsResponse)
-    - [QueryDelegatorWithdrawAddressRequest](#cosmos.distribution.v1beta1.QueryDelegatorWithdrawAddressRequest)
-    - [QueryDelegatorWithdrawAddressResponse](#cosmos.distribution.v1beta1.QueryDelegatorWithdrawAddressResponse)
-    - [QueryParamsRequest](#cosmos.distribution.v1beta1.QueryParamsRequest)
-    - [QueryParamsResponse](#cosmos.distribution.v1beta1.QueryParamsResponse)
-    - [QueryValidatorCommissionRequest](#cosmos.distribution.v1beta1.QueryValidatorCommissionRequest)
-    - [QueryValidatorCommissionResponse](#cosmos.distribution.v1beta1.QueryValidatorCommissionResponse)
-    - [QueryValidatorOutstandingRewardsRequest](#cosmos.distribution.v1beta1.QueryValidatorOutstandingRewardsRequest)
-    - [QueryValidatorOutstandingRewardsResponse](#cosmos.distribution.v1beta1.QueryValidatorOutstandingRewardsResponse)
-    - [QueryValidatorSlashesRequest](#cosmos.distribution.v1beta1.QueryValidatorSlashesRequest)
-    - [QueryValidatorSlashesResponse](#cosmos.distribution.v1beta1.QueryValidatorSlashesResponse)
-  
-    - [Query](#cosmos.distribution.v1beta1.Query)
-  
-- [cosmos/distribution/v1beta1/tx.proto](#cosmos/distribution/v1beta1/tx.proto)
-    - [MsgFundCommunityPool](#cosmos.distribution.v1beta1.MsgFundCommunityPool)
-    - [MsgFundCommunityPoolResponse](#cosmos.distribution.v1beta1.MsgFundCommunityPoolResponse)
-    - [MsgSetWithdrawAddress](#cosmos.distribution.v1beta1.MsgSetWithdrawAddress)
-    - [MsgSetWithdrawAddressResponse](#cosmos.distribution.v1beta1.MsgSetWithdrawAddressResponse)
-    - [MsgWithdrawDelegatorReward](#cosmos.distribution.v1beta1.MsgWithdrawDelegatorReward)
-    - [MsgWithdrawDelegatorRewardResponse](#cosmos.distribution.v1beta1.MsgWithdrawDelegatorRewardResponse)
-    - [MsgWithdrawValidatorCommission](#cosmos.distribution.v1beta1.MsgWithdrawValidatorCommission)
-    - [MsgWithdrawValidatorCommissionResponse](#cosmos.distribution.v1beta1.MsgWithdrawValidatorCommissionResponse)
-  
-    - [Msg](#cosmos.distribution.v1beta1.Msg)
-  
-- [cosmos/evidence/v1beta1/evidence.proto](#cosmos/evidence/v1beta1/evidence.proto)
-    - [Equivocation](#cosmos.evidence.v1beta1.Equivocation)
-  
-- [cosmos/evidence/v1beta1/genesis.proto](#cosmos/evidence/v1beta1/genesis.proto)
-    - [GenesisState](#cosmos.evidence.v1beta1.GenesisState)
-  
-- [cosmos/evidence/v1beta1/query.proto](#cosmos/evidence/v1beta1/query.proto)
-    - [QueryAllEvidenceRequest](#cosmos.evidence.v1beta1.QueryAllEvidenceRequest)
-    - [QueryAllEvidenceResponse](#cosmos.evidence.v1beta1.QueryAllEvidenceResponse)
-    - [QueryEvidenceRequest](#cosmos.evidence.v1beta1.QueryEvidenceRequest)
-    - [QueryEvidenceResponse](#cosmos.evidence.v1beta1.QueryEvidenceResponse)
-  
-    - [Query](#cosmos.evidence.v1beta1.Query)
-  
-- [cosmos/evidence/v1beta1/tx.proto](#cosmos/evidence/v1beta1/tx.proto)
-    - [MsgSubmitEvidence](#cosmos.evidence.v1beta1.MsgSubmitEvidence)
-    - [MsgSubmitEvidenceResponse](#cosmos.evidence.v1beta1.MsgSubmitEvidenceResponse)
-  
-    - [Msg](#cosmos.evidence.v1beta1.Msg)
-  
-- [cosmos/feegrant/v1beta1/feegrant.proto](#cosmos/feegrant/v1beta1/feegrant.proto)
-    - [AllowedMsgAllowance](#cosmos.feegrant.v1beta1.AllowedMsgAllowance)
-    - [BasicAllowance](#cosmos.feegrant.v1beta1.BasicAllowance)
-    - [Grant](#cosmos.feegrant.v1beta1.Grant)
-    - [PeriodicAllowance](#cosmos.feegrant.v1beta1.PeriodicAllowance)
-  
-- [cosmos/feegrant/v1beta1/genesis.proto](#cosmos/feegrant/v1beta1/genesis.proto)
-    - [GenesisState](#cosmos.feegrant.v1beta1.GenesisState)
-  
-- [cosmos/feegrant/v1beta1/query.proto](#cosmos/feegrant/v1beta1/query.proto)
-    - [QueryAllowanceRequest](#cosmos.feegrant.v1beta1.QueryAllowanceRequest)
-    - [QueryAllowanceResponse](#cosmos.feegrant.v1beta1.QueryAllowanceResponse)
-    - [QueryAllowancesRequest](#cosmos.feegrant.v1beta1.QueryAllowancesRequest)
-    - [QueryAllowancesResponse](#cosmos.feegrant.v1beta1.QueryAllowancesResponse)
-  
-    - [Query](#cosmos.feegrant.v1beta1.Query)
-  
-- [cosmos/feegrant/v1beta1/tx.proto](#cosmos/feegrant/v1beta1/tx.proto)
-    - [MsgGrantAllowance](#cosmos.feegrant.v1beta1.MsgGrantAllowance)
-    - [MsgGrantAllowanceResponse](#cosmos.feegrant.v1beta1.MsgGrantAllowanceResponse)
-    - [MsgRevokeAllowance](#cosmos.feegrant.v1beta1.MsgRevokeAllowance)
-    - [MsgRevokeAllowanceResponse](#cosmos.feegrant.v1beta1.MsgRevokeAllowanceResponse)
-  
-    - [Msg](#cosmos.feegrant.v1beta1.Msg)
-  
-- [cosmos/genutil/v1beta1/genesis.proto](#cosmos/genutil/v1beta1/genesis.proto)
-    - [GenesisState](#cosmos.genutil.v1beta1.GenesisState)
-  
-- [cosmos/gov/v1beta1/gov.proto](#cosmos/gov/v1beta1/gov.proto)
-    - [Deposit](#cosmos.gov.v1beta1.Deposit)
-    - [DepositParams](#cosmos.gov.v1beta1.DepositParams)
-    - [Proposal](#cosmos.gov.v1beta1.Proposal)
-    - [TallyParams](#cosmos.gov.v1beta1.TallyParams)
-    - [TallyResult](#cosmos.gov.v1beta1.TallyResult)
-    - [TextProposal](#cosmos.gov.v1beta1.TextProposal)
-    - [Vote](#cosmos.gov.v1beta1.Vote)
-    - [VotingParams](#cosmos.gov.v1beta1.VotingParams)
-    - [WeightedVoteOption](#cosmos.gov.v1beta1.WeightedVoteOption)
-  
-    - [ProposalStatus](#cosmos.gov.v1beta1.ProposalStatus)
-    - [VoteOption](#cosmos.gov.v1beta1.VoteOption)
-  
-- [cosmos/gov/v1beta1/genesis.proto](#cosmos/gov/v1beta1/genesis.proto)
-    - [GenesisState](#cosmos.gov.v1beta1.GenesisState)
-  
-- [cosmos/gov/v1beta1/query.proto](#cosmos/gov/v1beta1/query.proto)
-    - [QueryDepositRequest](#cosmos.gov.v1beta1.QueryDepositRequest)
-    - [QueryDepositResponse](#cosmos.gov.v1beta1.QueryDepositResponse)
-    - [QueryDepositsRequest](#cosmos.gov.v1beta1.QueryDepositsRequest)
-    - [QueryDepositsResponse](#cosmos.gov.v1beta1.QueryDepositsResponse)
-    - [QueryParamsRequest](#cosmos.gov.v1beta1.QueryParamsRequest)
-    - [QueryParamsResponse](#cosmos.gov.v1beta1.QueryParamsResponse)
-    - [QueryProposalRequest](#cosmos.gov.v1beta1.QueryProposalRequest)
-    - [QueryProposalResponse](#cosmos.gov.v1beta1.QueryProposalResponse)
-    - [QueryProposalsRequest](#cosmos.gov.v1beta1.QueryProposalsRequest)
-    - [QueryProposalsResponse](#cosmos.gov.v1beta1.QueryProposalsResponse)
-    - [QueryTallyResultRequest](#cosmos.gov.v1beta1.QueryTallyResultRequest)
-    - [QueryTallyResultResponse](#cosmos.gov.v1beta1.QueryTallyResultResponse)
-    - [QueryVoteRequest](#cosmos.gov.v1beta1.QueryVoteRequest)
-    - [QueryVoteResponse](#cosmos.gov.v1beta1.QueryVoteResponse)
-    - [QueryVotesRequest](#cosmos.gov.v1beta1.QueryVotesRequest)
-    - [QueryVotesResponse](#cosmos.gov.v1beta1.QueryVotesResponse)
-  
-    - [Query](#cosmos.gov.v1beta1.Query)
-  
-- [cosmos/gov/v1beta1/tx.proto](#cosmos/gov/v1beta1/tx.proto)
-    - [MsgDeposit](#cosmos.gov.v1beta1.MsgDeposit)
-    - [MsgDepositResponse](#cosmos.gov.v1beta1.MsgDepositResponse)
-    - [MsgSubmitProposal](#cosmos.gov.v1beta1.MsgSubmitProposal)
-    - [MsgSubmitProposalResponse](#cosmos.gov.v1beta1.MsgSubmitProposalResponse)
-    - [MsgVote](#cosmos.gov.v1beta1.MsgVote)
-    - [MsgVoteResponse](#cosmos.gov.v1beta1.MsgVoteResponse)
-    - [MsgVoteWeighted](#cosmos.gov.v1beta1.MsgVoteWeighted)
-    - [MsgVoteWeightedResponse](#cosmos.gov.v1beta1.MsgVoteWeightedResponse)
-  
-    - [Msg](#cosmos.gov.v1beta1.Msg)
-  
-- [cosmos/gov/v1beta2/gov.proto](#cosmos/gov/v1beta2/gov.proto)
-    - [Deposit](#cosmos.gov.v1beta2.Deposit)
-    - [DepositParams](#cosmos.gov.v1beta2.DepositParams)
-    - [Proposal](#cosmos.gov.v1beta2.Proposal)
-    - [TallyParams](#cosmos.gov.v1beta2.TallyParams)
-    - [TallyResult](#cosmos.gov.v1beta2.TallyResult)
-    - [Vote](#cosmos.gov.v1beta2.Vote)
-    - [VotingParams](#cosmos.gov.v1beta2.VotingParams)
-    - [WeightedVoteOption](#cosmos.gov.v1beta2.WeightedVoteOption)
-  
-    - [ProposalStatus](#cosmos.gov.v1beta2.ProposalStatus)
-    - [VoteOption](#cosmos.gov.v1beta2.VoteOption)
-  
-- [cosmos/gov/v1beta2/genesis.proto](#cosmos/gov/v1beta2/genesis.proto)
-    - [GenesisState](#cosmos.gov.v1beta2.GenesisState)
-  
-- [cosmos/gov/v1beta2/query.proto](#cosmos/gov/v1beta2/query.proto)
-    - [QueryDepositRequest](#cosmos.gov.v1beta2.QueryDepositRequest)
-    - [QueryDepositResponse](#cosmos.gov.v1beta2.QueryDepositResponse)
-    - [QueryDepositsRequest](#cosmos.gov.v1beta2.QueryDepositsRequest)
-    - [QueryDepositsResponse](#cosmos.gov.v1beta2.QueryDepositsResponse)
-    - [QueryParamsRequest](#cosmos.gov.v1beta2.QueryParamsRequest)
-    - [QueryParamsResponse](#cosmos.gov.v1beta2.QueryParamsResponse)
-    - [QueryProposalRequest](#cosmos.gov.v1beta2.QueryProposalRequest)
-    - [QueryProposalResponse](#cosmos.gov.v1beta2.QueryProposalResponse)
-    - [QueryProposalsRequest](#cosmos.gov.v1beta2.QueryProposalsRequest)
-    - [QueryProposalsResponse](#cosmos.gov.v1beta2.QueryProposalsResponse)
-    - [QueryTallyResultRequest](#cosmos.gov.v1beta2.QueryTallyResultRequest)
-    - [QueryTallyResultResponse](#cosmos.gov.v1beta2.QueryTallyResultResponse)
-    - [QueryVoteRequest](#cosmos.gov.v1beta2.QueryVoteRequest)
-    - [QueryVoteResponse](#cosmos.gov.v1beta2.QueryVoteResponse)
-    - [QueryVotesRequest](#cosmos.gov.v1beta2.QueryVotesRequest)
-    - [QueryVotesResponse](#cosmos.gov.v1beta2.QueryVotesResponse)
-  
-    - [Query](#cosmos.gov.v1beta2.Query)
-  
-- [cosmos/gov/v1beta2/tx.proto](#cosmos/gov/v1beta2/tx.proto)
-    - [MsgDeposit](#cosmos.gov.v1beta2.MsgDeposit)
-    - [MsgDepositResponse](#cosmos.gov.v1beta2.MsgDepositResponse)
-    - [MsgSubmitProposal](#cosmos.gov.v1beta2.MsgSubmitProposal)
-    - [MsgSubmitProposalResponse](#cosmos.gov.v1beta2.MsgSubmitProposalResponse)
-    - [MsgVote](#cosmos.gov.v1beta2.MsgVote)
-    - [MsgVoteResponse](#cosmos.gov.v1beta2.MsgVoteResponse)
-    - [MsgVoteWeighted](#cosmos.gov.v1beta2.MsgVoteWeighted)
-    - [MsgVoteWeightedResponse](#cosmos.gov.v1beta2.MsgVoteWeightedResponse)
-  
-    - [Msg](#cosmos.gov.v1beta2.Msg)
-  
-- [cosmos/group/v1beta1/events.proto](#cosmos/group/v1beta1/events.proto)
-    - [EventCreateGroup](#cosmos.group.v1beta1.EventCreateGroup)
-    - [EventCreateGroupAccount](#cosmos.group.v1beta1.EventCreateGroupAccount)
-    - [EventCreateProposal](#cosmos.group.v1beta1.EventCreateProposal)
-    - [EventExec](#cosmos.group.v1beta1.EventExec)
-    - [EventUpdateGroup](#cosmos.group.v1beta1.EventUpdateGroup)
-    - [EventUpdateGroupAccount](#cosmos.group.v1beta1.EventUpdateGroupAccount)
-    - [EventVote](#cosmos.group.v1beta1.EventVote)
-  
-- [cosmos/group/v1beta1/types.proto](#cosmos/group/v1beta1/types.proto)
-    - [GroupAccountInfo](#cosmos.group.v1beta1.GroupAccountInfo)
-    - [GroupInfo](#cosmos.group.v1beta1.GroupInfo)
-    - [GroupMember](#cosmos.group.v1beta1.GroupMember)
-    - [Member](#cosmos.group.v1beta1.Member)
-    - [Members](#cosmos.group.v1beta1.Members)
-    - [Proposal](#cosmos.group.v1beta1.Proposal)
-    - [Tally](#cosmos.group.v1beta1.Tally)
-    - [ThresholdDecisionPolicy](#cosmos.group.v1beta1.ThresholdDecisionPolicy)
-    - [Vote](#cosmos.group.v1beta1.Vote)
-  
-    - [Choice](#cosmos.group.v1beta1.Choice)
-    - [Proposal.ExecutorResult](#cosmos.group.v1beta1.Proposal.ExecutorResult)
-    - [Proposal.Result](#cosmos.group.v1beta1.Proposal.Result)
-    - [Proposal.Status](#cosmos.group.v1beta1.Proposal.Status)
-  
-- [cosmos/group/v1beta1/genesis.proto](#cosmos/group/v1beta1/genesis.proto)
-    - [GenesisState](#cosmos.group.v1beta1.GenesisState)
-  
-- [cosmos/group/v1beta1/query.proto](#cosmos/group/v1beta1/query.proto)
-    - [QueryGroupAccountInfoRequest](#cosmos.group.v1beta1.QueryGroupAccountInfoRequest)
-    - [QueryGroupAccountInfoResponse](#cosmos.group.v1beta1.QueryGroupAccountInfoResponse)
-    - [QueryGroupAccountsByAdminRequest](#cosmos.group.v1beta1.QueryGroupAccountsByAdminRequest)
-    - [QueryGroupAccountsByAdminResponse](#cosmos.group.v1beta1.QueryGroupAccountsByAdminResponse)
-    - [QueryGroupAccountsByGroupRequest](#cosmos.group.v1beta1.QueryGroupAccountsByGroupRequest)
-    - [QueryGroupAccountsByGroupResponse](#cosmos.group.v1beta1.QueryGroupAccountsByGroupResponse)
-    - [QueryGroupInfoRequest](#cosmos.group.v1beta1.QueryGroupInfoRequest)
-    - [QueryGroupInfoResponse](#cosmos.group.v1beta1.QueryGroupInfoResponse)
-    - [QueryGroupMembersRequest](#cosmos.group.v1beta1.QueryGroupMembersRequest)
-    - [QueryGroupMembersResponse](#cosmos.group.v1beta1.QueryGroupMembersResponse)
-    - [QueryGroupsByAdminRequest](#cosmos.group.v1beta1.QueryGroupsByAdminRequest)
-    - [QueryGroupsByAdminResponse](#cosmos.group.v1beta1.QueryGroupsByAdminResponse)
-    - [QueryProposalRequest](#cosmos.group.v1beta1.QueryProposalRequest)
-    - [QueryProposalResponse](#cosmos.group.v1beta1.QueryProposalResponse)
-    - [QueryProposalsByGroupAccountRequest](#cosmos.group.v1beta1.QueryProposalsByGroupAccountRequest)
-    - [QueryProposalsByGroupAccountResponse](#cosmos.group.v1beta1.QueryProposalsByGroupAccountResponse)
-    - [QueryVoteByProposalVoterRequest](#cosmos.group.v1beta1.QueryVoteByProposalVoterRequest)
-    - [QueryVoteByProposalVoterResponse](#cosmos.group.v1beta1.QueryVoteByProposalVoterResponse)
-    - [QueryVotesByProposalRequest](#cosmos.group.v1beta1.QueryVotesByProposalRequest)
-    - [QueryVotesByProposalResponse](#cosmos.group.v1beta1.QueryVotesByProposalResponse)
-    - [QueryVotesByVoterRequest](#cosmos.group.v1beta1.QueryVotesByVoterRequest)
-    - [QueryVotesByVoterResponse](#cosmos.group.v1beta1.QueryVotesByVoterResponse)
-  
-    - [Query](#cosmos.group.v1beta1.Query)
-  
-- [cosmos/group/v1beta1/tx.proto](#cosmos/group/v1beta1/tx.proto)
-    - [MsgCreateGroup](#cosmos.group.v1beta1.MsgCreateGroup)
-    - [MsgCreateGroupAccount](#cosmos.group.v1beta1.MsgCreateGroupAccount)
-    - [MsgCreateGroupAccountResponse](#cosmos.group.v1beta1.MsgCreateGroupAccountResponse)
-    - [MsgCreateGroupResponse](#cosmos.group.v1beta1.MsgCreateGroupResponse)
-    - [MsgCreateProposal](#cosmos.group.v1beta1.MsgCreateProposal)
-    - [MsgCreateProposalResponse](#cosmos.group.v1beta1.MsgCreateProposalResponse)
-    - [MsgExec](#cosmos.group.v1beta1.MsgExec)
-    - [MsgExecResponse](#cosmos.group.v1beta1.MsgExecResponse)
-    - [MsgUpdateGroupAccountAdmin](#cosmos.group.v1beta1.MsgUpdateGroupAccountAdmin)
-    - [MsgUpdateGroupAccountAdminResponse](#cosmos.group.v1beta1.MsgUpdateGroupAccountAdminResponse)
-    - [MsgUpdateGroupAccountDecisionPolicy](#cosmos.group.v1beta1.MsgUpdateGroupAccountDecisionPolicy)
-    - [MsgUpdateGroupAccountDecisionPolicyResponse](#cosmos.group.v1beta1.MsgUpdateGroupAccountDecisionPolicyResponse)
-    - [MsgUpdateGroupAccountMetadata](#cosmos.group.v1beta1.MsgUpdateGroupAccountMetadata)
-    - [MsgUpdateGroupAccountMetadataResponse](#cosmos.group.v1beta1.MsgUpdateGroupAccountMetadataResponse)
-    - [MsgUpdateGroupAdmin](#cosmos.group.v1beta1.MsgUpdateGroupAdmin)
-    - [MsgUpdateGroupAdminResponse](#cosmos.group.v1beta1.MsgUpdateGroupAdminResponse)
-    - [MsgUpdateGroupMembers](#cosmos.group.v1beta1.MsgUpdateGroupMembers)
-    - [MsgUpdateGroupMembersResponse](#cosmos.group.v1beta1.MsgUpdateGroupMembersResponse)
-    - [MsgUpdateGroupMetadata](#cosmos.group.v1beta1.MsgUpdateGroupMetadata)
-    - [MsgUpdateGroupMetadataResponse](#cosmos.group.v1beta1.MsgUpdateGroupMetadataResponse)
-    - [MsgVote](#cosmos.group.v1beta1.MsgVote)
-    - [MsgVoteResponse](#cosmos.group.v1beta1.MsgVoteResponse)
-  
-    - [Exec](#cosmos.group.v1beta1.Exec)
-  
-    - [Msg](#cosmos.group.v1beta1.Msg)
-  
-- [cosmos/mint/v1beta1/mint.proto](#cosmos/mint/v1beta1/mint.proto)
-    - [Minter](#cosmos.mint.v1beta1.Minter)
-    - [Params](#cosmos.mint.v1beta1.Params)
-  
-- [cosmos/mint/v1beta1/genesis.proto](#cosmos/mint/v1beta1/genesis.proto)
-    - [GenesisState](#cosmos.mint.v1beta1.GenesisState)
-  
-- [cosmos/mint/v1beta1/query.proto](#cosmos/mint/v1beta1/query.proto)
-    - [QueryAnnualProvisionsRequest](#cosmos.mint.v1beta1.QueryAnnualProvisionsRequest)
-    - [QueryAnnualProvisionsResponse](#cosmos.mint.v1beta1.QueryAnnualProvisionsResponse)
-    - [QueryInflationRequest](#cosmos.mint.v1beta1.QueryInflationRequest)
-    - [QueryInflationResponse](#cosmos.mint.v1beta1.QueryInflationResponse)
-    - [QueryParamsRequest](#cosmos.mint.v1beta1.QueryParamsRequest)
-    - [QueryParamsResponse](#cosmos.mint.v1beta1.QueryParamsResponse)
-  
-    - [Query](#cosmos.mint.v1beta1.Query)
-  
-- [cosmos/nft/v1beta1/event.proto](#cosmos/nft/v1beta1/event.proto)
-    - [EventBurn](#cosmos.nft.v1beta1.EventBurn)
-    - [EventMint](#cosmos.nft.v1beta1.EventMint)
-    - [EventSend](#cosmos.nft.v1beta1.EventSend)
-  
-- [cosmos/nft/v1beta1/nft.proto](#cosmos/nft/v1beta1/nft.proto)
-    - [Class](#cosmos.nft.v1beta1.Class)
-    - [NFT](#cosmos.nft.v1beta1.NFT)
-  
-- [cosmos/nft/v1beta1/genesis.proto](#cosmos/nft/v1beta1/genesis.proto)
-    - [Entry](#cosmos.nft.v1beta1.Entry)
-    - [GenesisState](#cosmos.nft.v1beta1.GenesisState)
-  
-- [cosmos/nft/v1beta1/query.proto](#cosmos/nft/v1beta1/query.proto)
-    - [QueryBalanceRequest](#cosmos.nft.v1beta1.QueryBalanceRequest)
-    - [QueryBalanceResponse](#cosmos.nft.v1beta1.QueryBalanceResponse)
-    - [QueryClassRequest](#cosmos.nft.v1beta1.QueryClassRequest)
-    - [QueryClassResponse](#cosmos.nft.v1beta1.QueryClassResponse)
-    - [QueryClassesRequest](#cosmos.nft.v1beta1.QueryClassesRequest)
-    - [QueryClassesResponse](#cosmos.nft.v1beta1.QueryClassesResponse)
-    - [QueryNFTRequest](#cosmos.nft.v1beta1.QueryNFTRequest)
-    - [QueryNFTResponse](#cosmos.nft.v1beta1.QueryNFTResponse)
-    - [QueryNFTsOfClassRequest](#cosmos.nft.v1beta1.QueryNFTsOfClassRequest)
-    - [QueryNFTsOfClassResponse](#cosmos.nft.v1beta1.QueryNFTsOfClassResponse)
-    - [QueryOwnerRequest](#cosmos.nft.v1beta1.QueryOwnerRequest)
-    - [QueryOwnerResponse](#cosmos.nft.v1beta1.QueryOwnerResponse)
-    - [QuerySupplyRequest](#cosmos.nft.v1beta1.QuerySupplyRequest)
-    - [QuerySupplyResponse](#cosmos.nft.v1beta1.QuerySupplyResponse)
-  
-    - [Query](#cosmos.nft.v1beta1.Query)
-  
-- [cosmos/nft/v1beta1/tx.proto](#cosmos/nft/v1beta1/tx.proto)
-    - [MsgSend](#cosmos.nft.v1beta1.MsgSend)
-    - [MsgSendResponse](#cosmos.nft.v1beta1.MsgSendResponse)
-  
-    - [Msg](#cosmos.nft.v1beta1.Msg)
-  
-- [cosmos/params/v1beta1/params.proto](#cosmos/params/v1beta1/params.proto)
-    - [ParamChange](#cosmos.params.v1beta1.ParamChange)
-    - [ParameterChangeProposal](#cosmos.params.v1beta1.ParameterChangeProposal)
-  
-- [cosmos/params/v1beta1/query.proto](#cosmos/params/v1beta1/query.proto)
-    - [QueryParamsRequest](#cosmos.params.v1beta1.QueryParamsRequest)
-    - [QueryParamsResponse](#cosmos.params.v1beta1.QueryParamsResponse)
-    - [QuerySubspacesRequest](#cosmos.params.v1beta1.QuerySubspacesRequest)
-    - [QuerySubspacesResponse](#cosmos.params.v1beta1.QuerySubspacesResponse)
-    - [Subspace](#cosmos.params.v1beta1.Subspace)
-  
-    - [Query](#cosmos.params.v1beta1.Query)
-  
-- [cosmos/slashing/v1beta1/slashing.proto](#cosmos/slashing/v1beta1/slashing.proto)
-    - [Params](#cosmos.slashing.v1beta1.Params)
-    - [ValidatorSigningInfo](#cosmos.slashing.v1beta1.ValidatorSigningInfo)
-  
-- [cosmos/slashing/v1beta1/genesis.proto](#cosmos/slashing/v1beta1/genesis.proto)
-    - [GenesisState](#cosmos.slashing.v1beta1.GenesisState)
-    - [MissedBlock](#cosmos.slashing.v1beta1.MissedBlock)
-    - [SigningInfo](#cosmos.slashing.v1beta1.SigningInfo)
-    - [ValidatorMissedBlocks](#cosmos.slashing.v1beta1.ValidatorMissedBlocks)
-  
-- [cosmos/slashing/v1beta1/query.proto](#cosmos/slashing/v1beta1/query.proto)
-    - [QueryParamsRequest](#cosmos.slashing.v1beta1.QueryParamsRequest)
-    - [QueryParamsResponse](#cosmos.slashing.v1beta1.QueryParamsResponse)
-    - [QuerySigningInfoRequest](#cosmos.slashing.v1beta1.QuerySigningInfoRequest)
-    - [QuerySigningInfoResponse](#cosmos.slashing.v1beta1.QuerySigningInfoResponse)
-    - [QuerySigningInfosRequest](#cosmos.slashing.v1beta1.QuerySigningInfosRequest)
-    - [QuerySigningInfosResponse](#cosmos.slashing.v1beta1.QuerySigningInfosResponse)
-  
-    - [Query](#cosmos.slashing.v1beta1.Query)
-  
-- [cosmos/slashing/v1beta1/tx.proto](#cosmos/slashing/v1beta1/tx.proto)
-    - [MsgUnjail](#cosmos.slashing.v1beta1.MsgUnjail)
-    - [MsgUnjailResponse](#cosmos.slashing.v1beta1.MsgUnjailResponse)
-  
-    - [Msg](#cosmos.slashing.v1beta1.Msg)
-  
-- [cosmos/staking/v1beta1/authz.proto](#cosmos/staking/v1beta1/authz.proto)
-    - [StakeAuthorization](#cosmos.staking.v1beta1.StakeAuthorization)
-    - [StakeAuthorization.Validators](#cosmos.staking.v1beta1.StakeAuthorization.Validators)
-  
-    - [AuthorizationType](#cosmos.staking.v1beta1.AuthorizationType)
-  
-- [cosmos/staking/v1beta1/staking.proto](#cosmos/staking/v1beta1/staking.proto)
-    - [Commission](#cosmos.staking.v1beta1.Commission)
-    - [CommissionRates](#cosmos.staking.v1beta1.CommissionRates)
-    - [DVPair](#cosmos.staking.v1beta1.DVPair)
-    - [DVPairs](#cosmos.staking.v1beta1.DVPairs)
-    - [DVVTriplet](#cosmos.staking.v1beta1.DVVTriplet)
-    - [DVVTriplets](#cosmos.staking.v1beta1.DVVTriplets)
-    - [Delegation](#cosmos.staking.v1beta1.Delegation)
-    - [DelegationResponse](#cosmos.staking.v1beta1.DelegationResponse)
-    - [Description](#cosmos.staking.v1beta1.Description)
-    - [HistoricalInfo](#cosmos.staking.v1beta1.HistoricalInfo)
-    - [Params](#cosmos.staking.v1beta1.Params)
-    - [Pool](#cosmos.staking.v1beta1.Pool)
-    - [Redelegation](#cosmos.staking.v1beta1.Redelegation)
-    - [RedelegationEntry](#cosmos.staking.v1beta1.RedelegationEntry)
-    - [RedelegationEntryResponse](#cosmos.staking.v1beta1.RedelegationEntryResponse)
-    - [RedelegationResponse](#cosmos.staking.v1beta1.RedelegationResponse)
-    - [UnbondingDelegation](#cosmos.staking.v1beta1.UnbondingDelegation)
-    - [UnbondingDelegationEntry](#cosmos.staking.v1beta1.UnbondingDelegationEntry)
-    - [ValAddresses](#cosmos.staking.v1beta1.ValAddresses)
-    - [Validator](#cosmos.staking.v1beta1.Validator)
-  
-    - [BondStatus](#cosmos.staking.v1beta1.BondStatus)
-  
-- [cosmos/staking/v1beta1/genesis.proto](#cosmos/staking/v1beta1/genesis.proto)
-    - [GenesisState](#cosmos.staking.v1beta1.GenesisState)
-    - [LastValidatorPower](#cosmos.staking.v1beta1.LastValidatorPower)
-  
-- [cosmos/staking/v1beta1/query.proto](#cosmos/staking/v1beta1/query.proto)
-    - [QueryDelegationRequest](#cosmos.staking.v1beta1.QueryDelegationRequest)
-    - [QueryDelegationResponse](#cosmos.staking.v1beta1.QueryDelegationResponse)
-    - [QueryDelegatorDelegationsRequest](#cosmos.staking.v1beta1.QueryDelegatorDelegationsRequest)
-    - [QueryDelegatorDelegationsResponse](#cosmos.staking.v1beta1.QueryDelegatorDelegationsResponse)
-    - [QueryDelegatorUnbondingDelegationsRequest](#cosmos.staking.v1beta1.QueryDelegatorUnbondingDelegationsRequest)
-    - [QueryDelegatorUnbondingDelegationsResponse](#cosmos.staking.v1beta1.QueryDelegatorUnbondingDelegationsResponse)
-    - [QueryDelegatorValidatorRequest](#cosmos.staking.v1beta1.QueryDelegatorValidatorRequest)
-    - [QueryDelegatorValidatorResponse](#cosmos.staking.v1beta1.QueryDelegatorValidatorResponse)
-    - [QueryDelegatorValidatorsRequest](#cosmos.staking.v1beta1.QueryDelegatorValidatorsRequest)
-    - [QueryDelegatorValidatorsResponse](#cosmos.staking.v1beta1.QueryDelegatorValidatorsResponse)
-    - [QueryHistoricalInfoRequest](#cosmos.staking.v1beta1.QueryHistoricalInfoRequest)
-    - [QueryHistoricalInfoResponse](#cosmos.staking.v1beta1.QueryHistoricalInfoResponse)
-    - [QueryParamsRequest](#cosmos.staking.v1beta1.QueryParamsRequest)
-    - [QueryParamsResponse](#cosmos.staking.v1beta1.QueryParamsResponse)
-    - [QueryPoolRequest](#cosmos.staking.v1beta1.QueryPoolRequest)
-    - [QueryPoolResponse](#cosmos.staking.v1beta1.QueryPoolResponse)
-    - [QueryRedelegationsRequest](#cosmos.staking.v1beta1.QueryRedelegationsRequest)
-    - [QueryRedelegationsResponse](#cosmos.staking.v1beta1.QueryRedelegationsResponse)
-    - [QueryUnbondingDelegationRequest](#cosmos.staking.v1beta1.QueryUnbondingDelegationRequest)
-    - [QueryUnbondingDelegationResponse](#cosmos.staking.v1beta1.QueryUnbondingDelegationResponse)
-    - [QueryValidatorDelegationsRequest](#cosmos.staking.v1beta1.QueryValidatorDelegationsRequest)
-    - [QueryValidatorDelegationsResponse](#cosmos.staking.v1beta1.QueryValidatorDelegationsResponse)
-    - [QueryValidatorRequest](#cosmos.staking.v1beta1.QueryValidatorRequest)
-    - [QueryValidatorResponse](#cosmos.staking.v1beta1.QueryValidatorResponse)
-    - [QueryValidatorUnbondingDelegationsRequest](#cosmos.staking.v1beta1.QueryValidatorUnbondingDelegationsRequest)
-    - [QueryValidatorUnbondingDelegationsResponse](#cosmos.staking.v1beta1.QueryValidatorUnbondingDelegationsResponse)
-    - [QueryValidatorsRequest](#cosmos.staking.v1beta1.QueryValidatorsRequest)
-    - [QueryValidatorsResponse](#cosmos.staking.v1beta1.QueryValidatorsResponse)
-  
-    - [Query](#cosmos.staking.v1beta1.Query)
-  
-- [cosmos/staking/v1beta1/tx.proto](#cosmos/staking/v1beta1/tx.proto)
-    - [MsgBeginRedelegate](#cosmos.staking.v1beta1.MsgBeginRedelegate)
-    - [MsgBeginRedelegateResponse](#cosmos.staking.v1beta1.MsgBeginRedelegateResponse)
-    - [MsgCreateValidator](#cosmos.staking.v1beta1.MsgCreateValidator)
-    - [MsgCreateValidatorResponse](#cosmos.staking.v1beta1.MsgCreateValidatorResponse)
-    - [MsgDelegate](#cosmos.staking.v1beta1.MsgDelegate)
-    - [MsgDelegateResponse](#cosmos.staking.v1beta1.MsgDelegateResponse)
-    - [MsgEditValidator](#cosmos.staking.v1beta1.MsgEditValidator)
-    - [MsgEditValidatorResponse](#cosmos.staking.v1beta1.MsgEditValidatorResponse)
-    - [MsgUndelegate](#cosmos.staking.v1beta1.MsgUndelegate)
-    - [MsgUndelegateResponse](#cosmos.staking.v1beta1.MsgUndelegateResponse)
-  
-    - [Msg](#cosmos.staking.v1beta1.Msg)
-  
-- [cosmos/tx/signing/v1beta1/signing.proto](#cosmos/tx/signing/v1beta1/signing.proto)
-    - [SignatureDescriptor](#cosmos.tx.signing.v1beta1.SignatureDescriptor)
-    - [SignatureDescriptor.Data](#cosmos.tx.signing.v1beta1.SignatureDescriptor.Data)
-    - [SignatureDescriptor.Data.Multi](#cosmos.tx.signing.v1beta1.SignatureDescriptor.Data.Multi)
-    - [SignatureDescriptor.Data.Single](#cosmos.tx.signing.v1beta1.SignatureDescriptor.Data.Single)
-    - [SignatureDescriptors](#cosmos.tx.signing.v1beta1.SignatureDescriptors)
-  
-    - [SignMode](#cosmos.tx.signing.v1beta1.SignMode)
-  
-- [cosmos/tx/v1beta1/tx.proto](#cosmos/tx/v1beta1/tx.proto)
-    - [AuthInfo](#cosmos.tx.v1beta1.AuthInfo)
-    - [AuxSignerData](#cosmos.tx.v1beta1.AuxSignerData)
-    - [Fee](#cosmos.tx.v1beta1.Fee)
-    - [ModeInfo](#cosmos.tx.v1beta1.ModeInfo)
-    - [ModeInfo.Multi](#cosmos.tx.v1beta1.ModeInfo.Multi)
-    - [ModeInfo.Single](#cosmos.tx.v1beta1.ModeInfo.Single)
-    - [SignDoc](#cosmos.tx.v1beta1.SignDoc)
-    - [SignDocDirectAux](#cosmos.tx.v1beta1.SignDocDirectAux)
-    - [SignerInfo](#cosmos.tx.v1beta1.SignerInfo)
-    - [Tip](#cosmos.tx.v1beta1.Tip)
-    - [Tx](#cosmos.tx.v1beta1.Tx)
-    - [TxBody](#cosmos.tx.v1beta1.TxBody)
-    - [TxRaw](#cosmos.tx.v1beta1.TxRaw)
-  
-- [cosmos/tx/v1beta1/service.proto](#cosmos/tx/v1beta1/service.proto)
-    - [BroadcastTxRequest](#cosmos.tx.v1beta1.BroadcastTxRequest)
-    - [BroadcastTxResponse](#cosmos.tx.v1beta1.BroadcastTxResponse)
-    - [GetTxRequest](#cosmos.tx.v1beta1.GetTxRequest)
-    - [GetTxResponse](#cosmos.tx.v1beta1.GetTxResponse)
-    - [GetTxsEventRequest](#cosmos.tx.v1beta1.GetTxsEventRequest)
-    - [GetTxsEventResponse](#cosmos.tx.v1beta1.GetTxsEventResponse)
-    - [SimulateRequest](#cosmos.tx.v1beta1.SimulateRequest)
-    - [SimulateResponse](#cosmos.tx.v1beta1.SimulateResponse)
-  
-    - [BroadcastMode](#cosmos.tx.v1beta1.BroadcastMode)
-    - [OrderBy](#cosmos.tx.v1beta1.OrderBy)
-  
-    - [Service](#cosmos.tx.v1beta1.Service)
-  
-- [cosmos/upgrade/v1beta1/upgrade.proto](#cosmos/upgrade/v1beta1/upgrade.proto)
-    - [CancelSoftwareUpgradeProposal](#cosmos.upgrade.v1beta1.CancelSoftwareUpgradeProposal)
-    - [ModuleVersion](#cosmos.upgrade.v1beta1.ModuleVersion)
-    - [Plan](#cosmos.upgrade.v1beta1.Plan)
-    - [SoftwareUpgradeProposal](#cosmos.upgrade.v1beta1.SoftwareUpgradeProposal)
-  
-- [cosmos/upgrade/v1beta1/query.proto](#cosmos/upgrade/v1beta1/query.proto)
-    - [QueryAppliedPlanRequest](#cosmos.upgrade.v1beta1.QueryAppliedPlanRequest)
-    - [QueryAppliedPlanResponse](#cosmos.upgrade.v1beta1.QueryAppliedPlanResponse)
-    - [QueryCurrentPlanRequest](#cosmos.upgrade.v1beta1.QueryCurrentPlanRequest)
-    - [QueryCurrentPlanResponse](#cosmos.upgrade.v1beta1.QueryCurrentPlanResponse)
-    - [QueryModuleVersionsRequest](#cosmos.upgrade.v1beta1.QueryModuleVersionsRequest)
-    - [QueryModuleVersionsResponse](#cosmos.upgrade.v1beta1.QueryModuleVersionsResponse)
-    - [QueryUpgradedConsensusStateRequest](#cosmos.upgrade.v1beta1.QueryUpgradedConsensusStateRequest)
-    - [QueryUpgradedConsensusStateResponse](#cosmos.upgrade.v1beta1.QueryUpgradedConsensusStateResponse)
-  
-    - [Query](#cosmos.upgrade.v1beta1.Query)
-  
-- [cosmos/vesting/v1beta1/vesting.proto](#cosmos/vesting/v1beta1/vesting.proto)
-    - [BaseVestingAccount](#cosmos.vesting.v1beta1.BaseVestingAccount)
-    - [ContinuousVestingAccount](#cosmos.vesting.v1beta1.ContinuousVestingAccount)
-    - [DelayedVestingAccount](#cosmos.vesting.v1beta1.DelayedVestingAccount)
-    - [Period](#cosmos.vesting.v1beta1.Period)
-    - [PeriodicVestingAccount](#cosmos.vesting.v1beta1.PeriodicVestingAccount)
-    - [PermanentLockedAccount](#cosmos.vesting.v1beta1.PermanentLockedAccount)
-  
-- [cosmos/vesting/v1beta1/tx.proto](#cosmos/vesting/v1beta1/tx.proto)
-    - [MsgCreatePeriodicVestingAccount](#cosmos.vesting.v1beta1.MsgCreatePeriodicVestingAccount)
-    - [MsgCreatePeriodicVestingAccountResponse](#cosmos.vesting.v1beta1.MsgCreatePeriodicVestingAccountResponse)
-    - [MsgCreateVestingAccount](#cosmos.vesting.v1beta1.MsgCreateVestingAccount)
-    - [MsgCreateVestingAccountResponse](#cosmos.vesting.v1beta1.MsgCreateVestingAccountResponse)
-  
-    - [Msg](#cosmos.vesting.v1beta1.Msg)
-  
-- [Scalar Value Types](#scalar-value-types)
-
-
-
-<a name="cosmos/auth/v1beta1/auth.proto"></a>
-<p align="right"><a href="#top">Top</a></p>
-
-## cosmos/auth/v1beta1/auth.proto
-
-
-
-<a name="cosmos.auth.v1beta1.BaseAccount"></a>
-
-### BaseAccount
-BaseAccount defines a base account type. It contains all the necessary fields
-for basic account functionality. Any custom account type should extend this
-type for additional functionality (e.g. vesting).
-
-
-| Field | Type | Label | Description |
-| ----- | ---- | ----- | ----------- |
-| `address` | [string](#string) |  |  |
-| `pub_key` | [google.protobuf.Any](#google.protobuf.Any) |  |  |
-| `account_number` | [uint64](#uint64) |  |  |
-| `sequence` | [uint64](#uint64) |  |  |
-
-
-
-
-
-
-<a name="cosmos.auth.v1beta1.ModuleAccount"></a>
-
-### ModuleAccount
-ModuleAccount defines an account for modules that holds coins on a pool.
-
-
-| Field | Type | Label | Description |
-| ----- | ---- | ----- | ----------- |
-| `base_account` | [BaseAccount](#cosmos.auth.v1beta1.BaseAccount) |  |  |
-| `name` | [string](#string) |  |  |
-| `permissions` | [string](#string) | repeated |  |
-
-
-
-
-
-
-<a name="cosmos.auth.v1beta1.Params"></a>
-
-### Params
-Params defines the parameters for the auth module.
-
-
-| Field | Type | Label | Description |
-| ----- | ---- | ----- | ----------- |
-| `max_memo_characters` | [uint64](#uint64) |  |  |
-| `tx_sig_limit` | [uint64](#uint64) |  |  |
-| `tx_size_cost_per_byte` | [uint64](#uint64) |  |  |
-| `sig_verify_cost_ed25519` | [uint64](#uint64) |  |  |
-| `sig_verify_cost_secp256k1` | [uint64](#uint64) |  |  |
-
-
-
-
-
- <!-- end messages -->
-
- <!-- end enums -->
-
- <!-- end HasExtensions -->
-
- <!-- end services -->
-
-
-
-<a name="cosmos/auth/v1beta1/genesis.proto"></a>
-<p align="right"><a href="#top">Top</a></p>
-
-## cosmos/auth/v1beta1/genesis.proto
-
-
-
-<a name="cosmos.auth.v1beta1.GenesisState"></a>
-
-### GenesisState
-GenesisState defines the auth module's genesis state.
-
-
-| Field | Type | Label | Description |
-| ----- | ---- | ----- | ----------- |
-| `params` | [Params](#cosmos.auth.v1beta1.Params) |  | params defines all the paramaters of the module. |
-| `accounts` | [google.protobuf.Any](#google.protobuf.Any) | repeated | accounts are the accounts present at genesis. |
-
-
-
-
-
- <!-- end messages -->
-
- <!-- end enums -->
-
- <!-- end HasExtensions -->
-
- <!-- end services -->
-
-
-
-<a name="cosmos/base/query/v1beta1/pagination.proto"></a>
-<p align="right"><a href="#top">Top</a></p>
-
-## cosmos/base/query/v1beta1/pagination.proto
-
-
-
-<a name="cosmos.base.query.v1beta1.PageRequest"></a>
-
-### PageRequest
-PageRequest is to be embedded in gRPC request messages for efficient
-pagination. Ex:
-
- message SomeRequest {
-         Foo some_parameter = 1;
-         PageRequest pagination = 2;
- }
-
-
-| Field | Type | Label | Description |
-| ----- | ---- | ----- | ----------- |
-| `key` | [bytes](#bytes) |  | key is a value returned in PageResponse.next_key to begin querying the next page most efficiently. Only one of offset or key should be set. |
-| `offset` | [uint64](#uint64) |  | offset is a numeric offset that can be used when key is unavailable. It is less efficient than using key. Only one of offset or key should be set. |
-| `limit` | [uint64](#uint64) |  | limit is the total number of results to be returned in the result page. If left empty it will default to a value to be set by each app. |
-| `count_total` | [bool](#bool) |  | count_total is set to true to indicate that the result set should include a count of the total number of items available for pagination in UIs. count_total is only respected when offset is used. It is ignored when key is set. |
-| `reverse` | [bool](#bool) |  | reverse is set to true if results are to be returned in the descending order.
-
-Since: cosmos-sdk 0.43 |
-
-
-
-
-
-
-<a name="cosmos.base.query.v1beta1.PageResponse"></a>
-
-### PageResponse
-PageResponse is to be embedded in gRPC response messages where the
-corresponding request message has used PageRequest.
-
- message SomeResponse {
-         repeated Bar results = 1;
-         PageResponse page = 2;
- }
-
-
-| Field | Type | Label | Description |
-| ----- | ---- | ----- | ----------- |
-| `next_key` | [bytes](#bytes) |  | next_key is the key to be passed to PageRequest.key to query the next page most efficiently |
-| `total` | [uint64](#uint64) |  | total is total number of results available if PageRequest.count_total was set, its value is undefined otherwise |
-
-
-
-
-
- <!-- end messages -->
-
- <!-- end enums -->
-
- <!-- end HasExtensions -->
-
- <!-- end services -->
-
-
-
-<a name="cosmos/auth/v1beta1/query.proto"></a>
-<p align="right"><a href="#top">Top</a></p>
-
-## cosmos/auth/v1beta1/query.proto
-
-
-
-<a name="cosmos.auth.v1beta1.AddressBytesToStringRequest"></a>
-
-### AddressBytesToStringRequest
-AddressBytesToStringRequest is the request type for AddressString rpc method
-
-
-| Field | Type | Label | Description |
-| ----- | ---- | ----- | ----------- |
-| `address_bytes` | [bytes](#bytes) |  |  |
-
-
-
-
-
-
-<a name="cosmos.auth.v1beta1.AddressBytesToStringResponse"></a>
-
-### AddressBytesToStringResponse
-AddressBytesToStringResponse is the response type for AddressString rpc method
-
-
-| Field | Type | Label | Description |
-| ----- | ---- | ----- | ----------- |
-| `address_string` | [string](#string) |  |  |
-
-
-
-
-
-
-<a name="cosmos.auth.v1beta1.AddressStringToBytesRequest"></a>
-
-### AddressStringToBytesRequest
-AddressStringToBytesRequest is the request type for AccountBytes rpc method
-
-
-| Field | Type | Label | Description |
-| ----- | ---- | ----- | ----------- |
-| `address_string` | [string](#string) |  |  |
-
-
-
-
-
-
-<a name="cosmos.auth.v1beta1.AddressStringToBytesResponse"></a>
-
-### AddressStringToBytesResponse
-AddressStringToBytesResponse is the response type for AddressBytes rpc method
-
-
-| Field | Type | Label | Description |
-| ----- | ---- | ----- | ----------- |
-| `address_bytes` | [bytes](#bytes) |  |  |
-
-
-
-
-
-
-<a name="cosmos.auth.v1beta1.Bech32PrefixRequest"></a>
-
-### Bech32PrefixRequest
-Bech32PrefixRequest is the request type for Bech32Prefix rpc method
-
-
-
-
-
-
-<a name="cosmos.auth.v1beta1.Bech32PrefixResponse"></a>
-
-### Bech32PrefixResponse
-Bech32PrefixResponse is the response type for Bech32Prefix rpc method
-
-
-| Field | Type | Label | Description |
-| ----- | ---- | ----- | ----------- |
-| `bech32_prefix` | [string](#string) |  |  |
-
-
-
-
-
-
-<a name="cosmos.auth.v1beta1.QueryAccountRequest"></a>
-
-### QueryAccountRequest
-QueryAccountRequest is the request type for the Query/Account RPC method.
-
-
-| Field | Type | Label | Description |
-| ----- | ---- | ----- | ----------- |
-| `address` | [string](#string) |  | address defines the address to query for. |
-
-
-
-
-
-
-<a name="cosmos.auth.v1beta1.QueryAccountResponse"></a>
-
-### QueryAccountResponse
-QueryAccountResponse is the response type for the Query/Account RPC method.
-
-
-| Field | Type | Label | Description |
-| ----- | ---- | ----- | ----------- |
-| `account` | [google.protobuf.Any](#google.protobuf.Any) |  | account defines the account of the corresponding address. |
-
-
-
-
-
-
-<a name="cosmos.auth.v1beta1.QueryAccountsRequest"></a>
-
-### QueryAccountsRequest
-QueryAccountsRequest is the request type for the Query/Accounts RPC method.
-
-Since: cosmos-sdk 0.43
-
-
-| Field | Type | Label | Description |
-| ----- | ---- | ----- | ----------- |
-| `pagination` | [cosmos.base.query.v1beta1.PageRequest](#cosmos.base.query.v1beta1.PageRequest) |  | pagination defines an optional pagination for the request. |
-
-
-
-
-
-
-<a name="cosmos.auth.v1beta1.QueryAccountsResponse"></a>
-
-### QueryAccountsResponse
-QueryAccountsResponse is the response type for the Query/Accounts RPC method.
-
-Since: cosmos-sdk 0.43
-
-
-| Field | Type | Label | Description |
-| ----- | ---- | ----- | ----------- |
-| `accounts` | [google.protobuf.Any](#google.protobuf.Any) | repeated | accounts are the existing accounts |
-| `pagination` | [cosmos.base.query.v1beta1.PageResponse](#cosmos.base.query.v1beta1.PageResponse) |  | pagination defines the pagination in the response. |
-
-
-
-
-
-
-<a name="cosmos.auth.v1beta1.QueryModuleAccountsRequest"></a>
-
-### QueryModuleAccountsRequest
-QueryModuleAccountsRequest is the request type for the Query/ModuleAccounts RPC method.
-
-
-
-
-
-
-<a name="cosmos.auth.v1beta1.QueryModuleAccountsResponse"></a>
-
-### QueryModuleAccountsResponse
-QueryModuleAccountsResponse is the response type for the Query/ModuleAccounts RPC method.
-
-
-| Field | Type | Label | Description |
-| ----- | ---- | ----- | ----------- |
-| `accounts` | [google.protobuf.Any](#google.protobuf.Any) | repeated |  |
-
-
-
-
-
-
-<a name="cosmos.auth.v1beta1.QueryParamsRequest"></a>
-
-### QueryParamsRequest
-QueryParamsRequest is the request type for the Query/Params RPC method.
-
-
-
-
-
-
-<a name="cosmos.auth.v1beta1.QueryParamsResponse"></a>
-
-### QueryParamsResponse
-QueryParamsResponse is the response type for the Query/Params RPC method.
-
-
-| Field | Type | Label | Description |
-| ----- | ---- | ----- | ----------- |
-| `params` | [Params](#cosmos.auth.v1beta1.Params) |  | params defines the parameters of the module. |
-
-
-
-
-
- <!-- end messages -->
-
- <!-- end enums -->
-
- <!-- end HasExtensions -->
-
-
-<a name="cosmos.auth.v1beta1.Query"></a>
-
-### Query
-Query defines the gRPC querier service.
-
-| Method Name | Request Type | Response Type | Description | HTTP Verb | Endpoint |
-| ----------- | ------------ | ------------- | ------------| ------- | -------- |
-| `Accounts` | [QueryAccountsRequest](#cosmos.auth.v1beta1.QueryAccountsRequest) | [QueryAccountsResponse](#cosmos.auth.v1beta1.QueryAccountsResponse) | Accounts returns all the existing accounts
-
-Since: cosmos-sdk 0.43 | GET|/cosmos/auth/v1beta1/accounts|
-| `Account` | [QueryAccountRequest](#cosmos.auth.v1beta1.QueryAccountRequest) | [QueryAccountResponse](#cosmos.auth.v1beta1.QueryAccountResponse) | Account returns account details based on address. | GET|/cosmos/auth/v1beta1/accounts/{address}|
-| `Params` | [QueryParamsRequest](#cosmos.auth.v1beta1.QueryParamsRequest) | [QueryParamsResponse](#cosmos.auth.v1beta1.QueryParamsResponse) | Params queries all parameters. | GET|/cosmos/auth/v1beta1/params|
-| `ModuleAccounts` | [QueryModuleAccountsRequest](#cosmos.auth.v1beta1.QueryModuleAccountsRequest) | [QueryModuleAccountsResponse](#cosmos.auth.v1beta1.QueryModuleAccountsResponse) | ModuleAccounts returns all the existing module accounts. | GET|/cosmos/auth/v1beta1/module_accounts|
-| `Bech32Prefix` | [Bech32PrefixRequest](#cosmos.auth.v1beta1.Bech32PrefixRequest) | [Bech32PrefixResponse](#cosmos.auth.v1beta1.Bech32PrefixResponse) | Bech32 queries bech32Prefix | GET|/cosmos/auth/v1beta1/bech32|
-| `AddressBytesToString` | [AddressBytesToStringRequest](#cosmos.auth.v1beta1.AddressBytesToStringRequest) | [AddressBytesToStringResponse](#cosmos.auth.v1beta1.AddressBytesToStringResponse) | AddressBytesToString converts Account Address bytes to string | GET|/cosmos/auth/v1beta1/bech32/{address_bytes}|
-| `AddressStringToBytes` | [AddressStringToBytesRequest](#cosmos.auth.v1beta1.AddressStringToBytesRequest) | [AddressStringToBytesResponse](#cosmos.auth.v1beta1.AddressStringToBytesResponse) | AddressStringToBytes converts Address string to bytes | GET|/cosmos/auth/v1beta1/bech32/{address_string}|
-
- <!-- end services -->
-
-
-
-<a name="cosmos/authz/v1beta1/authz.proto"></a>
-<p align="right"><a href="#top">Top</a></p>
-
-## cosmos/authz/v1beta1/authz.proto
-Since: cosmos-sdk 0.43
-
-
-<a name="cosmos.authz.v1beta1.GenericAuthorization"></a>
-
-### GenericAuthorization
-GenericAuthorization gives the grantee unrestricted permissions to execute
-the provided method on behalf of the granter's account.
-
-
-| Field | Type | Label | Description |
-| ----- | ---- | ----- | ----------- |
-| `msg` | [string](#string) |  | Msg, identified by it's type URL, to grant unrestricted permissions to execute |
-
-
-
-
-
-
-<a name="cosmos.authz.v1beta1.Grant"></a>
-
-### Grant
-Grant gives permissions to execute
-the provide method with expiration time.
-
-
-| Field | Type | Label | Description |
-| ----- | ---- | ----- | ----------- |
-| `authorization` | [google.protobuf.Any](#google.protobuf.Any) |  |  |
-| `expiration` | [google.protobuf.Timestamp](#google.protobuf.Timestamp) |  |  |
-
-
-
-
-
- <!-- end messages -->
-
- <!-- end enums -->
-
- <!-- end HasExtensions -->
-
- <!-- end services -->
-
-
-
-<a name="cosmos/authz/v1beta1/event.proto"></a>
-<p align="right"><a href="#top">Top</a></p>
-
-## cosmos/authz/v1beta1/event.proto
-Since: cosmos-sdk 0.43
-
-
-<a name="cosmos.authz.v1beta1.EventGrant"></a>
-
-### EventGrant
-EventGrant is emitted on Msg/Grant
-
-
-| Field | Type | Label | Description |
-| ----- | ---- | ----- | ----------- |
-| `msg_type_url` | [string](#string) |  | Msg type URL for which an autorization is granted |
-| `granter` | [string](#string) |  | Granter account address |
-| `grantee` | [string](#string) |  | Grantee account address |
-
-
-
-
-
-
-<a name="cosmos.authz.v1beta1.EventRevoke"></a>
-
-### EventRevoke
-EventRevoke is emitted on Msg/Revoke
-
-
-| Field | Type | Label | Description |
-| ----- | ---- | ----- | ----------- |
-| `msg_type_url` | [string](#string) |  | Msg type URL for which an autorization is revoked |
-| `granter` | [string](#string) |  | Granter account address |
-| `grantee` | [string](#string) |  | Grantee account address |
-
-
-
-
-
- <!-- end messages -->
-
- <!-- end enums -->
-
- <!-- end HasExtensions -->
-
- <!-- end services -->
-
-
-
-<a name="cosmos/authz/v1beta1/genesis.proto"></a>
-<p align="right"><a href="#top">Top</a></p>
-
-## cosmos/authz/v1beta1/genesis.proto
-Since: cosmos-sdk 0.43
-
-
-<a name="cosmos.authz.v1beta1.GenesisState"></a>
-
-### GenesisState
-GenesisState defines the authz module's genesis state.
-
-
-| Field | Type | Label | Description |
-| ----- | ---- | ----- | ----------- |
-| `authorization` | [GrantAuthorization](#cosmos.authz.v1beta1.GrantAuthorization) | repeated |  |
-
-
-
-
-
-
-<a name="cosmos.authz.v1beta1.GrantAuthorization"></a>
-
-### GrantAuthorization
-GrantAuthorization defines the GenesisState/GrantAuthorization type.
-
-
-| Field | Type | Label | Description |
-| ----- | ---- | ----- | ----------- |
-| `granter` | [string](#string) |  |  |
-| `grantee` | [string](#string) |  |  |
-| `authorization` | [google.protobuf.Any](#google.protobuf.Any) |  |  |
-| `expiration` | [google.protobuf.Timestamp](#google.protobuf.Timestamp) |  |  |
-
-
-
-
-
- <!-- end messages -->
-
- <!-- end enums -->
-
- <!-- end HasExtensions -->
-
- <!-- end services -->
-
-
-
-<a name="cosmos/authz/v1beta1/query.proto"></a>
-<p align="right"><a href="#top">Top</a></p>
-
-## cosmos/authz/v1beta1/query.proto
-Since: cosmos-sdk 0.43
-
-
-<a name="cosmos.authz.v1beta1.QueryGranterGrantsRequest"></a>
-
-### QueryGranterGrantsRequest
-QueryGranterGrantsRequest is the request type for the Query/GranterGrants RPC method.
-
-
-| Field | Type | Label | Description |
-| ----- | ---- | ----- | ----------- |
-| `granter` | [string](#string) |  |  |
-| `pagination` | [cosmos.base.query.v1beta1.PageRequest](#cosmos.base.query.v1beta1.PageRequest) |  | pagination defines an pagination for the request. |
-
-
-
-
-
-
-<a name="cosmos.authz.v1beta1.QueryGranterGrantsResponse"></a>
-
-### QueryGranterGrantsResponse
-QueryGranterGrantsResponse is the response type for the Query/GranterGrants RPC method.
-
-
-| Field | Type | Label | Description |
-| ----- | ---- | ----- | ----------- |
-| `grants` | [Grant](#cosmos.authz.v1beta1.Grant) | repeated | authorizations is a list of grants granted for grantee by granter. |
-| `pagination` | [cosmos.base.query.v1beta1.PageResponse](#cosmos.base.query.v1beta1.PageResponse) |  | pagination defines an pagination for the response. |
-
-
-
-
-
-
-<a name="cosmos.authz.v1beta1.QueryGrantsRequest"></a>
-
-### QueryGrantsRequest
-QueryGrantsRequest is the request type for the Query/Grants RPC method.
-
-
-| Field | Type | Label | Description |
-| ----- | ---- | ----- | ----------- |
-| `granter` | [string](#string) |  |  |
-| `grantee` | [string](#string) |  |  |
-| `msg_type_url` | [string](#string) |  | Optional, msg_type_url, when set, will query only grants matching given msg type. |
-| `pagination` | [cosmos.base.query.v1beta1.PageRequest](#cosmos.base.query.v1beta1.PageRequest) |  | pagination defines an pagination for the request. |
-
-
-
-
-
-
-<a name="cosmos.authz.v1beta1.QueryGrantsResponse"></a>
-
-### QueryGrantsResponse
-QueryGrantsResponse is the response type for the Query/Authorizations RPC method.
-
-
-| Field | Type | Label | Description |
-| ----- | ---- | ----- | ----------- |
-| `grants` | [Grant](#cosmos.authz.v1beta1.Grant) | repeated | authorizations is a list of grants granted for grantee by granter. |
-| `pagination` | [cosmos.base.query.v1beta1.PageResponse](#cosmos.base.query.v1beta1.PageResponse) |  | pagination defines an pagination for the response. |
-
-
-
-
-
- <!-- end messages -->
-
- <!-- end enums -->
-
- <!-- end HasExtensions -->
-
-
-<a name="cosmos.authz.v1beta1.Query"></a>
-
-### Query
-Query defines the gRPC querier service.
-
-| Method Name | Request Type | Response Type | Description | HTTP Verb | Endpoint |
-| ----------- | ------------ | ------------- | ------------| ------- | -------- |
-| `Grants` | [QueryGrantsRequest](#cosmos.authz.v1beta1.QueryGrantsRequest) | [QueryGrantsResponse](#cosmos.authz.v1beta1.QueryGrantsResponse) | Returns list of `Authorization`, granted to the grantee by the granter. | GET|/cosmos/authz/v1beta1/grants|
-| `GranterGrants` | [QueryGranterGrantsRequest](#cosmos.authz.v1beta1.QueryGranterGrantsRequest) | [QueryGranterGrantsResponse](#cosmos.authz.v1beta1.QueryGranterGrantsResponse) | GranterGrants returns list of `Authorization`, granted by granter. | GET|/cosmos/authz/v1beta1/grants/{granter}|
-
- <!-- end services -->
-
-
-
-<a name="cosmos/authz/v1beta1/tx.proto"></a>
-<p align="right"><a href="#top">Top</a></p>
-
-## cosmos/authz/v1beta1/tx.proto
-Since: cosmos-sdk 0.43
-
-
-<a name="cosmos.authz.v1beta1.MsgExec"></a>
-
-### MsgExec
-MsgExec attempts to execute the provided messages using
-authorizations granted to the grantee. Each message should have only
-one signer corresponding to the granter of the authorization.
-
-
-| Field | Type | Label | Description |
-| ----- | ---- | ----- | ----------- |
-| `grantee` | [string](#string) |  |  |
-| `msgs` | [google.protobuf.Any](#google.protobuf.Any) | repeated | Authorization Msg requests to execute. Each msg must implement Authorization interface The x/authz will try to find a grant matching (msg.signers[0], grantee, MsgTypeURL(msg)) triple and validate it. |
-
-
-
-
-
-
-<a name="cosmos.authz.v1beta1.MsgExecResponse"></a>
-
-### MsgExecResponse
-MsgExecResponse defines the Msg/MsgExecResponse response type.
-
-
-| Field | Type | Label | Description |
-| ----- | ---- | ----- | ----------- |
-| `results` | [bytes](#bytes) | repeated |  |
-
-
-
-
-
-
-<a name="cosmos.authz.v1beta1.MsgGrant"></a>
-
-### MsgGrant
-MsgGrant is a request type for Grant method. It declares authorization to the grantee
-on behalf of the granter with the provided expiration time.
-
-
-| Field | Type | Label | Description |
-| ----- | ---- | ----- | ----------- |
-| `granter` | [string](#string) |  |  |
-| `grantee` | [string](#string) |  |  |
-| `grant` | [Grant](#cosmos.authz.v1beta1.Grant) |  |  |
-
-
-
-
-
-
-<a name="cosmos.authz.v1beta1.MsgGrantResponse"></a>
-
-### MsgGrantResponse
-MsgGrantResponse defines the Msg/MsgGrant response type.
-
-
-
-
-
-
-<a name="cosmos.authz.v1beta1.MsgRevoke"></a>
-
-### MsgRevoke
-MsgRevoke revokes any authorization with the provided sdk.Msg type on the
-granter's account with that has been granted to the grantee.
-
-
-| Field | Type | Label | Description |
-| ----- | ---- | ----- | ----------- |
-| `granter` | [string](#string) |  |  |
-| `grantee` | [string](#string) |  |  |
-| `msg_type_url` | [string](#string) |  |  |
-
-
-
-
-
-
-<a name="cosmos.authz.v1beta1.MsgRevokeResponse"></a>
-
-### MsgRevokeResponse
-MsgRevokeResponse defines the Msg/MsgRevokeResponse response type.
-
-
-
-
-
- <!-- end messages -->
-
- <!-- end enums -->
-
- <!-- end HasExtensions -->
-
-
-<a name="cosmos.authz.v1beta1.Msg"></a>
-
-### Msg
-Msg defines the authz Msg service.
-
-| Method Name | Request Type | Response Type | Description | HTTP Verb | Endpoint |
-| ----------- | ------------ | ------------- | ------------| ------- | -------- |
-| `Grant` | [MsgGrant](#cosmos.authz.v1beta1.MsgGrant) | [MsgGrantResponse](#cosmos.authz.v1beta1.MsgGrantResponse) | Grant grants the provided authorization to the grantee on the granter's account with the provided expiration time. If there is already a grant for the given (granter, grantee, Authorization) triple, then the grant will be overwritten. | |
-| `Exec` | [MsgExec](#cosmos.authz.v1beta1.MsgExec) | [MsgExecResponse](#cosmos.authz.v1beta1.MsgExecResponse) | Exec attempts to execute the provided messages using authorizations granted to the grantee. Each message should have only one signer corresponding to the granter of the authorization. | |
-| `Revoke` | [MsgRevoke](#cosmos.authz.v1beta1.MsgRevoke) | [MsgRevokeResponse](#cosmos.authz.v1beta1.MsgRevokeResponse) | Revoke revokes any authorization corresponding to the provided method name on the granter's account that has been granted to the grantee. | |
-
- <!-- end services -->
-
-
-
-<a name="cosmos/base/v1beta1/coin.proto"></a>
-<p align="right"><a href="#top">Top</a></p>
-
-## cosmos/base/v1beta1/coin.proto
-
-
-
-<a name="cosmos.base.v1beta1.Coin"></a>
-
-### Coin
-Coin defines a token with a denomination and an amount.
-
-NOTE: The amount field is an Int which implements the custom method
-signatures required by gogoproto.
-
-
-| Field | Type | Label | Description |
-| ----- | ---- | ----- | ----------- |
-| `denom` | [string](#string) |  |  |
-| `amount` | [string](#string) |  |  |
-
-
-
-
-
-
-<a name="cosmos.base.v1beta1.DecCoin"></a>
-
-### DecCoin
-DecCoin defines a token with a denomination and a decimal amount.
-
-NOTE: The amount field is an Dec which implements the custom method
-signatures required by gogoproto.
-
-
-| Field | Type | Label | Description |
-| ----- | ---- | ----- | ----------- |
-| `denom` | [string](#string) |  |  |
-| `amount` | [string](#string) |  |  |
-
-
-
-
-
-
-<a name="cosmos.base.v1beta1.DecProto"></a>
-
-### DecProto
-DecProto defines a Protobuf wrapper around a Dec object.
-
-
-| Field | Type | Label | Description |
-| ----- | ---- | ----- | ----------- |
-| `dec` | [string](#string) |  |  |
-
-
-
-
-
-
-<a name="cosmos.base.v1beta1.IntProto"></a>
-
-### IntProto
-IntProto defines a Protobuf wrapper around an Int object.
-
-
-| Field | Type | Label | Description |
-| ----- | ---- | ----- | ----------- |
-| `int` | [string](#string) |  |  |
-
-
-
-
-
- <!-- end messages -->
-
- <!-- end enums -->
-
- <!-- end HasExtensions -->
-
- <!-- end services -->
-
-
-
-<a name="cosmos/bank/v1beta1/authz.proto"></a>
-<p align="right"><a href="#top">Top</a></p>
-
-## cosmos/bank/v1beta1/authz.proto
-
-
-
-<a name="cosmos.bank.v1beta1.SendAuthorization"></a>
-
-### SendAuthorization
-SendAuthorization allows the grantee to spend up to spend_limit coins from
-the granter's account.
-
-Since: cosmos-sdk 0.43
-
-
-| Field | Type | Label | Description |
-| ----- | ---- | ----- | ----------- |
-| `spend_limit` | [cosmos.base.v1beta1.Coin](#cosmos.base.v1beta1.Coin) | repeated |  |
-
-
-
-
-
- <!-- end messages -->
-
- <!-- end enums -->
-
- <!-- end HasExtensions -->
-
- <!-- end services -->
-
-
-
-<a name="cosmos/bank/v1beta1/bank.proto"></a>
-<p align="right"><a href="#top">Top</a></p>
-
-## cosmos/bank/v1beta1/bank.proto
-
-
-
-<a name="cosmos.bank.v1beta1.DenomUnit"></a>
-
-### DenomUnit
-DenomUnit represents a struct that describes a given
-denomination unit of the basic token.
-
-
-| Field | Type | Label | Description |
-| ----- | ---- | ----- | ----------- |
-| `denom` | [string](#string) |  | denom represents the string name of the given denom unit (e.g uatom). |
-| `exponent` | [uint32](#uint32) |  | exponent represents power of 10 exponent that one must raise the base_denom to in order to equal the given DenomUnit's denom 1 denom = 10^exponent base_denom (e.g. with a base_denom of uatom, one can create a DenomUnit of 'atom' with exponent = 6, thus: 1 atom = 10^6 uatom). |
-| `aliases` | [string](#string) | repeated | aliases is a list of string aliases for the given denom |
-
-
-
-
-
-
-<a name="cosmos.bank.v1beta1.Input"></a>
-
-### Input
-Input models transaction input.
-
-
-| Field | Type | Label | Description |
-| ----- | ---- | ----- | ----------- |
-| `address` | [string](#string) |  |  |
-| `coins` | [cosmos.base.v1beta1.Coin](#cosmos.base.v1beta1.Coin) | repeated |  |
-
-
-
-
-
-
-<a name="cosmos.bank.v1beta1.Metadata"></a>
-
-### Metadata
-Metadata represents a struct that describes
-a basic token.
-
-
-| Field | Type | Label | Description |
-| ----- | ---- | ----- | ----------- |
-| `description` | [string](#string) |  |  |
-| `denom_units` | [DenomUnit](#cosmos.bank.v1beta1.DenomUnit) | repeated | denom_units represents the list of DenomUnit's for a given coin |
-| `base` | [string](#string) |  | base represents the base denom (should be the DenomUnit with exponent = 0). |
-| `display` | [string](#string) |  | display indicates the suggested denom that should be displayed in clients. |
-| `name` | [string](#string) |  | name defines the name of the token (eg: Cosmos Atom)
-
-Since: cosmos-sdk 0.43 |
-| `symbol` | [string](#string) |  | symbol is the token symbol usually shown on exchanges (eg: ATOM). This can be the same as the display.
-
-Since: cosmos-sdk 0.43 |
-| `uri` | [string](#string) |  | URI to a document (on or off-chain) that contains additional information. Optional.
-
-Since: cosmos-sdk 0.45 |
-| `uri_hash` | [string](#string) |  | URIHash is a sha256 hash of a document pointed by URI. It's used to verify that the document didn't change. Optional.
-
-Since: cosmos-sdk 0.45 |
-
-
-
-
-
-
-<a name="cosmos.bank.v1beta1.Output"></a>
-
-### Output
-Output models transaction outputs.
-
-
-| Field | Type | Label | Description |
-| ----- | ---- | ----- | ----------- |
-| `address` | [string](#string) |  |  |
-| `coins` | [cosmos.base.v1beta1.Coin](#cosmos.base.v1beta1.Coin) | repeated |  |
-
-
-
-
-
-
-<a name="cosmos.bank.v1beta1.Params"></a>
-
-### Params
-Params defines the parameters for the bank module.
-
-
-| Field | Type | Label | Description |
-| ----- | ---- | ----- | ----------- |
-| `send_enabled` | [SendEnabled](#cosmos.bank.v1beta1.SendEnabled) | repeated |  |
-| `default_send_enabled` | [bool](#bool) |  |  |
-
-
-
-
-
-
-<a name="cosmos.bank.v1beta1.SendEnabled"></a>
-
-### SendEnabled
-SendEnabled maps coin denom to a send_enabled status (whether a denom is
-sendable).
-
-
-| Field | Type | Label | Description |
-| ----- | ---- | ----- | ----------- |
-| `denom` | [string](#string) |  |  |
-| `enabled` | [bool](#bool) |  |  |
-
-
-
-
-
-
-<a name="cosmos.bank.v1beta1.Supply"></a>
-
-### Supply
-Supply represents a struct that passively keeps track of the total supply
-amounts in the network.
-This message is deprecated now that supply is indexed by denom.
-
-
-| Field | Type | Label | Description |
-| ----- | ---- | ----- | ----------- |
-| `total` | [cosmos.base.v1beta1.Coin](#cosmos.base.v1beta1.Coin) | repeated |  |
-
-
-
-
-
- <!-- end messages -->
-
- <!-- end enums -->
-
- <!-- end HasExtensions -->
-
- <!-- end services -->
-
-
-
-<a name="cosmos/bank/v1beta1/genesis.proto"></a>
-<p align="right"><a href="#top">Top</a></p>
-
-## cosmos/bank/v1beta1/genesis.proto
-
-
-
-<a name="cosmos.bank.v1beta1.Balance"></a>
-
-### Balance
-Balance defines an account address and balance pair used in the bank module's
-genesis state.
-
-
-| Field | Type | Label | Description |
-| ----- | ---- | ----- | ----------- |
-| `address` | [string](#string) |  | address is the address of the balance holder. |
-| `coins` | [cosmos.base.v1beta1.Coin](#cosmos.base.v1beta1.Coin) | repeated | coins defines the different coins this balance holds. |
-
-
-
-
-
-
-<a name="cosmos.bank.v1beta1.GenesisState"></a>
-
-### GenesisState
-GenesisState defines the bank module's genesis state.
-
-
-| Field | Type | Label | Description |
-| ----- | ---- | ----- | ----------- |
-| `params` | [Params](#cosmos.bank.v1beta1.Params) |  | params defines all the paramaters of the module. |
-| `balances` | [Balance](#cosmos.bank.v1beta1.Balance) | repeated | balances is an array containing the balances of all the accounts. |
-| `supply` | [cosmos.base.v1beta1.Coin](#cosmos.base.v1beta1.Coin) | repeated | supply represents the total supply. If it is left empty, then supply will be calculated based on the provided balances. Otherwise, it will be used to validate that the sum of the balances equals this amount. |
-| `denom_metadata` | [Metadata](#cosmos.bank.v1beta1.Metadata) | repeated | denom_metadata defines the metadata of the differents coins. |
-
-
-
-
-
- <!-- end messages -->
-
- <!-- end enums -->
-
- <!-- end HasExtensions -->
-
- <!-- end services -->
-
-
-
-<a name="cosmos/bank/v1beta1/query.proto"></a>
-<p align="right"><a href="#top">Top</a></p>
-
-## cosmos/bank/v1beta1/query.proto
-
-
-
-<a name="cosmos.bank.v1beta1.DenomOwner"></a>
-
-### DenomOwner
-DenomOwner defines structure representing an account that owns or holds a
-particular denominated token. It contains the account address and account
-balance of the denominated token.
-
-
-| Field | Type | Label | Description |
-| ----- | ---- | ----- | ----------- |
-| `address` | [string](#string) |  | address defines the address that owns a particular denomination. |
-| `balance` | [cosmos.base.v1beta1.Coin](#cosmos.base.v1beta1.Coin) |  | balance is the balance of the denominated coin for an account. |
-
-
-
-
-
-
-<a name="cosmos.bank.v1beta1.QueryAllBalancesRequest"></a>
-
-### QueryAllBalancesRequest
-QueryBalanceRequest is the request type for the Query/AllBalances RPC method.
-
-
-| Field | Type | Label | Description |
-| ----- | ---- | ----- | ----------- |
-| `address` | [string](#string) |  | address is the address to query balances for. |
-| `pagination` | [cosmos.base.query.v1beta1.PageRequest](#cosmos.base.query.v1beta1.PageRequest) |  | pagination defines an optional pagination for the request. |
-
-
-
-
-
-
-<a name="cosmos.bank.v1beta1.QueryAllBalancesResponse"></a>
-
-### QueryAllBalancesResponse
-QueryAllBalancesResponse is the response type for the Query/AllBalances RPC
-method.
-
-
-| Field | Type | Label | Description |
-| ----- | ---- | ----- | ----------- |
-| `balances` | [cosmos.base.v1beta1.Coin](#cosmos.base.v1beta1.Coin) | repeated | balances is the balances of all the coins. |
-| `pagination` | [cosmos.base.query.v1beta1.PageResponse](#cosmos.base.query.v1beta1.PageResponse) |  | pagination defines the pagination in the response. |
-
-
-
-
-
-
-<a name="cosmos.bank.v1beta1.QueryBalanceRequest"></a>
-
-### QueryBalanceRequest
-QueryBalanceRequest is the request type for the Query/Balance RPC method.
-
-
-| Field | Type | Label | Description |
-| ----- | ---- | ----- | ----------- |
-| `address` | [string](#string) |  | address is the address to query balances for. |
-| `denom` | [string](#string) |  | denom is the coin denom to query balances for. |
-
-
-
-
-
-
-<a name="cosmos.bank.v1beta1.QueryBalanceResponse"></a>
-
-### QueryBalanceResponse
-QueryBalanceResponse is the response type for the Query/Balance RPC method.
-
-
-| Field | Type | Label | Description |
-| ----- | ---- | ----- | ----------- |
-| `balance` | [cosmos.base.v1beta1.Coin](#cosmos.base.v1beta1.Coin) |  | balance is the balance of the coin. |
-
-
-
-
-
-
-<a name="cosmos.bank.v1beta1.QueryDenomMetadataRequest"></a>
-
-### QueryDenomMetadataRequest
-QueryDenomMetadataRequest is the request type for the Query/DenomMetadata RPC method.
-
-
-| Field | Type | Label | Description |
-| ----- | ---- | ----- | ----------- |
-| `denom` | [string](#string) |  | denom is the coin denom to query the metadata for. |
-
-
-
-
-
-
-<a name="cosmos.bank.v1beta1.QueryDenomMetadataResponse"></a>
-
-### QueryDenomMetadataResponse
-QueryDenomMetadataResponse is the response type for the Query/DenomMetadata RPC
-method.
-
-
-| Field | Type | Label | Description |
-| ----- | ---- | ----- | ----------- |
-| `metadata` | [Metadata](#cosmos.bank.v1beta1.Metadata) |  | metadata describes and provides all the client information for the requested token. |
-
-
-
-
-
-
-<a name="cosmos.bank.v1beta1.QueryDenomOwnersRequest"></a>
-
-### QueryDenomOwnersRequest
-QueryDenomOwnersRequest defines the request type for the DenomOwners RPC query,
-which queries for a paginated set of all account holders of a particular
-denomination.
-
-
-| Field | Type | Label | Description |
-| ----- | ---- | ----- | ----------- |
-| `denom` | [string](#string) |  | denom defines the coin denomination to query all account holders for. |
-| `pagination` | [cosmos.base.query.v1beta1.PageRequest](#cosmos.base.query.v1beta1.PageRequest) |  | pagination defines an optional pagination for the request. |
-
-
-
-
-
-
-<a name="cosmos.bank.v1beta1.QueryDenomOwnersResponse"></a>
-
-### QueryDenomOwnersResponse
-QueryDenomOwnersResponse defines the RPC response of a DenomOwners RPC query.
-
-
-| Field | Type | Label | Description |
-| ----- | ---- | ----- | ----------- |
-| `denom_owners` | [DenomOwner](#cosmos.bank.v1beta1.DenomOwner) | repeated |  |
-| `pagination` | [cosmos.base.query.v1beta1.PageResponse](#cosmos.base.query.v1beta1.PageResponse) |  | pagination defines the pagination in the response. |
-
-
-
-
-
-
-<a name="cosmos.bank.v1beta1.QueryDenomsMetadataRequest"></a>
-
-### QueryDenomsMetadataRequest
-QueryDenomsMetadataRequest is the request type for the Query/DenomsMetadata RPC method.
-
-
-| Field | Type | Label | Description |
-| ----- | ---- | ----- | ----------- |
-| `pagination` | [cosmos.base.query.v1beta1.PageRequest](#cosmos.base.query.v1beta1.PageRequest) |  | pagination defines an optional pagination for the request. |
-
-
-
-
-
-
-<a name="cosmos.bank.v1beta1.QueryDenomsMetadataResponse"></a>
-
-### QueryDenomsMetadataResponse
-QueryDenomsMetadataResponse is the response type for the Query/DenomsMetadata RPC
-method.
-
-
-| Field | Type | Label | Description |
-| ----- | ---- | ----- | ----------- |
-| `metadatas` | [Metadata](#cosmos.bank.v1beta1.Metadata) | repeated | metadata provides the client information for all the registered tokens. |
-| `pagination` | [cosmos.base.query.v1beta1.PageResponse](#cosmos.base.query.v1beta1.PageResponse) |  | pagination defines the pagination in the response. |
-
-
-
-
-
-
-<a name="cosmos.bank.v1beta1.QueryParamsRequest"></a>
-
-### QueryParamsRequest
-QueryParamsRequest defines the request type for querying x/bank parameters.
-
-
-
-
-
-
-<a name="cosmos.bank.v1beta1.QueryParamsResponse"></a>
-
-### QueryParamsResponse
-QueryParamsResponse defines the response type for querying x/bank parameters.
-
-
-| Field | Type | Label | Description |
-| ----- | ---- | ----- | ----------- |
-| `params` | [Params](#cosmos.bank.v1beta1.Params) |  |  |
-
-
-
-
-
-
-<a name="cosmos.bank.v1beta1.QuerySupplyOfRequest"></a>
-
-### QuerySupplyOfRequest
-QuerySupplyOfRequest is the request type for the Query/SupplyOf RPC method.
-
-
-| Field | Type | Label | Description |
-| ----- | ---- | ----- | ----------- |
-| `denom` | [string](#string) |  | denom is the coin denom to query balances for. |
-
-
-
-
-
-
-<a name="cosmos.bank.v1beta1.QuerySupplyOfResponse"></a>
-
-### QuerySupplyOfResponse
-QuerySupplyOfResponse is the response type for the Query/SupplyOf RPC method.
-
-
-| Field | Type | Label | Description |
-| ----- | ---- | ----- | ----------- |
-| `amount` | [cosmos.base.v1beta1.Coin](#cosmos.base.v1beta1.Coin) |  | amount is the supply of the coin. |
-
-
-
-
-
-
-<a name="cosmos.bank.v1beta1.QueryTotalSupplyRequest"></a>
-
-### QueryTotalSupplyRequest
-QueryTotalSupplyRequest is the request type for the Query/TotalSupply RPC
-method.
-
-
-| Field | Type | Label | Description |
-| ----- | ---- | ----- | ----------- |
-| `pagination` | [cosmos.base.query.v1beta1.PageRequest](#cosmos.base.query.v1beta1.PageRequest) |  | pagination defines an optional pagination for the request.
-
-Since: cosmos-sdk 0.43 |
-
-
-
-
-
-
-<a name="cosmos.bank.v1beta1.QueryTotalSupplyResponse"></a>
-
-### QueryTotalSupplyResponse
-QueryTotalSupplyResponse is the response type for the Query/TotalSupply RPC
-method
-
-
-| Field | Type | Label | Description |
-| ----- | ---- | ----- | ----------- |
-| `supply` | [cosmos.base.v1beta1.Coin](#cosmos.base.v1beta1.Coin) | repeated | supply is the supply of the coins |
-| `pagination` | [cosmos.base.query.v1beta1.PageResponse](#cosmos.base.query.v1beta1.PageResponse) |  | pagination defines the pagination in the response.
-
-Since: cosmos-sdk 0.43 |
-
-
-
-
-
- <!-- end messages -->
-
- <!-- end enums -->
-
- <!-- end HasExtensions -->
-
-
-<a name="cosmos.bank.v1beta1.Query"></a>
-
-### Query
-Query defines the gRPC querier service.
-
-| Method Name | Request Type | Response Type | Description | HTTP Verb | Endpoint |
-| ----------- | ------------ | ------------- | ------------| ------- | -------- |
-| `Balance` | [QueryBalanceRequest](#cosmos.bank.v1beta1.QueryBalanceRequest) | [QueryBalanceResponse](#cosmos.bank.v1beta1.QueryBalanceResponse) | Balance queries the balance of a single coin for a single account. | GET|/cosmos/bank/v1beta1/balances/{address}/by_denom|
-| `AllBalances` | [QueryAllBalancesRequest](#cosmos.bank.v1beta1.QueryAllBalancesRequest) | [QueryAllBalancesResponse](#cosmos.bank.v1beta1.QueryAllBalancesResponse) | AllBalances queries the balance of all coins for a single account. | GET|/cosmos/bank/v1beta1/balances/{address}|
-| `TotalSupply` | [QueryTotalSupplyRequest](#cosmos.bank.v1beta1.QueryTotalSupplyRequest) | [QueryTotalSupplyResponse](#cosmos.bank.v1beta1.QueryTotalSupplyResponse) | TotalSupply queries the total supply of all coins. | GET|/cosmos/bank/v1beta1/supply|
-| `SupplyOf` | [QuerySupplyOfRequest](#cosmos.bank.v1beta1.QuerySupplyOfRequest) | [QuerySupplyOfResponse](#cosmos.bank.v1beta1.QuerySupplyOfResponse) | SupplyOf queries the supply of a single coin. | GET|/cosmos/bank/v1beta1/supply/{denom}|
-| `Params` | [QueryParamsRequest](#cosmos.bank.v1beta1.QueryParamsRequest) | [QueryParamsResponse](#cosmos.bank.v1beta1.QueryParamsResponse) | Params queries the parameters of x/bank module. | GET|/cosmos/bank/v1beta1/params|
-| `DenomMetadata` | [QueryDenomMetadataRequest](#cosmos.bank.v1beta1.QueryDenomMetadataRequest) | [QueryDenomMetadataResponse](#cosmos.bank.v1beta1.QueryDenomMetadataResponse) | DenomsMetadata queries the client metadata of a given coin denomination. | GET|/cosmos/bank/v1beta1/denoms_metadata/{denom}|
-| `DenomsMetadata` | [QueryDenomsMetadataRequest](#cosmos.bank.v1beta1.QueryDenomsMetadataRequest) | [QueryDenomsMetadataResponse](#cosmos.bank.v1beta1.QueryDenomsMetadataResponse) | DenomsMetadata queries the client metadata for all registered coin denominations. | GET|/cosmos/bank/v1beta1/denoms_metadata|
-| `DenomOwners` | [QueryDenomOwnersRequest](#cosmos.bank.v1beta1.QueryDenomOwnersRequest) | [QueryDenomOwnersResponse](#cosmos.bank.v1beta1.QueryDenomOwnersResponse) | DenomOwners queries for all account addresses that own a particular token denomination. | GET|/cosmos/bank/v1beta1/denom_owners/{denom}|
-
- <!-- end services -->
-
-
-
-<a name="cosmos/bank/v1beta1/tx.proto"></a>
-<p align="right"><a href="#top">Top</a></p>
-
-## cosmos/bank/v1beta1/tx.proto
-
-
-
-<a name="cosmos.bank.v1beta1.MsgMultiSend"></a>
-
-### MsgMultiSend
-MsgMultiSend represents an arbitrary multi-in, multi-out send message.
-
-
-| Field | Type | Label | Description |
-| ----- | ---- | ----- | ----------- |
-| `inputs` | [Input](#cosmos.bank.v1beta1.Input) | repeated |  |
-| `outputs` | [Output](#cosmos.bank.v1beta1.Output) | repeated |  |
-
-
-
-
-
-
-<a name="cosmos.bank.v1beta1.MsgMultiSendResponse"></a>
-
-### MsgMultiSendResponse
-MsgMultiSendResponse defines the Msg/MultiSend response type.
-
-
-
-
-
-
-<a name="cosmos.bank.v1beta1.MsgSend"></a>
-
-### MsgSend
-MsgSend represents a message to send coins from one account to another.
-
-
-| Field | Type | Label | Description |
-| ----- | ---- | ----- | ----------- |
-| `from_address` | [string](#string) |  |  |
-| `to_address` | [string](#string) |  |  |
-| `amount` | [cosmos.base.v1beta1.Coin](#cosmos.base.v1beta1.Coin) | repeated |  |
-
-
-
-
-
-
-<a name="cosmos.bank.v1beta1.MsgSendResponse"></a>
-
-### MsgSendResponse
-MsgSendResponse defines the Msg/Send response type.
-
-
-
-
-
- <!-- end messages -->
-
- <!-- end enums -->
-
- <!-- end HasExtensions -->
-
-
-<a name="cosmos.bank.v1beta1.Msg"></a>
-
-### Msg
-Msg defines the bank Msg service.
-
-| Method Name | Request Type | Response Type | Description | HTTP Verb | Endpoint |
-| ----------- | ------------ | ------------- | ------------| ------- | -------- |
-| `Send` | [MsgSend](#cosmos.bank.v1beta1.MsgSend) | [MsgSendResponse](#cosmos.bank.v1beta1.MsgSendResponse) | Send defines a method for sending coins from one account to another account. | |
-| `MultiSend` | [MsgMultiSend](#cosmos.bank.v1beta1.MsgMultiSend) | [MsgMultiSendResponse](#cosmos.bank.v1beta1.MsgMultiSendResponse) | MultiSend defines a method for sending coins from some accounts to other accounts. | |
-
- <!-- end services -->
-
-
-
-<a name="cosmos/base/abci/v1beta1/abci.proto"></a>
-<p align="right"><a href="#top">Top</a></p>
-
-## cosmos/base/abci/v1beta1/abci.proto
-
-
-
-<a name="cosmos.base.abci.v1beta1.ABCIMessageLog"></a>
-
-### ABCIMessageLog
-ABCIMessageLog defines a structure containing an indexed tx ABCI message log.
-
-
-| Field | Type | Label | Description |
-| ----- | ---- | ----- | ----------- |
-| `msg_index` | [uint32](#uint32) |  |  |
-| `log` | [string](#string) |  |  |
-| `events` | [StringEvent](#cosmos.base.abci.v1beta1.StringEvent) | repeated | Events contains a slice of Event objects that were emitted during some execution. |
-
-
-
-
-
-
-<a name="cosmos.base.abci.v1beta1.Attribute"></a>
-
-### Attribute
-Attribute defines an attribute wrapper where the key and value are
-strings instead of raw bytes.
-
-
-| Field | Type | Label | Description |
-| ----- | ---- | ----- | ----------- |
-| `key` | [string](#string) |  |  |
-| `value` | [string](#string) |  |  |
-
-
-
-
-
-
-<a name="cosmos.base.abci.v1beta1.GasInfo"></a>
-
-### GasInfo
-GasInfo defines tx execution gas context.
-
-
-| Field | Type | Label | Description |
-| ----- | ---- | ----- | ----------- |
-| `gas_wanted` | [uint64](#uint64) |  | GasWanted is the maximum units of work we allow this tx to perform. |
-| `gas_used` | [uint64](#uint64) |  | GasUsed is the amount of gas actually consumed. |
-
-
-
-
-
-
-<a name="cosmos.base.abci.v1beta1.MsgData"></a>
-
-### MsgData
-MsgData defines the data returned in a Result object during message
-execution.
-
-
-| Field | Type | Label | Description |
-| ----- | ---- | ----- | ----------- |
-| `msg_type` | [string](#string) |  |  |
-| `data` | [bytes](#bytes) |  |  |
-
-
-
-
-
-
-<a name="cosmos.base.abci.v1beta1.Result"></a>
-
-### Result
-Result is the union of ResponseFormat and ResponseCheckTx.
-
-
-| Field | Type | Label | Description |
-| ----- | ---- | ----- | ----------- |
-| `data` | [bytes](#bytes) |  | **Deprecated.** Data is any data returned from message or handler execution. It MUST be length prefixed in order to separate data from multiple message executions. Deprecated. This field is still populated, but prefer msg_response instead because it also contains the Msg response typeURL. |
-| `log` | [string](#string) |  | Log contains the log information from message or handler execution. |
-| `events` | [tendermint.abci.Event](#tendermint.abci.Event) | repeated | Events contains a slice of Event objects that were emitted during message or handler execution. |
-| `msg_responses` | [google.protobuf.Any](#google.protobuf.Any) | repeated | msg_responses contains the Msg handler responses type packed in Anys.
-
-Since: cosmos-sdk 0.45 |
-
-
-
-
-
-
-<a name="cosmos.base.abci.v1beta1.SearchTxsResult"></a>
-
-### SearchTxsResult
-SearchTxsResult defines a structure for querying txs pageable
-
-
-| Field | Type | Label | Description |
-| ----- | ---- | ----- | ----------- |
-| `total_count` | [uint64](#uint64) |  | Count of all txs |
-| `count` | [uint64](#uint64) |  | Count of txs in current page |
-| `page_number` | [uint64](#uint64) |  | Index of current page, start from 1 |
-| `page_total` | [uint64](#uint64) |  | Count of total pages |
-| `limit` | [uint64](#uint64) |  | Max count txs per page |
-| `txs` | [TxResponse](#cosmos.base.abci.v1beta1.TxResponse) | repeated | List of txs in current page |
-
-
-
-
-
-
-<a name="cosmos.base.abci.v1beta1.SimulationResponse"></a>
-
-### SimulationResponse
-SimulationResponse defines the response generated when a transaction is
-successfully simulated.
-
-
-| Field | Type | Label | Description |
-| ----- | ---- | ----- | ----------- |
-| `gas_info` | [GasInfo](#cosmos.base.abci.v1beta1.GasInfo) |  |  |
-| `result` | [Result](#cosmos.base.abci.v1beta1.Result) |  |  |
-
-
-
-
-
-
-<a name="cosmos.base.abci.v1beta1.StringEvent"></a>
-
-### StringEvent
-StringEvent defines en Event object wrapper where all the attributes
-contain key/value pairs that are strings instead of raw bytes.
-
-
-| Field | Type | Label | Description |
-| ----- | ---- | ----- | ----------- |
-| `type` | [string](#string) |  |  |
-| `attributes` | [Attribute](#cosmos.base.abci.v1beta1.Attribute) | repeated |  |
-
-
-
-
-
-
-<a name="cosmos.base.abci.v1beta1.TxMsgData"></a>
-
-### TxMsgData
-TxMsgData defines a list of MsgData. A transaction will have a MsgData object
-for each message.
-
-
-| Field | Type | Label | Description |
-| ----- | ---- | ----- | ----------- |
-| `data` | [MsgData](#cosmos.base.abci.v1beta1.MsgData) | repeated | **Deprecated.** data field is deprecated and not populated. |
-| `msg_responses` | [google.protobuf.Any](#google.protobuf.Any) | repeated | msg_responses contains the Msg handler responses packed into Anys.
-
-Since: cosmos-sdk 0.45 |
-
-
-
-
-
-
-<a name="cosmos.base.abci.v1beta1.TxResponse"></a>
-
-### TxResponse
-TxResponse defines a structure containing relevant tx data and metadata. The
-tags are stringified and the log is JSON decoded.
-
-
-| Field | Type | Label | Description |
-| ----- | ---- | ----- | ----------- |
-| `height` | [int64](#int64) |  | The block height |
-| `txhash` | [string](#string) |  | The transaction hash. |
-| `codespace` | [string](#string) |  | Namespace for the Code |
-| `code` | [uint32](#uint32) |  | Response code. |
-| `data` | [string](#string) |  | Result bytes, if any. |
-| `raw_log` | [string](#string) |  | The output of the application's logger (raw string). May be non-deterministic. |
-| `logs` | [ABCIMessageLog](#cosmos.base.abci.v1beta1.ABCIMessageLog) | repeated | The output of the application's logger (typed). May be non-deterministic. |
-| `info` | [string](#string) |  | Additional information. May be non-deterministic. |
-| `gas_wanted` | [int64](#int64) |  | Amount of gas requested for transaction. |
-| `gas_used` | [int64](#int64) |  | Amount of gas consumed by transaction. |
-| `tx` | [google.protobuf.Any](#google.protobuf.Any) |  | The request transaction bytes. |
-| `timestamp` | [string](#string) |  | Time of the previous block. For heights > 1, it's the weighted median of the timestamps of the valid votes in the block.LastCommit. For height == 1, it's genesis time. |
-| `events` | [tendermint.abci.Event](#tendermint.abci.Event) | repeated | Events defines all the events emitted by processing a transaction. Note, these events include those emitted by processing all the messages and those emitted from the ante handler. Whereas Logs contains the events, with additional metadata, emitted only by processing the messages.
-
-Since: cosmos-sdk 0.42.11, 0.44.5, 0.45 |
-
-
-
-
-
- <!-- end messages -->
-
- <!-- end enums -->
-
- <!-- end HasExtensions -->
-
- <!-- end services -->
-
-
-
-<a name="cosmos/base/kv/v1beta1/kv.proto"></a>
-<p align="right"><a href="#top">Top</a></p>
-
-## cosmos/base/kv/v1beta1/kv.proto
-
-
-
-<a name="cosmos.base.kv.v1beta1.Pair"></a>
-
-### Pair
-Pair defines a key/value bytes tuple.
-
-
-| Field | Type | Label | Description |
-| ----- | ---- | ----- | ----------- |
-| `key` | [bytes](#bytes) |  |  |
-| `value` | [bytes](#bytes) |  |  |
-
-
-
-
-
-
-<a name="cosmos.base.kv.v1beta1.Pairs"></a>
-
-### Pairs
-Pairs defines a repeated slice of Pair objects.
-
-
-| Field | Type | Label | Description |
-| ----- | ---- | ----- | ----------- |
-| `pairs` | [Pair](#cosmos.base.kv.v1beta1.Pair) | repeated |  |
-
-
-
-
-
- <!-- end messages -->
-
- <!-- end enums -->
-
- <!-- end HasExtensions -->
-
- <!-- end services -->
-
-
-
-<a name="cosmos/base/reflection/v1beta1/reflection.proto"></a>
-<p align="right"><a href="#top">Top</a></p>
-
-## cosmos/base/reflection/v1beta1/reflection.proto
-
-
-
-<a name="cosmos.base.reflection.v1beta1.ListAllInterfacesRequest"></a>
-
-### ListAllInterfacesRequest
-ListAllInterfacesRequest is the request type of the ListAllInterfaces RPC.
-
-
-
-
-
-
-<a name="cosmos.base.reflection.v1beta1.ListAllInterfacesResponse"></a>
-
-### ListAllInterfacesResponse
-ListAllInterfacesResponse is the response type of the ListAllInterfaces RPC.
-
-
-| Field | Type | Label | Description |
-| ----- | ---- | ----- | ----------- |
-| `interface_names` | [string](#string) | repeated | interface_names is an array of all the registered interfaces. |
-
-
-
-
-
-
-<a name="cosmos.base.reflection.v1beta1.ListImplementationsRequest"></a>
-
-### ListImplementationsRequest
-ListImplementationsRequest is the request type of the ListImplementations
-RPC.
-
-
-| Field | Type | Label | Description |
-| ----- | ---- | ----- | ----------- |
-| `interface_name` | [string](#string) |  | interface_name defines the interface to query the implementations for. |
-
-
-
-
-
-
-<a name="cosmos.base.reflection.v1beta1.ListImplementationsResponse"></a>
-
-### ListImplementationsResponse
-ListImplementationsResponse is the response type of the ListImplementations
-RPC.
-
-
-| Field | Type | Label | Description |
-| ----- | ---- | ----- | ----------- |
-| `implementation_message_names` | [string](#string) | repeated |  |
-
-
-
-
-
- <!-- end messages -->
-
- <!-- end enums -->
-
- <!-- end HasExtensions -->
-
-
-<a name="cosmos.base.reflection.v1beta1.ReflectionService"></a>
-
-### ReflectionService
-ReflectionService defines a service for interface reflection.
-
-| Method Name | Request Type | Response Type | Description | HTTP Verb | Endpoint |
-| ----------- | ------------ | ------------- | ------------| ------- | -------- |
-| `ListAllInterfaces` | [ListAllInterfacesRequest](#cosmos.base.reflection.v1beta1.ListAllInterfacesRequest) | [ListAllInterfacesResponse](#cosmos.base.reflection.v1beta1.ListAllInterfacesResponse) | ListAllInterfaces lists all the interfaces registered in the interface registry. | GET|/cosmos/base/reflection/v1beta1/interfaces|
-| `ListImplementations` | [ListImplementationsRequest](#cosmos.base.reflection.v1beta1.ListImplementationsRequest) | [ListImplementationsResponse](#cosmos.base.reflection.v1beta1.ListImplementationsResponse) | ListImplementations list all the concrete types that implement a given interface. | GET|/cosmos/base/reflection/v1beta1/interfaces/{interface_name}/implementations|
-
- <!-- end services -->
-
-
-
-<a name="cosmos/base/reflection/v2alpha1/reflection.proto"></a>
-<p align="right"><a href="#top">Top</a></p>
-
-## cosmos/base/reflection/v2alpha1/reflection.proto
-Since: cosmos-sdk 0.43
-
-
-<a name="cosmos.base.reflection.v2alpha1.AppDescriptor"></a>
-
-### AppDescriptor
-AppDescriptor describes a cosmos-sdk based application
-
-
-| Field | Type | Label | Description |
-| ----- | ---- | ----- | ----------- |
-| `authn` | [AuthnDescriptor](#cosmos.base.reflection.v2alpha1.AuthnDescriptor) |  | AuthnDescriptor provides information on how to authenticate transactions on the application NOTE: experimental and subject to change in future releases. |
-| `chain` | [ChainDescriptor](#cosmos.base.reflection.v2alpha1.ChainDescriptor) |  | chain provides the chain descriptor |
-| `codec` | [CodecDescriptor](#cosmos.base.reflection.v2alpha1.CodecDescriptor) |  | codec provides metadata information regarding codec related types |
-| `configuration` | [ConfigurationDescriptor](#cosmos.base.reflection.v2alpha1.ConfigurationDescriptor) |  | configuration provides metadata information regarding the sdk.Config type |
-| `query_services` | [QueryServicesDescriptor](#cosmos.base.reflection.v2alpha1.QueryServicesDescriptor) |  | query_services provides metadata information regarding the available queriable endpoints |
-| `tx` | [TxDescriptor](#cosmos.base.reflection.v2alpha1.TxDescriptor) |  | tx provides metadata information regarding how to send transactions to the given application |
-
-
-
-
-
-
-<a name="cosmos.base.reflection.v2alpha1.AuthnDescriptor"></a>
-
-### AuthnDescriptor
-AuthnDescriptor provides information on how to sign transactions without relying
-on the online RPCs GetTxMetadata and CombineUnsignedTxAndSignatures
-
-
-| Field | Type | Label | Description |
-| ----- | ---- | ----- | ----------- |
-| `sign_modes` | [SigningModeDescriptor](#cosmos.base.reflection.v2alpha1.SigningModeDescriptor) | repeated | sign_modes defines the supported signature algorithm |
-
-
-
-
-
-
-<a name="cosmos.base.reflection.v2alpha1.ChainDescriptor"></a>
-
-### ChainDescriptor
-ChainDescriptor describes chain information of the application
-
-
-| Field | Type | Label | Description |
-| ----- | ---- | ----- | ----------- |
-| `id` | [string](#string) |  | id is the chain id |
-
-
-
-
-
-
-<a name="cosmos.base.reflection.v2alpha1.CodecDescriptor"></a>
-
-### CodecDescriptor
-CodecDescriptor describes the registered interfaces and provides metadata information on the types
-
-
-| Field | Type | Label | Description |
-| ----- | ---- | ----- | ----------- |
-| `interfaces` | [InterfaceDescriptor](#cosmos.base.reflection.v2alpha1.InterfaceDescriptor) | repeated | interfaces is a list of the registerted interfaces descriptors |
-
-
-
-
-
-
-<a name="cosmos.base.reflection.v2alpha1.ConfigurationDescriptor"></a>
-
-### ConfigurationDescriptor
-ConfigurationDescriptor contains metadata information on the sdk.Config
-
-
-| Field | Type | Label | Description |
-| ----- | ---- | ----- | ----------- |
-| `bech32_account_address_prefix` | [string](#string) |  | bech32_account_address_prefix is the account address prefix |
-
-
-
-
-
-
-<a name="cosmos.base.reflection.v2alpha1.GetAuthnDescriptorRequest"></a>
-
-### GetAuthnDescriptorRequest
-GetAuthnDescriptorRequest is the request used for the GetAuthnDescriptor RPC
-
-
-
-
-
-
-<a name="cosmos.base.reflection.v2alpha1.GetAuthnDescriptorResponse"></a>
-
-### GetAuthnDescriptorResponse
-GetAuthnDescriptorResponse is the response returned by the GetAuthnDescriptor RPC
-
-
-| Field | Type | Label | Description |
-| ----- | ---- | ----- | ----------- |
-| `authn` | [AuthnDescriptor](#cosmos.base.reflection.v2alpha1.AuthnDescriptor) |  | authn describes how to authenticate to the application when sending transactions |
-
-
-
-
-
-
-<a name="cosmos.base.reflection.v2alpha1.GetChainDescriptorRequest"></a>
-
-### GetChainDescriptorRequest
-GetChainDescriptorRequest is the request used for the GetChainDescriptor RPC
-
-
-
-
-
-
-<a name="cosmos.base.reflection.v2alpha1.GetChainDescriptorResponse"></a>
-
-### GetChainDescriptorResponse
-GetChainDescriptorResponse is the response returned by the GetChainDescriptor RPC
-
-
-| Field | Type | Label | Description |
-| ----- | ---- | ----- | ----------- |
-| `chain` | [ChainDescriptor](#cosmos.base.reflection.v2alpha1.ChainDescriptor) |  | chain describes application chain information |
-
-
-
-
-
-
-<a name="cosmos.base.reflection.v2alpha1.GetCodecDescriptorRequest"></a>
-
-### GetCodecDescriptorRequest
-GetCodecDescriptorRequest is the request used for the GetCodecDescriptor RPC
-
-
-
-
-
-
-<a name="cosmos.base.reflection.v2alpha1.GetCodecDescriptorResponse"></a>
-
-### GetCodecDescriptorResponse
-GetCodecDescriptorResponse is the response returned by the GetCodecDescriptor RPC
-
-
-| Field | Type | Label | Description |
-| ----- | ---- | ----- | ----------- |
-| `codec` | [CodecDescriptor](#cosmos.base.reflection.v2alpha1.CodecDescriptor) |  | codec describes the application codec such as registered interfaces and implementations |
-
-
-
-
-
-
-<a name="cosmos.base.reflection.v2alpha1.GetConfigurationDescriptorRequest"></a>
-
-### GetConfigurationDescriptorRequest
-GetConfigurationDescriptorRequest is the request used for the GetConfigurationDescriptor RPC
-
-
-
-
-
-
-<a name="cosmos.base.reflection.v2alpha1.GetConfigurationDescriptorResponse"></a>
-
-### GetConfigurationDescriptorResponse
-GetConfigurationDescriptorResponse is the response returned by the GetConfigurationDescriptor RPC
-
-
-| Field | Type | Label | Description |
-| ----- | ---- | ----- | ----------- |
-| `config` | [ConfigurationDescriptor](#cosmos.base.reflection.v2alpha1.ConfigurationDescriptor) |  | config describes the application's sdk.Config |
-
-
-
-
-
-
-<a name="cosmos.base.reflection.v2alpha1.GetQueryServicesDescriptorRequest"></a>
-
-### GetQueryServicesDescriptorRequest
-GetQueryServicesDescriptorRequest is the request used for the GetQueryServicesDescriptor RPC
-
-
-
-
-
-
-<a name="cosmos.base.reflection.v2alpha1.GetQueryServicesDescriptorResponse"></a>
-
-### GetQueryServicesDescriptorResponse
-GetQueryServicesDescriptorResponse is the response returned by the GetQueryServicesDescriptor RPC
-
-
-| Field | Type | Label | Description |
-| ----- | ---- | ----- | ----------- |
-| `queries` | [QueryServicesDescriptor](#cosmos.base.reflection.v2alpha1.QueryServicesDescriptor) |  | queries provides information on the available queryable services |
-
-
-
-
-
-
-<a name="cosmos.base.reflection.v2alpha1.GetTxDescriptorRequest"></a>
-
-### GetTxDescriptorRequest
-GetTxDescriptorRequest is the request used for the GetTxDescriptor RPC
-
-
-
-
-
-
-<a name="cosmos.base.reflection.v2alpha1.GetTxDescriptorResponse"></a>
-
-### GetTxDescriptorResponse
-GetTxDescriptorResponse is the response returned by the GetTxDescriptor RPC
-
-
-| Field | Type | Label | Description |
-| ----- | ---- | ----- | ----------- |
-| `tx` | [TxDescriptor](#cosmos.base.reflection.v2alpha1.TxDescriptor) |  | tx provides information on msgs that can be forwarded to the application alongside the accepted transaction protobuf type |
-
-
-
-
-
-
-<a name="cosmos.base.reflection.v2alpha1.InterfaceAcceptingMessageDescriptor"></a>
-
-### InterfaceAcceptingMessageDescriptor
-InterfaceAcceptingMessageDescriptor describes a protobuf message which contains
-an interface represented as a google.protobuf.Any
-
-
-| Field | Type | Label | Description |
-| ----- | ---- | ----- | ----------- |
-| `fullname` | [string](#string) |  | fullname is the protobuf fullname of the type containing the interface |
-| `field_descriptor_names` | [string](#string) | repeated | field_descriptor_names is a list of the protobuf name (not fullname) of the field which contains the interface as google.protobuf.Any (the interface is the same, but it can be in multiple fields of the same proto message) |
-
-
-
-
-
-
-<a name="cosmos.base.reflection.v2alpha1.InterfaceDescriptor"></a>
-
-### InterfaceDescriptor
-InterfaceDescriptor describes the implementation of an interface
-
-
-| Field | Type | Label | Description |
-| ----- | ---- | ----- | ----------- |
-| `fullname` | [string](#string) |  | fullname is the name of the interface |
-| `interface_accepting_messages` | [InterfaceAcceptingMessageDescriptor](#cosmos.base.reflection.v2alpha1.InterfaceAcceptingMessageDescriptor) | repeated | interface_accepting_messages contains information regarding the proto messages which contain the interface as google.protobuf.Any field |
-| `interface_implementers` | [InterfaceImplementerDescriptor](#cosmos.base.reflection.v2alpha1.InterfaceImplementerDescriptor) | repeated | interface_implementers is a list of the descriptors of the interface implementers |
-
-
-
-
-
-
-<a name="cosmos.base.reflection.v2alpha1.InterfaceImplementerDescriptor"></a>
-
-### InterfaceImplementerDescriptor
-InterfaceImplementerDescriptor describes an interface implementer
-
-
-| Field | Type | Label | Description |
-| ----- | ---- | ----- | ----------- |
-| `fullname` | [string](#string) |  | fullname is the protobuf queryable name of the interface implementer |
-| `type_url` | [string](#string) |  | type_url defines the type URL used when marshalling the type as any this is required so we can provide type safe google.protobuf.Any marshalling and unmarshalling, making sure that we don't accept just 'any' type in our interface fields |
-
-
-
-
-
-
-<a name="cosmos.base.reflection.v2alpha1.MsgDescriptor"></a>
-
-### MsgDescriptor
-MsgDescriptor describes a cosmos-sdk message that can be delivered with a transaction
-
-
-| Field | Type | Label | Description |
-| ----- | ---- | ----- | ----------- |
-| `msg_type_url` | [string](#string) |  | msg_type_url contains the TypeURL of a sdk.Msg. |
-
-
-
-
-
-
-<a name="cosmos.base.reflection.v2alpha1.QueryMethodDescriptor"></a>
-
-### QueryMethodDescriptor
-QueryMethodDescriptor describes a queryable method of a query service
-no other info is provided beside method name and tendermint queryable path
-because it would be redundant with the grpc reflection service
-
-
-| Field | Type | Label | Description |
-| ----- | ---- | ----- | ----------- |
-| `name` | [string](#string) |  | name is the protobuf name (not fullname) of the method |
-| `full_query_path` | [string](#string) |  | full_query_path is the path that can be used to query this method via tendermint abci.Query |
-
-
-
-
-
-
-<a name="cosmos.base.reflection.v2alpha1.QueryServiceDescriptor"></a>
-
-### QueryServiceDescriptor
-QueryServiceDescriptor describes a cosmos-sdk queryable service
-
-
-| Field | Type | Label | Description |
-| ----- | ---- | ----- | ----------- |
-| `fullname` | [string](#string) |  | fullname is the protobuf fullname of the service descriptor |
-| `is_module` | [bool](#bool) |  | is_module describes if this service is actually exposed by an application's module |
-| `methods` | [QueryMethodDescriptor](#cosmos.base.reflection.v2alpha1.QueryMethodDescriptor) | repeated | methods provides a list of query service methods |
-
-
-
-
-
-
-<a name="cosmos.base.reflection.v2alpha1.QueryServicesDescriptor"></a>
-
-### QueryServicesDescriptor
-QueryServicesDescriptor contains the list of cosmos-sdk queriable services
-
-
-| Field | Type | Label | Description |
-| ----- | ---- | ----- | ----------- |
-| `query_services` | [QueryServiceDescriptor](#cosmos.base.reflection.v2alpha1.QueryServiceDescriptor) | repeated | query_services is a list of cosmos-sdk QueryServiceDescriptor |
-
-
-
-
-
-
-<a name="cosmos.base.reflection.v2alpha1.SigningModeDescriptor"></a>
-
-### SigningModeDescriptor
-SigningModeDescriptor provides information on a signing flow of the application
-NOTE(fdymylja): here we could go as far as providing an entire flow on how
-to sign a message given a SigningModeDescriptor, but it's better to think about
-this another time
-
-
-| Field | Type | Label | Description |
-| ----- | ---- | ----- | ----------- |
-| `name` | [string](#string) |  | name defines the unique name of the signing mode |
-| `number` | [int32](#int32) |  | number is the unique int32 identifier for the sign_mode enum |
-| `authn_info_provider_method_fullname` | [string](#string) |  | authn_info_provider_method_fullname defines the fullname of the method to call to get the metadata required to authenticate using the provided sign_modes |
-
-
-
-
-
-
-<a name="cosmos.base.reflection.v2alpha1.TxDescriptor"></a>
-
-### TxDescriptor
-TxDescriptor describes the accepted transaction type
-
-
-| Field | Type | Label | Description |
-| ----- | ---- | ----- | ----------- |
-| `fullname` | [string](#string) |  | fullname is the protobuf fullname of the raw transaction type (for instance the tx.Tx type) it is not meant to support polymorphism of transaction types, it is supposed to be used by reflection clients to understand if they can handle a specific transaction type in an application. |
-| `msgs` | [MsgDescriptor](#cosmos.base.reflection.v2alpha1.MsgDescriptor) | repeated | msgs lists the accepted application messages (sdk.Msg) |
-
-
-
-
-
- <!-- end messages -->
-
- <!-- end enums -->
-
- <!-- end HasExtensions -->
-
-
-<a name="cosmos.base.reflection.v2alpha1.ReflectionService"></a>
-
-### ReflectionService
-ReflectionService defines a service for application reflection.
-
-| Method Name | Request Type | Response Type | Description | HTTP Verb | Endpoint |
-| ----------- | ------------ | ------------- | ------------| ------- | -------- |
-| `GetAuthnDescriptor` | [GetAuthnDescriptorRequest](#cosmos.base.reflection.v2alpha1.GetAuthnDescriptorRequest) | [GetAuthnDescriptorResponse](#cosmos.base.reflection.v2alpha1.GetAuthnDescriptorResponse) | GetAuthnDescriptor returns information on how to authenticate transactions in the application NOTE: this RPC is still experimental and might be subject to breaking changes or removal in future releases of the cosmos-sdk. | GET|/cosmos/base/reflection/v1beta1/app_descriptor/authn|
-| `GetChainDescriptor` | [GetChainDescriptorRequest](#cosmos.base.reflection.v2alpha1.GetChainDescriptorRequest) | [GetChainDescriptorResponse](#cosmos.base.reflection.v2alpha1.GetChainDescriptorResponse) | GetChainDescriptor returns the description of the chain | GET|/cosmos/base/reflection/v1beta1/app_descriptor/chain|
-| `GetCodecDescriptor` | [GetCodecDescriptorRequest](#cosmos.base.reflection.v2alpha1.GetCodecDescriptorRequest) | [GetCodecDescriptorResponse](#cosmos.base.reflection.v2alpha1.GetCodecDescriptorResponse) | GetCodecDescriptor returns the descriptor of the codec of the application | GET|/cosmos/base/reflection/v1beta1/app_descriptor/codec|
-| `GetConfigurationDescriptor` | [GetConfigurationDescriptorRequest](#cosmos.base.reflection.v2alpha1.GetConfigurationDescriptorRequest) | [GetConfigurationDescriptorResponse](#cosmos.base.reflection.v2alpha1.GetConfigurationDescriptorResponse) | GetConfigurationDescriptor returns the descriptor for the sdk.Config of the application | GET|/cosmos/base/reflection/v1beta1/app_descriptor/configuration|
-| `GetQueryServicesDescriptor` | [GetQueryServicesDescriptorRequest](#cosmos.base.reflection.v2alpha1.GetQueryServicesDescriptorRequest) | [GetQueryServicesDescriptorResponse](#cosmos.base.reflection.v2alpha1.GetQueryServicesDescriptorResponse) | GetQueryServicesDescriptor returns the available gRPC queryable services of the application | GET|/cosmos/base/reflection/v1beta1/app_descriptor/query_services|
-| `GetTxDescriptor` | [GetTxDescriptorRequest](#cosmos.base.reflection.v2alpha1.GetTxDescriptorRequest) | [GetTxDescriptorResponse](#cosmos.base.reflection.v2alpha1.GetTxDescriptorResponse) | GetTxDescriptor returns information on the used transaction object and available msgs that can be used | GET|/cosmos/base/reflection/v1beta1/app_descriptor/tx_descriptor|
-
- <!-- end services -->
-
-
-
-<a name="cosmos/base/snapshots/v1beta1/snapshot.proto"></a>
-<p align="right"><a href="#top">Top</a></p>
-
-## cosmos/base/snapshots/v1beta1/snapshot.proto
-
-
-
-<a name="cosmos.base.snapshots.v1beta1.Metadata"></a>
-
-### Metadata
-Metadata contains SDK-specific snapshot metadata.
-
-
-| Field | Type | Label | Description |
-| ----- | ---- | ----- | ----------- |
-| `chunk_hashes` | [bytes](#bytes) | repeated | SHA-256 chunk hashes |
-
-
-
-
-
-
-<a name="cosmos.base.snapshots.v1beta1.Snapshot"></a>
-
-### Snapshot
-Snapshot contains Tendermint state sync snapshot info.
-
-
-| Field | Type | Label | Description |
-| ----- | ---- | ----- | ----------- |
-| `height` | [uint64](#uint64) |  |  |
-| `format` | [uint32](#uint32) |  |  |
-| `chunks` | [uint32](#uint32) |  |  |
-| `hash` | [bytes](#bytes) |  |  |
-| `metadata` | [Metadata](#cosmos.base.snapshots.v1beta1.Metadata) |  |  |
-
-
-
-
-
- <!-- end messages -->
-
- <!-- end enums -->
-
- <!-- end HasExtensions -->
-
- <!-- end services -->
-
-
-
-<a name="cosmos/base/store/v1beta1/commit_info.proto"></a>
-<p align="right"><a href="#top">Top</a></p>
-
-## cosmos/base/store/v1beta1/commit_info.proto
-
-
-
-<a name="cosmos.base.store.v1beta1.CommitID"></a>
-
-### CommitID
-CommitID defines the committment information when a specific store is
-committed.
-
-
-| Field | Type | Label | Description |
-| ----- | ---- | ----- | ----------- |
-| `version` | [int64](#int64) |  |  |
-| `hash` | [bytes](#bytes) |  |  |
-
-
-
-
-
-
-<a name="cosmos.base.store.v1beta1.CommitInfo"></a>
-
-### CommitInfo
-CommitInfo defines commit information used by the multi-store when committing
-a version/height.
-
-
-| Field | Type | Label | Description |
-| ----- | ---- | ----- | ----------- |
-| `version` | [int64](#int64) |  |  |
-| `store_infos` | [StoreInfo](#cosmos.base.store.v1beta1.StoreInfo) | repeated |  |
-
-
-
-
-
-
-<a name="cosmos.base.store.v1beta1.StoreInfo"></a>
-
-### StoreInfo
-StoreInfo defines store-specific commit information. It contains a reference
-between a store name and the commit ID.
-
-
-| Field | Type | Label | Description |
-| ----- | ---- | ----- | ----------- |
-| `name` | [string](#string) |  |  |
-| `commit_id` | [CommitID](#cosmos.base.store.v1beta1.CommitID) |  |  |
-
-
-
-
-
- <!-- end messages -->
-
- <!-- end enums -->
-
- <!-- end HasExtensions -->
-
- <!-- end services -->
-
-
-
-<a name="cosmos/base/store/v1beta1/listening.proto"></a>
-<p align="right"><a href="#top">Top</a></p>
-
-## cosmos/base/store/v1beta1/listening.proto
-
-
-
-<a name="cosmos.base.store.v1beta1.StoreKVPair"></a>
-
-### StoreKVPair
-StoreKVPair is a KVStore KVPair used for listening to state changes (Sets and Deletes)
-It optionally includes the StoreKey for the originating KVStore and a Boolean flag to distinguish between Sets and
-Deletes
-
-Since: cosmos-sdk 0.43
-
-
-| Field | Type | Label | Description |
-| ----- | ---- | ----- | ----------- |
-| `store_key` | [string](#string) |  | the store key for the KVStore this pair originates from |
-| `delete` | [bool](#bool) |  | true indicates a delete operation, false indicates a set operation |
-| `key` | [bytes](#bytes) |  |  |
-| `value` | [bytes](#bytes) |  |  |
-
-
-
-
-
- <!-- end messages -->
-
- <!-- end enums -->
-
- <!-- end HasExtensions -->
-
- <!-- end services -->
-
-
-
-<a name="cosmos/base/store/v1beta1/snapshot.proto"></a>
-<p align="right"><a href="#top">Top</a></p>
-
-## cosmos/base/store/v1beta1/snapshot.proto
-
-
-
-<a name="cosmos.base.store.v1beta1.SnapshotIAVLItem"></a>
-
-### SnapshotIAVLItem
-SnapshotIAVLItem is an exported IAVL node.
-
-
-| Field | Type | Label | Description |
-| ----- | ---- | ----- | ----------- |
-| `key` | [bytes](#bytes) |  |  |
-| `value` | [bytes](#bytes) |  |  |
-| `version` | [int64](#int64) |  |  |
-| `height` | [int32](#int32) |  |  |
-
-
-
-
-
-
-<a name="cosmos.base.store.v1beta1.SnapshotItem"></a>
-
-### SnapshotItem
-SnapshotItem is an item contained in a rootmulti.Store snapshot.
-
-
-| Field | Type | Label | Description |
-| ----- | ---- | ----- | ----------- |
-| `store` | [SnapshotStoreItem](#cosmos.base.store.v1beta1.SnapshotStoreItem) |  |  |
-| `iavl` | [SnapshotIAVLItem](#cosmos.base.store.v1beta1.SnapshotIAVLItem) |  |  |
-
-
-
-
-
-
-<a name="cosmos.base.store.v1beta1.SnapshotStoreItem"></a>
-
-### SnapshotStoreItem
-SnapshotStoreItem contains metadata about a snapshotted store.
-
-
-| Field | Type | Label | Description |
-| ----- | ---- | ----- | ----------- |
-| `name` | [string](#string) |  |  |
-
-
-
-
-
- <!-- end messages -->
-
- <!-- end enums -->
-
- <!-- end HasExtensions -->
-
- <!-- end services -->
-
-
-
-<a name="cosmos/base/tendermint/v1beta1/query.proto"></a>
-<p align="right"><a href="#top">Top</a></p>
-
-## cosmos/base/tendermint/v1beta1/query.proto
-
-
-
-<a name="cosmos.base.tendermint.v1beta1.GetBlockByHeightRequest"></a>
-
-### GetBlockByHeightRequest
-GetBlockByHeightRequest is the request type for the Query/GetBlockByHeight RPC method.
-
-
-| Field | Type | Label | Description |
-| ----- | ---- | ----- | ----------- |
-| `height` | [int64](#int64) |  |  |
-
-
-
-
-
-
-<a name="cosmos.base.tendermint.v1beta1.GetBlockByHeightResponse"></a>
-
-### GetBlockByHeightResponse
-GetBlockByHeightResponse is the response type for the Query/GetBlockByHeight RPC method.
-
-
-| Field | Type | Label | Description |
-| ----- | ---- | ----- | ----------- |
-| `block_id` | [tendermint.types.BlockID](#tendermint.types.BlockID) |  |  |
-| `block` | [tendermint.types.Block](#tendermint.types.Block) |  |  |
-
-
-
-
-
-
-<a name="cosmos.base.tendermint.v1beta1.GetLatestBlockRequest"></a>
-
-### GetLatestBlockRequest
-GetLatestBlockRequest is the request type for the Query/GetLatestBlock RPC method.
-
-
-
-
-
-
-<a name="cosmos.base.tendermint.v1beta1.GetLatestBlockResponse"></a>
-
-### GetLatestBlockResponse
-GetLatestBlockResponse is the response type for the Query/GetLatestBlock RPC method.
-
-
-| Field | Type | Label | Description |
-| ----- | ---- | ----- | ----------- |
-| `block_id` | [tendermint.types.BlockID](#tendermint.types.BlockID) |  |  |
-| `block` | [tendermint.types.Block](#tendermint.types.Block) |  |  |
-
-
-
-
-
-
-<a name="cosmos.base.tendermint.v1beta1.GetLatestValidatorSetRequest"></a>
-
-### GetLatestValidatorSetRequest
-GetLatestValidatorSetRequest is the request type for the Query/GetValidatorSetByHeight RPC method.
-
-
-| Field | Type | Label | Description |
-| ----- | ---- | ----- | ----------- |
-| `pagination` | [cosmos.base.query.v1beta1.PageRequest](#cosmos.base.query.v1beta1.PageRequest) |  | pagination defines an pagination for the request. |
-
-
-
-
-
-
-<a name="cosmos.base.tendermint.v1beta1.GetLatestValidatorSetResponse"></a>
-
-### GetLatestValidatorSetResponse
-GetLatestValidatorSetResponse is the response type for the Query/GetValidatorSetByHeight RPC method.
-
-
-| Field | Type | Label | Description |
-| ----- | ---- | ----- | ----------- |
-| `block_height` | [int64](#int64) |  |  |
-| `validators` | [Validator](#cosmos.base.tendermint.v1beta1.Validator) | repeated |  |
-| `pagination` | [cosmos.base.query.v1beta1.PageResponse](#cosmos.base.query.v1beta1.PageResponse) |  | pagination defines an pagination for the response. |
-
-
-
-
-
-
-<a name="cosmos.base.tendermint.v1beta1.GetNodeInfoRequest"></a>
-
-### GetNodeInfoRequest
-GetNodeInfoRequest is the request type for the Query/GetNodeInfo RPC method.
-
-
-
-
-
-
-<a name="cosmos.base.tendermint.v1beta1.GetNodeInfoResponse"></a>
-
-### GetNodeInfoResponse
-GetNodeInfoResponse is the response type for the Query/GetNodeInfo RPC method.
-
-
-| Field | Type | Label | Description |
-| ----- | ---- | ----- | ----------- |
-| `node_info` | [tendermint.p2p.NodeInfo](#tendermint.p2p.NodeInfo) |  |  |
-| `application_version` | [VersionInfo](#cosmos.base.tendermint.v1beta1.VersionInfo) |  |  |
-
-
-
-
-
-
-<a name="cosmos.base.tendermint.v1beta1.GetSyncingRequest"></a>
-
-### GetSyncingRequest
-GetSyncingRequest is the request type for the Query/GetSyncing RPC method.
-
-
-
-
-
-
-<a name="cosmos.base.tendermint.v1beta1.GetSyncingResponse"></a>
-
-### GetSyncingResponse
-GetSyncingResponse is the response type for the Query/GetSyncing RPC method.
-
-
-| Field | Type | Label | Description |
-| ----- | ---- | ----- | ----------- |
-| `syncing` | [bool](#bool) |  |  |
-
-
-
-
-
-
-<a name="cosmos.base.tendermint.v1beta1.GetValidatorSetByHeightRequest"></a>
-
-### GetValidatorSetByHeightRequest
-GetValidatorSetByHeightRequest is the request type for the Query/GetValidatorSetByHeight RPC method.
-
-
-| Field | Type | Label | Description |
-| ----- | ---- | ----- | ----------- |
-| `height` | [int64](#int64) |  |  |
-| `pagination` | [cosmos.base.query.v1beta1.PageRequest](#cosmos.base.query.v1beta1.PageRequest) |  | pagination defines an pagination for the request. |
-
-
-
-
-
-
-<a name="cosmos.base.tendermint.v1beta1.GetValidatorSetByHeightResponse"></a>
-
-### GetValidatorSetByHeightResponse
-GetValidatorSetByHeightResponse is the response type for the Query/GetValidatorSetByHeight RPC method.
-
-
-| Field | Type | Label | Description |
-| ----- | ---- | ----- | ----------- |
-| `block_height` | [int64](#int64) |  |  |
-| `validators` | [Validator](#cosmos.base.tendermint.v1beta1.Validator) | repeated |  |
-| `pagination` | [cosmos.base.query.v1beta1.PageResponse](#cosmos.base.query.v1beta1.PageResponse) |  | pagination defines an pagination for the response. |
-
-
-
-
-
-
-<a name="cosmos.base.tendermint.v1beta1.Module"></a>
-
-### Module
-Module is the type for VersionInfo
-
-
-| Field | Type | Label | Description |
-| ----- | ---- | ----- | ----------- |
-| `path` | [string](#string) |  | module path |
-| `version` | [string](#string) |  | module version |
-| `sum` | [string](#string) |  | checksum |
-
-
-
-
-
-
-<a name="cosmos.base.tendermint.v1beta1.Validator"></a>
-
-### Validator
-Validator is the type for the validator-set.
-
-
-| Field | Type | Label | Description |
-| ----- | ---- | ----- | ----------- |
-| `address` | [string](#string) |  |  |
-| `pub_key` | [google.protobuf.Any](#google.protobuf.Any) |  |  |
-| `voting_power` | [int64](#int64) |  |  |
-| `proposer_priority` | [int64](#int64) |  |  |
-
-
-
-
-
-
-<a name="cosmos.base.tendermint.v1beta1.VersionInfo"></a>
-
-### VersionInfo
-VersionInfo is the type for the GetNodeInfoResponse message.
-
-
-| Field | Type | Label | Description |
-| ----- | ---- | ----- | ----------- |
-| `name` | [string](#string) |  |  |
-| `app_name` | [string](#string) |  |  |
-| `version` | [string](#string) |  |  |
-| `git_commit` | [string](#string) |  |  |
-| `build_tags` | [string](#string) |  |  |
-| `go_version` | [string](#string) |  |  |
-| `build_deps` | [Module](#cosmos.base.tendermint.v1beta1.Module) | repeated |  |
-| `cosmos_sdk_version` | [string](#string) |  | Since: cosmos-sdk 0.43 |
-
-
-
-
-
- <!-- end messages -->
-
- <!-- end enums -->
-
- <!-- end HasExtensions -->
-
-
-<a name="cosmos.base.tendermint.v1beta1.Service"></a>
-
-### Service
-Service defines the gRPC querier service for tendermint queries.
-
-| Method Name | Request Type | Response Type | Description | HTTP Verb | Endpoint |
-| ----------- | ------------ | ------------- | ------------| ------- | -------- |
-| `GetNodeInfo` | [GetNodeInfoRequest](#cosmos.base.tendermint.v1beta1.GetNodeInfoRequest) | [GetNodeInfoResponse](#cosmos.base.tendermint.v1beta1.GetNodeInfoResponse) | GetNodeInfo queries the current node info. | GET|/cosmos/base/tendermint/v1beta1/node_info|
-| `GetSyncing` | [GetSyncingRequest](#cosmos.base.tendermint.v1beta1.GetSyncingRequest) | [GetSyncingResponse](#cosmos.base.tendermint.v1beta1.GetSyncingResponse) | GetSyncing queries node syncing. | GET|/cosmos/base/tendermint/v1beta1/syncing|
-| `GetLatestBlock` | [GetLatestBlockRequest](#cosmos.base.tendermint.v1beta1.GetLatestBlockRequest) | [GetLatestBlockResponse](#cosmos.base.tendermint.v1beta1.GetLatestBlockResponse) | GetLatestBlock returns the latest block. | GET|/cosmos/base/tendermint/v1beta1/blocks/latest|
-| `GetBlockByHeight` | [GetBlockByHeightRequest](#cosmos.base.tendermint.v1beta1.GetBlockByHeightRequest) | [GetBlockByHeightResponse](#cosmos.base.tendermint.v1beta1.GetBlockByHeightResponse) | GetBlockByHeight queries block for given height. | GET|/cosmos/base/tendermint/v1beta1/blocks/{height}|
-| `GetLatestValidatorSet` | [GetLatestValidatorSetRequest](#cosmos.base.tendermint.v1beta1.GetLatestValidatorSetRequest) | [GetLatestValidatorSetResponse](#cosmos.base.tendermint.v1beta1.GetLatestValidatorSetResponse) | GetLatestValidatorSet queries latest validator-set. | GET|/cosmos/base/tendermint/v1beta1/validatorsets/latest|
-| `GetValidatorSetByHeight` | [GetValidatorSetByHeightRequest](#cosmos.base.tendermint.v1beta1.GetValidatorSetByHeightRequest) | [GetValidatorSetByHeightResponse](#cosmos.base.tendermint.v1beta1.GetValidatorSetByHeightResponse) | GetValidatorSetByHeight queries validator-set at a given height. | GET|/cosmos/base/tendermint/v1beta1/validatorsets/{height}|
-
- <!-- end services -->
-
-
-
-<a name="cosmos/capability/v1beta1/capability.proto"></a>
-<p align="right"><a href="#top">Top</a></p>
-
-## cosmos/capability/v1beta1/capability.proto
-
-
-
-<a name="cosmos.capability.v1beta1.Capability"></a>
-
-### Capability
-Capability defines an implementation of an object capability. The index
-provided to a Capability must be globally unique.
-
-
-| Field | Type | Label | Description |
-| ----- | ---- | ----- | ----------- |
-| `index` | [uint64](#uint64) |  |  |
-
-
-
-
-
-
-<a name="cosmos.capability.v1beta1.CapabilityOwners"></a>
-
-### CapabilityOwners
-CapabilityOwners defines a set of owners of a single Capability. The set of
-owners must be unique.
-
-
-| Field | Type | Label | Description |
-| ----- | ---- | ----- | ----------- |
-| `owners` | [Owner](#cosmos.capability.v1beta1.Owner) | repeated |  |
-
-
-
-
-
-
-<a name="cosmos.capability.v1beta1.Owner"></a>
-
-### Owner
-Owner defines a single capability owner. An owner is defined by the name of
-capability and the module name.
-
-
-| Field | Type | Label | Description |
-| ----- | ---- | ----- | ----------- |
-| `module` | [string](#string) |  |  |
-| `name` | [string](#string) |  |  |
-
-
-
-
-
- <!-- end messages -->
-
- <!-- end enums -->
-
- <!-- end HasExtensions -->
-
- <!-- end services -->
-
-
-
-<a name="cosmos/capability/v1beta1/genesis.proto"></a>
-<p align="right"><a href="#top">Top</a></p>
-
-## cosmos/capability/v1beta1/genesis.proto
-
-
-
-<a name="cosmos.capability.v1beta1.GenesisOwners"></a>
-
-### GenesisOwners
-GenesisOwners defines the capability owners with their corresponding index.
-
-
-| Field | Type | Label | Description |
-| ----- | ---- | ----- | ----------- |
-| `index` | [uint64](#uint64) |  | index is the index of the capability owner. |
-| `index_owners` | [CapabilityOwners](#cosmos.capability.v1beta1.CapabilityOwners) |  | index_owners are the owners at the given index. |
-
-
-
-
-
-
-<a name="cosmos.capability.v1beta1.GenesisState"></a>
-
-### GenesisState
-GenesisState defines the capability module's genesis state.
-
-
-| Field | Type | Label | Description |
-| ----- | ---- | ----- | ----------- |
-| `index` | [uint64](#uint64) |  | index is the capability global index. |
-| `owners` | [GenesisOwners](#cosmos.capability.v1beta1.GenesisOwners) | repeated | owners represents a map from index to owners of the capability index index key is string to allow amino marshalling. |
-
-
-
-
-
- <!-- end messages -->
-
- <!-- end enums -->
-
- <!-- end HasExtensions -->
-
- <!-- end services -->
-
-
-
-<a name="cosmos/crisis/v1beta1/genesis.proto"></a>
-<p align="right"><a href="#top">Top</a></p>
-
-## cosmos/crisis/v1beta1/genesis.proto
-
-
-
-<a name="cosmos.crisis.v1beta1.GenesisState"></a>
-
-### GenesisState
-GenesisState defines the crisis module's genesis state.
-
-
-| Field | Type | Label | Description |
-| ----- | ---- | ----- | ----------- |
-| `constant_fee` | [cosmos.base.v1beta1.Coin](#cosmos.base.v1beta1.Coin) |  | constant_fee is the fee used to verify the invariant in the crisis module. |
-
-
-
-
-
- <!-- end messages -->
-
- <!-- end enums -->
-
- <!-- end HasExtensions -->
-
- <!-- end services -->
-
-
-
-<a name="cosmos/crisis/v1beta1/tx.proto"></a>
-<p align="right"><a href="#top">Top</a></p>
-
-## cosmos/crisis/v1beta1/tx.proto
-
-
-
-<a name="cosmos.crisis.v1beta1.MsgVerifyInvariant"></a>
-
-### MsgVerifyInvariant
-MsgVerifyInvariant represents a message to verify a particular invariance.
-
-
-| Field | Type | Label | Description |
-| ----- | ---- | ----- | ----------- |
-| `sender` | [string](#string) |  |  |
-| `invariant_module_name` | [string](#string) |  |  |
-| `invariant_route` | [string](#string) |  |  |
-
-
-
-
-
-
-<a name="cosmos.crisis.v1beta1.MsgVerifyInvariantResponse"></a>
-
-### MsgVerifyInvariantResponse
-MsgVerifyInvariantResponse defines the Msg/VerifyInvariant response type.
-
-
-
-
-
- <!-- end messages -->
-
- <!-- end enums -->
-
- <!-- end HasExtensions -->
-
-
-<a name="cosmos.crisis.v1beta1.Msg"></a>
-
-### Msg
-Msg defines the bank Msg service.
-
-| Method Name | Request Type | Response Type | Description | HTTP Verb | Endpoint |
-| ----------- | ------------ | ------------- | ------------| ------- | -------- |
-| `VerifyInvariant` | [MsgVerifyInvariant](#cosmos.crisis.v1beta1.MsgVerifyInvariant) | [MsgVerifyInvariantResponse](#cosmos.crisis.v1beta1.MsgVerifyInvariantResponse) | VerifyInvariant defines a method to verify a particular invariance. | |
-
- <!-- end services -->
-
-
-
-<a name="cosmos/crypto/ed25519/keys.proto"></a>
-<p align="right"><a href="#top">Top</a></p>
-
-## cosmos/crypto/ed25519/keys.proto
-
-
-
-<a name="cosmos.crypto.ed25519.PrivKey"></a>
-
-### PrivKey
-Deprecated: PrivKey defines a ed25519 private key.
-NOTE: ed25519 keys must not be used in SDK apps except in a tendermint validator context.
-
-
-| Field | Type | Label | Description |
-| ----- | ---- | ----- | ----------- |
-| `key` | [bytes](#bytes) |  |  |
-
-
-
-
-
-
-<a name="cosmos.crypto.ed25519.PubKey"></a>
-
-### PubKey
-PubKey is an ed25519 public key for handling Tendermint keys in SDK.
-It's needed for Any serialization and SDK compatibility.
-It must not be used in a non Tendermint key context because it doesn't implement
-ADR-28. Nevertheless, you will like to use ed25519 in app user level
-then you must create a new proto message and follow ADR-28 for Address construction.
-
-
-| Field | Type | Label | Description |
-| ----- | ---- | ----- | ----------- |
-| `key` | [bytes](#bytes) |  |  |
-
-
-
-
-
- <!-- end messages -->
-
- <!-- end enums -->
-
- <!-- end HasExtensions -->
-
- <!-- end services -->
-
-
-
-<a name="cosmos/crypto/hd/v1/hd.proto"></a>
-<p align="right"><a href="#top">Top</a></p>
-
-## cosmos/crypto/hd/v1/hd.proto
-
-
-
-<a name="cosmos.crypto.hd.v1.BIP44Params"></a>
-
-### BIP44Params
-BIP44Params is used as path field in ledger item in Record.
-
-
-| Field | Type | Label | Description |
-| ----- | ---- | ----- | ----------- |
-| `purpose` | [uint32](#uint32) |  | purpose is a constant set to 44' (or 0x8000002C) following the BIP43 recommendation |
-| `coin_type` | [uint32](#uint32) |  | coin_type is a constant that improves privacy |
-| `account` | [uint32](#uint32) |  | account splits the key space into independent user identities |
-| `change` | [bool](#bool) |  | change is a constant used for public derivation. Constant 0 is used for external chain and constant 1 for internal chain. |
-| `address_index` | [uint32](#uint32) |  | address_index is used as child index in BIP32 derivation |
-
-
-
-
-
- <!-- end messages -->
-
- <!-- end enums -->
-
- <!-- end HasExtensions -->
-
- <!-- end services -->
-
-
-
-<a name="cosmos/crypto/keyring/v1/record.proto"></a>
-<p align="right"><a href="#top">Top</a></p>
-
-## cosmos/crypto/keyring/v1/record.proto
-
-
-
-<a name="cosmos.crypto.keyring.v1.Record"></a>
-
-### Record
-Record is used for representing a key in the keyring.
-
-
-| Field | Type | Label | Description |
-| ----- | ---- | ----- | ----------- |
-| `name` | [string](#string) |  | name represents a name of Record |
-| `pub_key` | [google.protobuf.Any](#google.protobuf.Any) |  | pub_key represents a public key in any format |
-| `local` | [Record.Local](#cosmos.crypto.keyring.v1.Record.Local) |  | local stores the public information about a locally stored key |
-| `ledger` | [Record.Ledger](#cosmos.crypto.keyring.v1.Record.Ledger) |  | ledger stores the public information about a Ledger key |
-| `multi` | [Record.Multi](#cosmos.crypto.keyring.v1.Record.Multi) |  | Multi does not store any information. |
-| `offline` | [Record.Offline](#cosmos.crypto.keyring.v1.Record.Offline) |  | Offline does not store any information. |
-
-
-
-
-
-
-<a name="cosmos.crypto.keyring.v1.Record.Ledger"></a>
-
-### Record.Ledger
-Ledger item
-
-
-| Field | Type | Label | Description |
-| ----- | ---- | ----- | ----------- |
-| `path` | [cosmos.crypto.hd.v1.BIP44Params](#cosmos.crypto.hd.v1.BIP44Params) |  |  |
-
-
-
-
-
-
-<a name="cosmos.crypto.keyring.v1.Record.Local"></a>
-
-### Record.Local
-Item is a keyring item stored in a keyring backend.
-Local item
-
-
-| Field | Type | Label | Description |
-| ----- | ---- | ----- | ----------- |
-| `priv_key` | [google.protobuf.Any](#google.protobuf.Any) |  |  |
-| `priv_key_type` | [string](#string) |  |  |
-
-
-
-
-
-
-<a name="cosmos.crypto.keyring.v1.Record.Multi"></a>
-
-### Record.Multi
-Multi item
-
-
-
-
-
-
-<a name="cosmos.crypto.keyring.v1.Record.Offline"></a>
-
-### Record.Offline
-Offline item
-
-
-
-
-
- <!-- end messages -->
-
- <!-- end enums -->
-
- <!-- end HasExtensions -->
-
- <!-- end services -->
-
-
-
-<a name="cosmos/crypto/multisig/keys.proto"></a>
-<p align="right"><a href="#top">Top</a></p>
-
-## cosmos/crypto/multisig/keys.proto
-
-
-
-<a name="cosmos.crypto.multisig.LegacyAminoPubKey"></a>
-
-### LegacyAminoPubKey
-LegacyAminoPubKey specifies a public key type
-which nests multiple public keys and a threshold,
-it uses legacy amino address rules.
-
-
-| Field | Type | Label | Description |
-| ----- | ---- | ----- | ----------- |
-| `threshold` | [uint32](#uint32) |  |  |
-| `public_keys` | [google.protobuf.Any](#google.protobuf.Any) | repeated |  |
-
-
-
-
-
- <!-- end messages -->
-
- <!-- end enums -->
-
- <!-- end HasExtensions -->
-
- <!-- end services -->
-
-
-
-<a name="cosmos/crypto/multisig/v1beta1/multisig.proto"></a>
-<p align="right"><a href="#top">Top</a></p>
-
-## cosmos/crypto/multisig/v1beta1/multisig.proto
-
-
-
-<a name="cosmos.crypto.multisig.v1beta1.CompactBitArray"></a>
-
-### CompactBitArray
-CompactBitArray is an implementation of a space efficient bit array.
-This is used to ensure that the encoded data takes up a minimal amount of
-space after proto encoding.
-This is not thread safe, and is not intended for concurrent usage.
-
-
-| Field | Type | Label | Description |
-| ----- | ---- | ----- | ----------- |
-| `extra_bits_stored` | [uint32](#uint32) |  |  |
-| `elems` | [bytes](#bytes) |  |  |
-
-
-
-
-
-
-<a name="cosmos.crypto.multisig.v1beta1.MultiSignature"></a>
-
-### MultiSignature
-MultiSignature wraps the signatures from a multisig.LegacyAminoPubKey.
-See cosmos.tx.v1betata1.ModeInfo.Multi for how to specify which signers
-signed and with which modes.
-
-
-| Field | Type | Label | Description |
-| ----- | ---- | ----- | ----------- |
-| `signatures` | [bytes](#bytes) | repeated |  |
-
-
-
-
-
- <!-- end messages -->
-
- <!-- end enums -->
-
- <!-- end HasExtensions -->
-
- <!-- end services -->
-
-
-
-<a name="cosmos/crypto/secp256k1/keys.proto"></a>
-<p align="right"><a href="#top">Top</a></p>
-
-## cosmos/crypto/secp256k1/keys.proto
-
-
-
-<a name="cosmos.crypto.secp256k1.PrivKey"></a>
-
-### PrivKey
-PrivKey defines a secp256k1 private key.
-
-
-| Field | Type | Label | Description |
-| ----- | ---- | ----- | ----------- |
-| `key` | [bytes](#bytes) |  |  |
-
-
-
-
-
-
-<a name="cosmos.crypto.secp256k1.PubKey"></a>
-
-### PubKey
-PubKey defines a secp256k1 public key
-Key is the compressed form of the pubkey. The first byte depends is a 0x02 byte
-if the y-coordinate is the lexicographically largest of the two associated with
-the x-coordinate. Otherwise the first byte is a 0x03.
-This prefix is followed with the x-coordinate.
-
-
-| Field | Type | Label | Description |
-| ----- | ---- | ----- | ----------- |
-| `key` | [bytes](#bytes) |  |  |
-
-
-
-
-
- <!-- end messages -->
-
- <!-- end enums -->
-
- <!-- end HasExtensions -->
-
- <!-- end services -->
-
-
-
-<a name="cosmos/crypto/secp256r1/keys.proto"></a>
-<p align="right"><a href="#top">Top</a></p>
-
-## cosmos/crypto/secp256r1/keys.proto
-Since: cosmos-sdk 0.43
-
-
-<a name="cosmos.crypto.secp256r1.PrivKey"></a>
-
-### PrivKey
-PrivKey defines a secp256r1 ECDSA private key.
-
-
-| Field | Type | Label | Description |
-| ----- | ---- | ----- | ----------- |
-| `secret` | [bytes](#bytes) |  | secret number serialized using big-endian encoding |
-
-
-
-
-
-
-<a name="cosmos.crypto.secp256r1.PubKey"></a>
-
-### PubKey
-PubKey defines a secp256r1 ECDSA public key.
-
-
-| Field | Type | Label | Description |
-| ----- | ---- | ----- | ----------- |
-| `key` | [bytes](#bytes) |  | Point on secp256r1 curve in a compressed representation as specified in section 4.3.6 of ANSI X9.62: https://webstore.ansi.org/standards/ascx9/ansix9621998 |
-
-
-
-
-
- <!-- end messages -->
-
- <!-- end enums -->
-
- <!-- end HasExtensions -->
-
- <!-- end services -->
-
-
-
-<a name="cosmos/distribution/v1beta1/distribution.proto"></a>
-<p align="right"><a href="#top">Top</a></p>
-
-## cosmos/distribution/v1beta1/distribution.proto
-
-
-
-<a name="cosmos.distribution.v1beta1.CommunityPoolSpendProposal"></a>
-
-### CommunityPoolSpendProposal
-CommunityPoolSpendProposal details a proposal for use of community funds,
-together with how many coins are proposed to be spent, and to which
-recipient account.
-
-
-| Field | Type | Label | Description |
-| ----- | ---- | ----- | ----------- |
-| `title` | [string](#string) |  |  |
-| `description` | [string](#string) |  |  |
-| `recipient` | [string](#string) |  |  |
-| `amount` | [cosmos.base.v1beta1.Coin](#cosmos.base.v1beta1.Coin) | repeated |  |
-
-
-
-
-
-
-<a name="cosmos.distribution.v1beta1.CommunityPoolSpendProposalWithDeposit"></a>
-
-### CommunityPoolSpendProposalWithDeposit
-CommunityPoolSpendProposalWithDeposit defines a CommunityPoolSpendProposal
-with a deposit
-
-
-| Field | Type | Label | Description |
-| ----- | ---- | ----- | ----------- |
-| `title` | [string](#string) |  |  |
-| `description` | [string](#string) |  |  |
-| `recipient` | [string](#string) |  |  |
-| `amount` | [string](#string) |  |  |
-| `deposit` | [string](#string) |  |  |
-
-
-
-
-
-
-<a name="cosmos.distribution.v1beta1.DelegationDelegatorReward"></a>
-
-### DelegationDelegatorReward
-DelegationDelegatorReward represents the properties
-of a delegator's delegation reward.
-
-
-| Field | Type | Label | Description |
-| ----- | ---- | ----- | ----------- |
-| `validator_address` | [string](#string) |  |  |
-| `reward` | [cosmos.base.v1beta1.DecCoin](#cosmos.base.v1beta1.DecCoin) | repeated |  |
-
-
-
-
-
-
-<a name="cosmos.distribution.v1beta1.DelegatorStartingInfo"></a>
-
-### DelegatorStartingInfo
-DelegatorStartingInfo represents the starting info for a delegator reward
-period. It tracks the previous validator period, the delegation's amount of
-staking token, and the creation height (to check later on if any slashes have
-occurred). NOTE: Even though validators are slashed to whole staking tokens,
-the delegators within the validator may be left with less than a full token,
-thus sdk.Dec is used.
-
-
-| Field | Type | Label | Description |
-| ----- | ---- | ----- | ----------- |
-| `previous_period` | [uint64](#uint64) |  |  |
-| `stake` | [string](#string) |  |  |
-| `height` | [uint64](#uint64) |  |  |
-
-
-
-
-
-
-<a name="cosmos.distribution.v1beta1.FeePool"></a>
-
-### FeePool
-FeePool is the global fee pool for distribution.
-
-
-| Field | Type | Label | Description |
-| ----- | ---- | ----- | ----------- |
-| `community_pool` | [cosmos.base.v1beta1.DecCoin](#cosmos.base.v1beta1.DecCoin) | repeated |  |
-
-
-
-
-
-
-<a name="cosmos.distribution.v1beta1.Params"></a>
-
-### Params
-Params defines the set of params for the distribution module.
-
-
-| Field | Type | Label | Description |
-| ----- | ---- | ----- | ----------- |
-| `community_tax` | [string](#string) |  |  |
-| `base_proposer_reward` | [string](#string) |  |  |
-| `bonus_proposer_reward` | [string](#string) |  |  |
-| `withdraw_addr_enabled` | [bool](#bool) |  |  |
-
-
-
-
-
-
-<a name="cosmos.distribution.v1beta1.ValidatorAccumulatedCommission"></a>
-
-### ValidatorAccumulatedCommission
-ValidatorAccumulatedCommission represents accumulated commission
-for a validator kept as a running counter, can be withdrawn at any time.
-
-
-| Field | Type | Label | Description |
-| ----- | ---- | ----- | ----------- |
-| `commission` | [cosmos.base.v1beta1.DecCoin](#cosmos.base.v1beta1.DecCoin) | repeated |  |
-
-
-
-
-
-
-<a name="cosmos.distribution.v1beta1.ValidatorCurrentRewards"></a>
-
-### ValidatorCurrentRewards
-ValidatorCurrentRewards represents current rewards and current
-period for a validator kept as a running counter and incremented
-each block as long as the validator's tokens remain constant.
-
-
-| Field | Type | Label | Description |
-| ----- | ---- | ----- | ----------- |
-| `rewards` | [cosmos.base.v1beta1.DecCoin](#cosmos.base.v1beta1.DecCoin) | repeated |  |
-| `period` | [uint64](#uint64) |  |  |
-
-
-
-
-
-
-<a name="cosmos.distribution.v1beta1.ValidatorHistoricalRewards"></a>
-
-### ValidatorHistoricalRewards
-ValidatorHistoricalRewards represents historical rewards for a validator.
-Height is implicit within the store key.
-Cumulative reward ratio is the sum from the zeroeth period
-until this period of rewards / tokens, per the spec.
-The reference count indicates the number of objects
-which might need to reference this historical entry at any point.
-ReferenceCount =
-   number of outstanding delegations which ended the associated period (and
-   might need to read that record)
- + number of slashes which ended the associated period (and might need to
- read that record)
- + one per validator for the zeroeth period, set on initialization
-
-
-| Field | Type | Label | Description |
-| ----- | ---- | ----- | ----------- |
-| `cumulative_reward_ratio` | [cosmos.base.v1beta1.DecCoin](#cosmos.base.v1beta1.DecCoin) | repeated |  |
-| `reference_count` | [uint32](#uint32) |  |  |
-
-
-
-
-
-
-<a name="cosmos.distribution.v1beta1.ValidatorOutstandingRewards"></a>
-
-### ValidatorOutstandingRewards
-ValidatorOutstandingRewards represents outstanding (un-withdrawn) rewards
-for a validator inexpensive to track, allows simple sanity checks.
-
-
-| Field | Type | Label | Description |
-| ----- | ---- | ----- | ----------- |
-| `rewards` | [cosmos.base.v1beta1.DecCoin](#cosmos.base.v1beta1.DecCoin) | repeated |  |
-
-
-
-
-
-
-<a name="cosmos.distribution.v1beta1.ValidatorSlashEvent"></a>
-
-### ValidatorSlashEvent
-ValidatorSlashEvent represents a validator slash event.
-Height is implicit within the store key.
-This is needed to calculate appropriate amount of staking tokens
-for delegations which are withdrawn after a slash has occurred.
-
-
-| Field | Type | Label | Description |
-| ----- | ---- | ----- | ----------- |
-| `validator_period` | [uint64](#uint64) |  |  |
-| `fraction` | [string](#string) |  |  |
-
-
-
-
-
-
-<a name="cosmos.distribution.v1beta1.ValidatorSlashEvents"></a>
-
-### ValidatorSlashEvents
-ValidatorSlashEvents is a collection of ValidatorSlashEvent messages.
-
-
-| Field | Type | Label | Description |
-| ----- | ---- | ----- | ----------- |
-| `validator_slash_events` | [ValidatorSlashEvent](#cosmos.distribution.v1beta1.ValidatorSlashEvent) | repeated |  |
-
-
-
-
-
- <!-- end messages -->
-
- <!-- end enums -->
-
- <!-- end HasExtensions -->
-
- <!-- end services -->
-
-
-
-<a name="cosmos/distribution/v1beta1/genesis.proto"></a>
-<p align="right"><a href="#top">Top</a></p>
-
-## cosmos/distribution/v1beta1/genesis.proto
-
-
-
-<a name="cosmos.distribution.v1beta1.DelegatorStartingInfoRecord"></a>
-
-### DelegatorStartingInfoRecord
-DelegatorStartingInfoRecord used for import / export via genesis json.
-
-
-| Field | Type | Label | Description |
-| ----- | ---- | ----- | ----------- |
-| `delegator_address` | [string](#string) |  | delegator_address is the address of the delegator. |
-| `validator_address` | [string](#string) |  | validator_address is the address of the validator. |
-| `starting_info` | [DelegatorStartingInfo](#cosmos.distribution.v1beta1.DelegatorStartingInfo) |  | starting_info defines the starting info of a delegator. |
-
-
-
-
-
-
-<a name="cosmos.distribution.v1beta1.DelegatorWithdrawInfo"></a>
-
-### DelegatorWithdrawInfo
-DelegatorWithdrawInfo is the address for where distributions rewards are
-withdrawn to by default this struct is only used at genesis to feed in
-default withdraw addresses.
-
-
-| Field | Type | Label | Description |
-| ----- | ---- | ----- | ----------- |
-| `delegator_address` | [string](#string) |  | delegator_address is the address of the delegator. |
-| `withdraw_address` | [string](#string) |  | withdraw_address is the address to withdraw the delegation rewards to. |
-
-
-
-
-
-
-<a name="cosmos.distribution.v1beta1.GenesisState"></a>
-
-### GenesisState
-GenesisState defines the distribution module's genesis state.
-
-
-| Field | Type | Label | Description |
-| ----- | ---- | ----- | ----------- |
-| `params` | [Params](#cosmos.distribution.v1beta1.Params) |  | params defines all the paramaters of the module. |
-| `fee_pool` | [FeePool](#cosmos.distribution.v1beta1.FeePool) |  | fee_pool defines the fee pool at genesis. |
-| `delegator_withdraw_infos` | [DelegatorWithdrawInfo](#cosmos.distribution.v1beta1.DelegatorWithdrawInfo) | repeated | fee_pool defines the delegator withdraw infos at genesis. |
-| `previous_proposer` | [string](#string) |  | fee_pool defines the previous proposer at genesis. |
-| `outstanding_rewards` | [ValidatorOutstandingRewardsRecord](#cosmos.distribution.v1beta1.ValidatorOutstandingRewardsRecord) | repeated | fee_pool defines the outstanding rewards of all validators at genesis. |
-| `validator_accumulated_commissions` | [ValidatorAccumulatedCommissionRecord](#cosmos.distribution.v1beta1.ValidatorAccumulatedCommissionRecord) | repeated | fee_pool defines the accumulated commisions of all validators at genesis. |
-| `validator_historical_rewards` | [ValidatorHistoricalRewardsRecord](#cosmos.distribution.v1beta1.ValidatorHistoricalRewardsRecord) | repeated | fee_pool defines the historical rewards of all validators at genesis. |
-| `validator_current_rewards` | [ValidatorCurrentRewardsRecord](#cosmos.distribution.v1beta1.ValidatorCurrentRewardsRecord) | repeated | fee_pool defines the current rewards of all validators at genesis. |
-| `delegator_starting_infos` | [DelegatorStartingInfoRecord](#cosmos.distribution.v1beta1.DelegatorStartingInfoRecord) | repeated | fee_pool defines the delegator starting infos at genesis. |
-| `validator_slash_events` | [ValidatorSlashEventRecord](#cosmos.distribution.v1beta1.ValidatorSlashEventRecord) | repeated | fee_pool defines the validator slash events at genesis. |
-
-
-
-
-
-
-<a name="cosmos.distribution.v1beta1.ValidatorAccumulatedCommissionRecord"></a>
-
-### ValidatorAccumulatedCommissionRecord
-ValidatorAccumulatedCommissionRecord is used for import / export via genesis
-json.
-
-
-| Field | Type | Label | Description |
-| ----- | ---- | ----- | ----------- |
-| `validator_address` | [string](#string) |  | validator_address is the address of the validator. |
-| `accumulated` | [ValidatorAccumulatedCommission](#cosmos.distribution.v1beta1.ValidatorAccumulatedCommission) |  | accumulated is the accumulated commission of a validator. |
-
-
-
-
-
-
-<a name="cosmos.distribution.v1beta1.ValidatorCurrentRewardsRecord"></a>
-
-### ValidatorCurrentRewardsRecord
-ValidatorCurrentRewardsRecord is used for import / export via genesis json.
-
-
-| Field | Type | Label | Description |
-| ----- | ---- | ----- | ----------- |
-| `validator_address` | [string](#string) |  | validator_address is the address of the validator. |
-| `rewards` | [ValidatorCurrentRewards](#cosmos.distribution.v1beta1.ValidatorCurrentRewards) |  | rewards defines the current rewards of a validator. |
-
-
-
-
-
-
-<a name="cosmos.distribution.v1beta1.ValidatorHistoricalRewardsRecord"></a>
-
-### ValidatorHistoricalRewardsRecord
-ValidatorHistoricalRewardsRecord is used for import / export via genesis
-json.
-
-
-| Field | Type | Label | Description |
-| ----- | ---- | ----- | ----------- |
-| `validator_address` | [string](#string) |  | validator_address is the address of the validator. |
-| `period` | [uint64](#uint64) |  | period defines the period the historical rewards apply to. |
-| `rewards` | [ValidatorHistoricalRewards](#cosmos.distribution.v1beta1.ValidatorHistoricalRewards) |  | rewards defines the historical rewards of a validator. |
-
-
-
-
-
-
-<a name="cosmos.distribution.v1beta1.ValidatorOutstandingRewardsRecord"></a>
-
-### ValidatorOutstandingRewardsRecord
-ValidatorOutstandingRewardsRecord is used for import/export via genesis json.
-
-
-| Field | Type | Label | Description |
-| ----- | ---- | ----- | ----------- |
-| `validator_address` | [string](#string) |  | validator_address is the address of the validator. |
-| `outstanding_rewards` | [cosmos.base.v1beta1.DecCoin](#cosmos.base.v1beta1.DecCoin) | repeated | outstanding_rewards represents the oustanding rewards of a validator. |
-
-
-
-
-
-
-<a name="cosmos.distribution.v1beta1.ValidatorSlashEventRecord"></a>
-
-### ValidatorSlashEventRecord
-ValidatorSlashEventRecord is used for import / export via genesis json.
-
-
-| Field | Type | Label | Description |
-| ----- | ---- | ----- | ----------- |
-| `validator_address` | [string](#string) |  | validator_address is the address of the validator. |
-| `height` | [uint64](#uint64) |  | height defines the block height at which the slash event occured. |
-| `period` | [uint64](#uint64) |  | period is the period of the slash event. |
-| `validator_slash_event` | [ValidatorSlashEvent](#cosmos.distribution.v1beta1.ValidatorSlashEvent) |  | validator_slash_event describes the slash event. |
-
-
-
-
-
- <!-- end messages -->
-
- <!-- end enums -->
-
- <!-- end HasExtensions -->
-
- <!-- end services -->
-
-
-
-<a name="cosmos/distribution/v1beta1/query.proto"></a>
-<p align="right"><a href="#top">Top</a></p>
-
-## cosmos/distribution/v1beta1/query.proto
-
-
-
-<a name="cosmos.distribution.v1beta1.QueryCommunityPoolRequest"></a>
-
-### QueryCommunityPoolRequest
-QueryCommunityPoolRequest is the request type for the Query/CommunityPool RPC
-method.
-
-
-
-
-
-
-<a name="cosmos.distribution.v1beta1.QueryCommunityPoolResponse"></a>
-
-### QueryCommunityPoolResponse
-QueryCommunityPoolResponse is the response type for the Query/CommunityPool
-RPC method.
-
-
-| Field | Type | Label | Description |
-| ----- | ---- | ----- | ----------- |
-| `pool` | [cosmos.base.v1beta1.DecCoin](#cosmos.base.v1beta1.DecCoin) | repeated | pool defines community pool's coins. |
-
-
-
-
-
-
-<a name="cosmos.distribution.v1beta1.QueryDelegationRewardsRequest"></a>
-
-### QueryDelegationRewardsRequest
-QueryDelegationRewardsRequest is the request type for the
-Query/DelegationRewards RPC method.
-
-
-| Field | Type | Label | Description |
-| ----- | ---- | ----- | ----------- |
-| `delegator_address` | [string](#string) |  | delegator_address defines the delegator address to query for. |
-| `validator_address` | [string](#string) |  | validator_address defines the validator address to query for. |
-
-
-
-
-
-
-<a name="cosmos.distribution.v1beta1.QueryDelegationRewardsResponse"></a>
-
-### QueryDelegationRewardsResponse
-QueryDelegationRewardsResponse is the response type for the
-Query/DelegationRewards RPC method.
-
-
-| Field | Type | Label | Description |
-| ----- | ---- | ----- | ----------- |
-| `rewards` | [cosmos.base.v1beta1.DecCoin](#cosmos.base.v1beta1.DecCoin) | repeated | rewards defines the rewards accrued by a delegation. |
-
-
-
-
-
-
-<a name="cosmos.distribution.v1beta1.QueryDelegationTotalRewardsRequest"></a>
-
-### QueryDelegationTotalRewardsRequest
-QueryDelegationTotalRewardsRequest is the request type for the
-Query/DelegationTotalRewards RPC method.
-
-
-| Field | Type | Label | Description |
-| ----- | ---- | ----- | ----------- |
-| `delegator_address` | [string](#string) |  | delegator_address defines the delegator address to query for. |
-
-
-
-
-
-
-<a name="cosmos.distribution.v1beta1.QueryDelegationTotalRewardsResponse"></a>
-
-### QueryDelegationTotalRewardsResponse
-QueryDelegationTotalRewardsResponse is the response type for the
-Query/DelegationTotalRewards RPC method.
-
-
-| Field | Type | Label | Description |
-| ----- | ---- | ----- | ----------- |
-| `rewards` | [DelegationDelegatorReward](#cosmos.distribution.v1beta1.DelegationDelegatorReward) | repeated | rewards defines all the rewards accrued by a delegator. |
-| `total` | [cosmos.base.v1beta1.DecCoin](#cosmos.base.v1beta1.DecCoin) | repeated | total defines the sum of all the rewards. |
-
-
-
-
-
-
-<a name="cosmos.distribution.v1beta1.QueryDelegatorValidatorsRequest"></a>
-
-### QueryDelegatorValidatorsRequest
-QueryDelegatorValidatorsRequest is the request type for the
-Query/DelegatorValidators RPC method.
-
-
-| Field | Type | Label | Description |
-| ----- | ---- | ----- | ----------- |
-| `delegator_address` | [string](#string) |  | delegator_address defines the delegator address to query for. |
-
-
-
-
-
-
-<a name="cosmos.distribution.v1beta1.QueryDelegatorValidatorsResponse"></a>
-
-### QueryDelegatorValidatorsResponse
-QueryDelegatorValidatorsResponse is the response type for the
-Query/DelegatorValidators RPC method.
-
-
-| Field | Type | Label | Description |
-| ----- | ---- | ----- | ----------- |
-| `validators` | [string](#string) | repeated | validators defines the validators a delegator is delegating for. |
-
-
-
-
-
-
-<a name="cosmos.distribution.v1beta1.QueryDelegatorWithdrawAddressRequest"></a>
-
-### QueryDelegatorWithdrawAddressRequest
-QueryDelegatorWithdrawAddressRequest is the request type for the
-Query/DelegatorWithdrawAddress RPC method.
-
-
-| Field | Type | Label | Description |
-| ----- | ---- | ----- | ----------- |
-| `delegator_address` | [string](#string) |  | delegator_address defines the delegator address to query for. |
-
-
-
-
-
-
-<a name="cosmos.distribution.v1beta1.QueryDelegatorWithdrawAddressResponse"></a>
-
-### QueryDelegatorWithdrawAddressResponse
-QueryDelegatorWithdrawAddressResponse is the response type for the
-Query/DelegatorWithdrawAddress RPC method.
-
-
-| Field | Type | Label | Description |
-| ----- | ---- | ----- | ----------- |
-| `withdraw_address` | [string](#string) |  | withdraw_address defines the delegator address to query for. |
-
-
-
-
-
-
-<a name="cosmos.distribution.v1beta1.QueryParamsRequest"></a>
-
-### QueryParamsRequest
-QueryParamsRequest is the request type for the Query/Params RPC method.
-
-
-
-
-
-
-<a name="cosmos.distribution.v1beta1.QueryParamsResponse"></a>
-
-### QueryParamsResponse
-QueryParamsResponse is the response type for the Query/Params RPC method.
-
-
-| Field | Type | Label | Description |
-| ----- | ---- | ----- | ----------- |
-| `params` | [Params](#cosmos.distribution.v1beta1.Params) |  | params defines the parameters of the module. |
-
-
-
-
-
-
-<a name="cosmos.distribution.v1beta1.QueryValidatorCommissionRequest"></a>
-
-### QueryValidatorCommissionRequest
-QueryValidatorCommissionRequest is the request type for the
-Query/ValidatorCommission RPC method
-
-
-| Field | Type | Label | Description |
-| ----- | ---- | ----- | ----------- |
-| `validator_address` | [string](#string) |  | validator_address defines the validator address to query for. |
-
-
-
-
-
-
-<a name="cosmos.distribution.v1beta1.QueryValidatorCommissionResponse"></a>
-
-### QueryValidatorCommissionResponse
-QueryValidatorCommissionResponse is the response type for the
-Query/ValidatorCommission RPC method
-
-
-| Field | Type | Label | Description |
-| ----- | ---- | ----- | ----------- |
-| `commission` | [ValidatorAccumulatedCommission](#cosmos.distribution.v1beta1.ValidatorAccumulatedCommission) |  | commission defines the commision the validator received. |
-
-
-
-
-
-
-<a name="cosmos.distribution.v1beta1.QueryValidatorOutstandingRewardsRequest"></a>
-
-### QueryValidatorOutstandingRewardsRequest
-QueryValidatorOutstandingRewardsRequest is the request type for the
-Query/ValidatorOutstandingRewards RPC method.
-
-
-| Field | Type | Label | Description |
-| ----- | ---- | ----- | ----------- |
-| `validator_address` | [string](#string) |  | validator_address defines the validator address to query for. |
-
-
-
-
-
-
-<a name="cosmos.distribution.v1beta1.QueryValidatorOutstandingRewardsResponse"></a>
-
-### QueryValidatorOutstandingRewardsResponse
-QueryValidatorOutstandingRewardsResponse is the response type for the
-Query/ValidatorOutstandingRewards RPC method.
-
-
-| Field | Type | Label | Description |
-| ----- | ---- | ----- | ----------- |
-| `rewards` | [ValidatorOutstandingRewards](#cosmos.distribution.v1beta1.ValidatorOutstandingRewards) |  |  |
-
-
-
-
-
-
-<a name="cosmos.distribution.v1beta1.QueryValidatorSlashesRequest"></a>
-
-### QueryValidatorSlashesRequest
-QueryValidatorSlashesRequest is the request type for the
-Query/ValidatorSlashes RPC method
-
-
-| Field | Type | Label | Description |
-| ----- | ---- | ----- | ----------- |
-| `validator_address` | [string](#string) |  | validator_address defines the validator address to query for. |
-| `starting_height` | [uint64](#uint64) |  | starting_height defines the optional starting height to query the slashes. |
-| `ending_height` | [uint64](#uint64) |  | starting_height defines the optional ending height to query the slashes. |
-| `pagination` | [cosmos.base.query.v1beta1.PageRequest](#cosmos.base.query.v1beta1.PageRequest) |  | pagination defines an optional pagination for the request. |
-
-
-
-
-
-
-<a name="cosmos.distribution.v1beta1.QueryValidatorSlashesResponse"></a>
-
-### QueryValidatorSlashesResponse
-QueryValidatorSlashesResponse is the response type for the
-Query/ValidatorSlashes RPC method.
-
-
-| Field | Type | Label | Description |
-| ----- | ---- | ----- | ----------- |
-| `slashes` | [ValidatorSlashEvent](#cosmos.distribution.v1beta1.ValidatorSlashEvent) | repeated | slashes defines the slashes the validator received. |
-| `pagination` | [cosmos.base.query.v1beta1.PageResponse](#cosmos.base.query.v1beta1.PageResponse) |  | pagination defines the pagination in the response. |
-
-
-
-
-
- <!-- end messages -->
-
- <!-- end enums -->
-
- <!-- end HasExtensions -->
-
-
-<a name="cosmos.distribution.v1beta1.Query"></a>
-
-### Query
-Query defines the gRPC querier service for distribution module.
-
-| Method Name | Request Type | Response Type | Description | HTTP Verb | Endpoint |
-| ----------- | ------------ | ------------- | ------------| ------- | -------- |
-| `Params` | [QueryParamsRequest](#cosmos.distribution.v1beta1.QueryParamsRequest) | [QueryParamsResponse](#cosmos.distribution.v1beta1.QueryParamsResponse) | Params queries params of the distribution module. | GET|/cosmos/distribution/v1beta1/params|
-| `ValidatorOutstandingRewards` | [QueryValidatorOutstandingRewardsRequest](#cosmos.distribution.v1beta1.QueryValidatorOutstandingRewardsRequest) | [QueryValidatorOutstandingRewardsResponse](#cosmos.distribution.v1beta1.QueryValidatorOutstandingRewardsResponse) | ValidatorOutstandingRewards queries rewards of a validator address. | GET|/cosmos/distribution/v1beta1/validators/{validator_address}/outstanding_rewards|
-| `ValidatorCommission` | [QueryValidatorCommissionRequest](#cosmos.distribution.v1beta1.QueryValidatorCommissionRequest) | [QueryValidatorCommissionResponse](#cosmos.distribution.v1beta1.QueryValidatorCommissionResponse) | ValidatorCommission queries accumulated commission for a validator. | GET|/cosmos/distribution/v1beta1/validators/{validator_address}/commission|
-| `ValidatorSlashes` | [QueryValidatorSlashesRequest](#cosmos.distribution.v1beta1.QueryValidatorSlashesRequest) | [QueryValidatorSlashesResponse](#cosmos.distribution.v1beta1.QueryValidatorSlashesResponse) | ValidatorSlashes queries slash events of a validator. | GET|/cosmos/distribution/v1beta1/validators/{validator_address}/slashes|
-| `DelegationRewards` | [QueryDelegationRewardsRequest](#cosmos.distribution.v1beta1.QueryDelegationRewardsRequest) | [QueryDelegationRewardsResponse](#cosmos.distribution.v1beta1.QueryDelegationRewardsResponse) | DelegationRewards queries the total rewards accrued by a delegation. | GET|/cosmos/distribution/v1beta1/delegators/{delegator_address}/rewards/{validator_address}|
-| `DelegationTotalRewards` | [QueryDelegationTotalRewardsRequest](#cosmos.distribution.v1beta1.QueryDelegationTotalRewardsRequest) | [QueryDelegationTotalRewardsResponse](#cosmos.distribution.v1beta1.QueryDelegationTotalRewardsResponse) | DelegationTotalRewards queries the total rewards accrued by a each validator. | GET|/cosmos/distribution/v1beta1/delegators/{delegator_address}/rewards|
-| `DelegatorValidators` | [QueryDelegatorValidatorsRequest](#cosmos.distribution.v1beta1.QueryDelegatorValidatorsRequest) | [QueryDelegatorValidatorsResponse](#cosmos.distribution.v1beta1.QueryDelegatorValidatorsResponse) | DelegatorValidators queries the validators of a delegator. | GET|/cosmos/distribution/v1beta1/delegators/{delegator_address}/validators|
-| `DelegatorWithdrawAddress` | [QueryDelegatorWithdrawAddressRequest](#cosmos.distribution.v1beta1.QueryDelegatorWithdrawAddressRequest) | [QueryDelegatorWithdrawAddressResponse](#cosmos.distribution.v1beta1.QueryDelegatorWithdrawAddressResponse) | DelegatorWithdrawAddress queries withdraw address of a delegator. | GET|/cosmos/distribution/v1beta1/delegators/{delegator_address}/withdraw_address|
-| `CommunityPool` | [QueryCommunityPoolRequest](#cosmos.distribution.v1beta1.QueryCommunityPoolRequest) | [QueryCommunityPoolResponse](#cosmos.distribution.v1beta1.QueryCommunityPoolResponse) | CommunityPool queries the community pool coins. | GET|/cosmos/distribution/v1beta1/community_pool|
-
- <!-- end services -->
-
-
-
-<a name="cosmos/distribution/v1beta1/tx.proto"></a>
-<p align="right"><a href="#top">Top</a></p>
-
-## cosmos/distribution/v1beta1/tx.proto
-
-
-
-<a name="cosmos.distribution.v1beta1.MsgFundCommunityPool"></a>
-
-### MsgFundCommunityPool
-MsgFundCommunityPool allows an account to directly
-fund the community pool.
-
-
-| Field | Type | Label | Description |
-| ----- | ---- | ----- | ----------- |
-| `amount` | [cosmos.base.v1beta1.Coin](#cosmos.base.v1beta1.Coin) | repeated |  |
-| `depositor` | [string](#string) |  |  |
-
-
-
-
-
-
-<a name="cosmos.distribution.v1beta1.MsgFundCommunityPoolResponse"></a>
-
-### MsgFundCommunityPoolResponse
-MsgFundCommunityPoolResponse defines the Msg/FundCommunityPool response type.
-
-
-
-
-
-
-<a name="cosmos.distribution.v1beta1.MsgSetWithdrawAddress"></a>
-
-### MsgSetWithdrawAddress
-MsgSetWithdrawAddress sets the withdraw address for
-a delegator (or validator self-delegation).
-
-
-| Field | Type | Label | Description |
-| ----- | ---- | ----- | ----------- |
-| `delegator_address` | [string](#string) |  |  |
-| `withdraw_address` | [string](#string) |  |  |
-
-
-
-
-
-
-<a name="cosmos.distribution.v1beta1.MsgSetWithdrawAddressResponse"></a>
-
-### MsgSetWithdrawAddressResponse
-MsgSetWithdrawAddressResponse defines the Msg/SetWithdrawAddress response type.
-
-
-
-
-
-
-<a name="cosmos.distribution.v1beta1.MsgWithdrawDelegatorReward"></a>
-
-### MsgWithdrawDelegatorReward
-MsgWithdrawDelegatorReward represents delegation withdrawal to a delegator
-from a single validator.
-
-
-| Field | Type | Label | Description |
-| ----- | ---- | ----- | ----------- |
-| `delegator_address` | [string](#string) |  |  |
-| `validator_address` | [string](#string) |  |  |
-
-
-
-
-
-
-<a name="cosmos.distribution.v1beta1.MsgWithdrawDelegatorRewardResponse"></a>
-
-### MsgWithdrawDelegatorRewardResponse
-MsgWithdrawDelegatorRewardResponse defines the Msg/WithdrawDelegatorReward response type.
-
-
-
-
-
-
-<a name="cosmos.distribution.v1beta1.MsgWithdrawValidatorCommission"></a>
-
-### MsgWithdrawValidatorCommission
-MsgWithdrawValidatorCommission withdraws the full commission to the validator
-address.
-
-
-| Field | Type | Label | Description |
-| ----- | ---- | ----- | ----------- |
-| `validator_address` | [string](#string) |  |  |
-
-
-
-
-
-
-<a name="cosmos.distribution.v1beta1.MsgWithdrawValidatorCommissionResponse"></a>
-
-### MsgWithdrawValidatorCommissionResponse
-MsgWithdrawValidatorCommissionResponse defines the Msg/WithdrawValidatorCommission response type.
-
-
-
-
-
- <!-- end messages -->
-
- <!-- end enums -->
-
- <!-- end HasExtensions -->
-
-
-<a name="cosmos.distribution.v1beta1.Msg"></a>
-
-### Msg
-Msg defines the distribution Msg service.
-
-| Method Name | Request Type | Response Type | Description | HTTP Verb | Endpoint |
-| ----------- | ------------ | ------------- | ------------| ------- | -------- |
-| `SetWithdrawAddress` | [MsgSetWithdrawAddress](#cosmos.distribution.v1beta1.MsgSetWithdrawAddress) | [MsgSetWithdrawAddressResponse](#cosmos.distribution.v1beta1.MsgSetWithdrawAddressResponse) | SetWithdrawAddress defines a method to change the withdraw address for a delegator (or validator self-delegation). | |
-| `WithdrawDelegatorReward` | [MsgWithdrawDelegatorReward](#cosmos.distribution.v1beta1.MsgWithdrawDelegatorReward) | [MsgWithdrawDelegatorRewardResponse](#cosmos.distribution.v1beta1.MsgWithdrawDelegatorRewardResponse) | WithdrawDelegatorReward defines a method to withdraw rewards of delegator from a single validator. | |
-| `WithdrawValidatorCommission` | [MsgWithdrawValidatorCommission](#cosmos.distribution.v1beta1.MsgWithdrawValidatorCommission) | [MsgWithdrawValidatorCommissionResponse](#cosmos.distribution.v1beta1.MsgWithdrawValidatorCommissionResponse) | WithdrawValidatorCommission defines a method to withdraw the full commission to the validator address. | |
-| `FundCommunityPool` | [MsgFundCommunityPool](#cosmos.distribution.v1beta1.MsgFundCommunityPool) | [MsgFundCommunityPoolResponse](#cosmos.distribution.v1beta1.MsgFundCommunityPoolResponse) | FundCommunityPool defines a method to allow an account to directly fund the community pool. | |
-
- <!-- end services -->
-
-
-
-<a name="cosmos/evidence/v1beta1/evidence.proto"></a>
-<p align="right"><a href="#top">Top</a></p>
-
-## cosmos/evidence/v1beta1/evidence.proto
-
-
-
-<a name="cosmos.evidence.v1beta1.Equivocation"></a>
-
-### Equivocation
-Equivocation implements the Evidence interface and defines evidence of double
-signing misbehavior.
-
-
-| Field | Type | Label | Description |
-| ----- | ---- | ----- | ----------- |
-| `height` | [int64](#int64) |  |  |
-| `time` | [google.protobuf.Timestamp](#google.protobuf.Timestamp) |  |  |
-| `power` | [int64](#int64) |  |  |
-| `consensus_address` | [string](#string) |  |  |
-
-
-
-
-
- <!-- end messages -->
-
- <!-- end enums -->
-
- <!-- end HasExtensions -->
-
- <!-- end services -->
-
-
-
-<a name="cosmos/evidence/v1beta1/genesis.proto"></a>
-<p align="right"><a href="#top">Top</a></p>
-
-## cosmos/evidence/v1beta1/genesis.proto
-
-
-
-<a name="cosmos.evidence.v1beta1.GenesisState"></a>
-
-### GenesisState
-GenesisState defines the evidence module's genesis state.
-
-
-| Field | Type | Label | Description |
-| ----- | ---- | ----- | ----------- |
-| `evidence` | [google.protobuf.Any](#google.protobuf.Any) | repeated | evidence defines all the evidence at genesis. |
-
-
-
-
-
- <!-- end messages -->
-
- <!-- end enums -->
-
- <!-- end HasExtensions -->
-
- <!-- end services -->
-
-
-
-<a name="cosmos/evidence/v1beta1/query.proto"></a>
-<p align="right"><a href="#top">Top</a></p>
-
-## cosmos/evidence/v1beta1/query.proto
-
-
-
-<a name="cosmos.evidence.v1beta1.QueryAllEvidenceRequest"></a>
-
-### QueryAllEvidenceRequest
-QueryEvidenceRequest is the request type for the Query/AllEvidence RPC
-method.
-
-
-| Field | Type | Label | Description |
-| ----- | ---- | ----- | ----------- |
-| `pagination` | [cosmos.base.query.v1beta1.PageRequest](#cosmos.base.query.v1beta1.PageRequest) |  | pagination defines an optional pagination for the request. |
-
-
-
-
-
-
-<a name="cosmos.evidence.v1beta1.QueryAllEvidenceResponse"></a>
-
-### QueryAllEvidenceResponse
-QueryAllEvidenceResponse is the response type for the Query/AllEvidence RPC
-method.
-
-
-| Field | Type | Label | Description |
-| ----- | ---- | ----- | ----------- |
-| `evidence` | [google.protobuf.Any](#google.protobuf.Any) | repeated | evidence returns all evidences. |
-| `pagination` | [cosmos.base.query.v1beta1.PageResponse](#cosmos.base.query.v1beta1.PageResponse) |  | pagination defines the pagination in the response. |
-
-
-
-
-
-
-<a name="cosmos.evidence.v1beta1.QueryEvidenceRequest"></a>
-
-### QueryEvidenceRequest
-QueryEvidenceRequest is the request type for the Query/Evidence RPC method.
-
-
-| Field | Type | Label | Description |
-| ----- | ---- | ----- | ----------- |
-| `evidence_hash` | [bytes](#bytes) |  | evidence_hash defines the hash of the requested evidence. |
-
-
-
-
-
-
-<a name="cosmos.evidence.v1beta1.QueryEvidenceResponse"></a>
-
-### QueryEvidenceResponse
-QueryEvidenceResponse is the response type for the Query/Evidence RPC method.
-
-
-| Field | Type | Label | Description |
-| ----- | ---- | ----- | ----------- |
-| `evidence` | [google.protobuf.Any](#google.protobuf.Any) |  | evidence returns the requested evidence. |
-
-
-
-
-
- <!-- end messages -->
-
- <!-- end enums -->
-
- <!-- end HasExtensions -->
-
-
-<a name="cosmos.evidence.v1beta1.Query"></a>
-
-### Query
-Query defines the gRPC querier service.
-
-| Method Name | Request Type | Response Type | Description | HTTP Verb | Endpoint |
-| ----------- | ------------ | ------------- | ------------| ------- | -------- |
-| `Evidence` | [QueryEvidenceRequest](#cosmos.evidence.v1beta1.QueryEvidenceRequest) | [QueryEvidenceResponse](#cosmos.evidence.v1beta1.QueryEvidenceResponse) | Evidence queries evidence based on evidence hash. | GET|/cosmos/evidence/v1beta1/evidence/{evidence_hash}|
-| `AllEvidence` | [QueryAllEvidenceRequest](#cosmos.evidence.v1beta1.QueryAllEvidenceRequest) | [QueryAllEvidenceResponse](#cosmos.evidence.v1beta1.QueryAllEvidenceResponse) | AllEvidence queries all evidence. | GET|/cosmos/evidence/v1beta1/evidence|
-
- <!-- end services -->
-
-
-
-<a name="cosmos/evidence/v1beta1/tx.proto"></a>
-<p align="right"><a href="#top">Top</a></p>
-
-## cosmos/evidence/v1beta1/tx.proto
-
-
-
-<a name="cosmos.evidence.v1beta1.MsgSubmitEvidence"></a>
-
-### MsgSubmitEvidence
-MsgSubmitEvidence represents a message that supports submitting arbitrary
-Evidence of misbehavior such as equivocation or counterfactual signing.
-
-
-| Field | Type | Label | Description |
-| ----- | ---- | ----- | ----------- |
-| `submitter` | [string](#string) |  |  |
-| `evidence` | [google.protobuf.Any](#google.protobuf.Any) |  |  |
-
-
-
-
-
-
-<a name="cosmos.evidence.v1beta1.MsgSubmitEvidenceResponse"></a>
-
-### MsgSubmitEvidenceResponse
-MsgSubmitEvidenceResponse defines the Msg/SubmitEvidence response type.
-
-
-| Field | Type | Label | Description |
-| ----- | ---- | ----- | ----------- |
-| `hash` | [bytes](#bytes) |  | hash defines the hash of the evidence. |
-
-
-
-
-
- <!-- end messages -->
-
- <!-- end enums -->
-
- <!-- end HasExtensions -->
-
-
-<a name="cosmos.evidence.v1beta1.Msg"></a>
-
-### Msg
-Msg defines the evidence Msg service.
-
-| Method Name | Request Type | Response Type | Description | HTTP Verb | Endpoint |
-| ----------- | ------------ | ------------- | ------------| ------- | -------- |
-| `SubmitEvidence` | [MsgSubmitEvidence](#cosmos.evidence.v1beta1.MsgSubmitEvidence) | [MsgSubmitEvidenceResponse](#cosmos.evidence.v1beta1.MsgSubmitEvidenceResponse) | SubmitEvidence submits an arbitrary Evidence of misbehavior such as equivocation or counterfactual signing. | |
-
- <!-- end services -->
-
-
-
-<a name="cosmos/feegrant/v1beta1/feegrant.proto"></a>
-<p align="right"><a href="#top">Top</a></p>
-
-## cosmos/feegrant/v1beta1/feegrant.proto
-Since: cosmos-sdk 0.43
-
-
-<a name="cosmos.feegrant.v1beta1.AllowedMsgAllowance"></a>
-
-### AllowedMsgAllowance
-AllowedMsgAllowance creates allowance only for specified message types.
-
-
-| Field | Type | Label | Description |
-| ----- | ---- | ----- | ----------- |
-| `allowance` | [google.protobuf.Any](#google.protobuf.Any) |  | allowance can be any of basic and filtered fee allowance. |
-| `allowed_messages` | [string](#string) | repeated | allowed_messages are the messages for which the grantee has the access. |
-
-
-
-
-
-
-<a name="cosmos.feegrant.v1beta1.BasicAllowance"></a>
-
-### BasicAllowance
-BasicAllowance implements Allowance with a one-time grant of tokens
-that optionally expires. The grantee can use up to SpendLimit to cover fees.
-
-
-| Field | Type | Label | Description |
-| ----- | ---- | ----- | ----------- |
-| `spend_limit` | [cosmos.base.v1beta1.Coin](#cosmos.base.v1beta1.Coin) | repeated | spend_limit specifies the maximum amount of tokens that can be spent by this allowance and will be updated as tokens are spent. If it is empty, there is no spend limit and any amount of coins can be spent. |
-| `expiration` | [google.protobuf.Timestamp](#google.protobuf.Timestamp) |  | expiration specifies an optional time when this allowance expires |
-
-
-
-
-
-
-<a name="cosmos.feegrant.v1beta1.Grant"></a>
-
-### Grant
-Grant is stored in the KVStore to record a grant with full context
-
-
-| Field | Type | Label | Description |
-| ----- | ---- | ----- | ----------- |
-| `granter` | [string](#string) |  | granter is the address of the user granting an allowance of their funds. |
-| `grantee` | [string](#string) |  | grantee is the address of the user being granted an allowance of another user's funds. |
-| `allowance` | [google.protobuf.Any](#google.protobuf.Any) |  | allowance can be any of basic and filtered fee allowance. |
-
-
-
-
-
-
-<a name="cosmos.feegrant.v1beta1.PeriodicAllowance"></a>
-
-### PeriodicAllowance
-PeriodicAllowance extends Allowance to allow for both a maximum cap,
-as well as a limit per time period.
-
-
-| Field | Type | Label | Description |
-| ----- | ---- | ----- | ----------- |
-| `basic` | [BasicAllowance](#cosmos.feegrant.v1beta1.BasicAllowance) |  | basic specifies a struct of `BasicAllowance` |
-| `period` | [google.protobuf.Duration](#google.protobuf.Duration) |  | period specifies the time duration in which period_spend_limit coins can be spent before that allowance is reset |
-| `period_spend_limit` | [cosmos.base.v1beta1.Coin](#cosmos.base.v1beta1.Coin) | repeated | period_spend_limit specifies the maximum number of coins that can be spent in the period |
-| `period_can_spend` | [cosmos.base.v1beta1.Coin](#cosmos.base.v1beta1.Coin) | repeated | period_can_spend is the number of coins left to be spent before the period_reset time |
-| `period_reset` | [google.protobuf.Timestamp](#google.protobuf.Timestamp) |  | period_reset is the time at which this period resets and a new one begins, it is calculated from the start time of the first transaction after the last period ended |
-
-
-
-
-
- <!-- end messages -->
-
- <!-- end enums -->
-
- <!-- end HasExtensions -->
-
- <!-- end services -->
-
-
-
-<a name="cosmos/feegrant/v1beta1/genesis.proto"></a>
-<p align="right"><a href="#top">Top</a></p>
-
-## cosmos/feegrant/v1beta1/genesis.proto
-Since: cosmos-sdk 0.43
-
-
-<a name="cosmos.feegrant.v1beta1.GenesisState"></a>
-
-### GenesisState
-GenesisState contains a set of fee allowances, persisted from the store
-
-
-| Field | Type | Label | Description |
-| ----- | ---- | ----- | ----------- |
-| `allowances` | [Grant](#cosmos.feegrant.v1beta1.Grant) | repeated |  |
-
-
-
-
-
- <!-- end messages -->
-
- <!-- end enums -->
-
- <!-- end HasExtensions -->
-
- <!-- end services -->
-
-
-
-<a name="cosmos/feegrant/v1beta1/query.proto"></a>
-<p align="right"><a href="#top">Top</a></p>
-
-## cosmos/feegrant/v1beta1/query.proto
-Since: cosmos-sdk 0.43
-
-
-<a name="cosmos.feegrant.v1beta1.QueryAllowanceRequest"></a>
-
-### QueryAllowanceRequest
-QueryAllowanceRequest is the request type for the Query/Allowance RPC method.
-
-
-| Field | Type | Label | Description |
-| ----- | ---- | ----- | ----------- |
-| `granter` | [string](#string) |  | granter is the address of the user granting an allowance of their funds. |
-| `grantee` | [string](#string) |  | grantee is the address of the user being granted an allowance of another user's funds. |
-
-
-
-
-
-
-<a name="cosmos.feegrant.v1beta1.QueryAllowanceResponse"></a>
-
-### QueryAllowanceResponse
-QueryAllowanceResponse is the response type for the Query/Allowance RPC method.
-
-
-| Field | Type | Label | Description |
-| ----- | ---- | ----- | ----------- |
-| `allowance` | [Grant](#cosmos.feegrant.v1beta1.Grant) |  | allowance is a allowance granted for grantee by granter. |
-
-
-
-
-
-
-<a name="cosmos.feegrant.v1beta1.QueryAllowancesRequest"></a>
-
-### QueryAllowancesRequest
-QueryAllowancesRequest is the request type for the Query/Allowances RPC method.
-
-
-| Field | Type | Label | Description |
-| ----- | ---- | ----- | ----------- |
-| `grantee` | [string](#string) |  |  |
-| `pagination` | [cosmos.base.query.v1beta1.PageRequest](#cosmos.base.query.v1beta1.PageRequest) |  | pagination defines an pagination for the request. |
-
-
-
-
-
-
-<a name="cosmos.feegrant.v1beta1.QueryAllowancesResponse"></a>
-
-### QueryAllowancesResponse
-QueryAllowancesResponse is the response type for the Query/Allowances RPC method.
-
-
-| Field | Type | Label | Description |
-| ----- | ---- | ----- | ----------- |
-| `allowances` | [Grant](#cosmos.feegrant.v1beta1.Grant) | repeated | allowances are allowance's granted for grantee by granter. |
-| `pagination` | [cosmos.base.query.v1beta1.PageResponse](#cosmos.base.query.v1beta1.PageResponse) |  | pagination defines an pagination for the response. |
-
-
-
-
-
- <!-- end messages -->
-
- <!-- end enums -->
-
- <!-- end HasExtensions -->
-
-
-<a name="cosmos.feegrant.v1beta1.Query"></a>
-
-### Query
-Query defines the gRPC querier service.
-
-| Method Name | Request Type | Response Type | Description | HTTP Verb | Endpoint |
-| ----------- | ------------ | ------------- | ------------| ------- | -------- |
-| `Allowance` | [QueryAllowanceRequest](#cosmos.feegrant.v1beta1.QueryAllowanceRequest) | [QueryAllowanceResponse](#cosmos.feegrant.v1beta1.QueryAllowanceResponse) | Allowance returns fee granted to the grantee by the granter. | GET|/cosmos/feegrant/v1beta1/allowance/{granter}/{grantee}|
-| `Allowances` | [QueryAllowancesRequest](#cosmos.feegrant.v1beta1.QueryAllowancesRequest) | [QueryAllowancesResponse](#cosmos.feegrant.v1beta1.QueryAllowancesResponse) | Allowances returns all the grants for address. | GET|/cosmos/feegrant/v1beta1/allowances/{grantee}|
-
- <!-- end services -->
-
-
-
-<a name="cosmos/feegrant/v1beta1/tx.proto"></a>
-<p align="right"><a href="#top">Top</a></p>
-
-## cosmos/feegrant/v1beta1/tx.proto
-Since: cosmos-sdk 0.43
-
-
-<a name="cosmos.feegrant.v1beta1.MsgGrantAllowance"></a>
-
-### MsgGrantAllowance
-MsgGrantAllowance adds permission for Grantee to spend up to Allowance
-of fees from the account of Granter.
-
-
-| Field | Type | Label | Description |
-| ----- | ---- | ----- | ----------- |
-| `granter` | [string](#string) |  | granter is the address of the user granting an allowance of their funds. |
-| `grantee` | [string](#string) |  | grantee is the address of the user being granted an allowance of another user's funds. |
-| `allowance` | [google.protobuf.Any](#google.protobuf.Any) |  | allowance can be any of basic and filtered fee allowance. |
-
-
-
-
-
-
-<a name="cosmos.feegrant.v1beta1.MsgGrantAllowanceResponse"></a>
-
-### MsgGrantAllowanceResponse
-MsgGrantAllowanceResponse defines the Msg/GrantAllowanceResponse response type.
-
-
-
-
-
-
-<a name="cosmos.feegrant.v1beta1.MsgRevokeAllowance"></a>
-
-### MsgRevokeAllowance
-MsgRevokeAllowance removes any existing Allowance from Granter to Grantee.
-
-
-| Field | Type | Label | Description |
-| ----- | ---- | ----- | ----------- |
-| `granter` | [string](#string) |  | granter is the address of the user granting an allowance of their funds. |
-| `grantee` | [string](#string) |  | grantee is the address of the user being granted an allowance of another user's funds. |
-
-
-
-
-
-
-<a name="cosmos.feegrant.v1beta1.MsgRevokeAllowanceResponse"></a>
-
-### MsgRevokeAllowanceResponse
-MsgRevokeAllowanceResponse defines the Msg/RevokeAllowanceResponse response type.
-
-
-
-
-
- <!-- end messages -->
-
- <!-- end enums -->
-
- <!-- end HasExtensions -->
-
-
-<a name="cosmos.feegrant.v1beta1.Msg"></a>
-
-### Msg
-Msg defines the feegrant msg service.
-
-| Method Name | Request Type | Response Type | Description | HTTP Verb | Endpoint |
-| ----------- | ------------ | ------------- | ------------| ------- | -------- |
-| `GrantAllowance` | [MsgGrantAllowance](#cosmos.feegrant.v1beta1.MsgGrantAllowance) | [MsgGrantAllowanceResponse](#cosmos.feegrant.v1beta1.MsgGrantAllowanceResponse) | GrantAllowance grants fee allowance to the grantee on the granter's account with the provided expiration time. | |
-| `RevokeAllowance` | [MsgRevokeAllowance](#cosmos.feegrant.v1beta1.MsgRevokeAllowance) | [MsgRevokeAllowanceResponse](#cosmos.feegrant.v1beta1.MsgRevokeAllowanceResponse) | RevokeAllowance revokes any fee allowance of granter's account that has been granted to the grantee. | |
-
- <!-- end services -->
-
-
-
-<a name="cosmos/genutil/v1beta1/genesis.proto"></a>
-<p align="right"><a href="#top">Top</a></p>
-
-## cosmos/genutil/v1beta1/genesis.proto
-
-
-
-<a name="cosmos.genutil.v1beta1.GenesisState"></a>
-
-### GenesisState
-GenesisState defines the raw genesis transaction in JSON.
-
-
-| Field | Type | Label | Description |
-| ----- | ---- | ----- | ----------- |
-| `gen_txs` | [bytes](#bytes) | repeated | gen_txs defines the genesis transactions. |
-
-
-
-
-
- <!-- end messages -->
-
- <!-- end enums -->
-
- <!-- end HasExtensions -->
-
- <!-- end services -->
-
-
-
-<a name="cosmos/gov/v1beta1/gov.proto"></a>
-<p align="right"><a href="#top">Top</a></p>
-
-## cosmos/gov/v1beta1/gov.proto
-
-
-
-<a name="cosmos.gov.v1beta1.Deposit"></a>
-
-### Deposit
-Deposit defines an amount deposited by an account address to an active
-proposal.
-
-
-| Field | Type | Label | Description |
-| ----- | ---- | ----- | ----------- |
-| `proposal_id` | [uint64](#uint64) |  |  |
-| `depositor` | [string](#string) |  |  |
-| `amount` | [cosmos.base.v1beta1.Coin](#cosmos.base.v1beta1.Coin) | repeated |  |
-
-
-
-
-
-
-<a name="cosmos.gov.v1beta1.DepositParams"></a>
-
-### DepositParams
-DepositParams defines the params for deposits on governance proposals.
-
-
-| Field | Type | Label | Description |
-| ----- | ---- | ----- | ----------- |
-| `min_deposit` | [cosmos.base.v1beta1.Coin](#cosmos.base.v1beta1.Coin) | repeated | Minimum deposit for a proposal to enter voting period. |
-| `max_deposit_period` | [google.protobuf.Duration](#google.protobuf.Duration) |  | Maximum period for Atom holders to deposit on a proposal. Initial value: 2 months. |
-
-
-
-
-
-
-<a name="cosmos.gov.v1beta1.Proposal"></a>
-
-### Proposal
-Proposal defines the core field members of a governance proposal.
-
-
-| Field | Type | Label | Description |
-| ----- | ---- | ----- | ----------- |
-| `proposal_id` | [uint64](#uint64) |  |  |
-| `content` | [google.protobuf.Any](#google.protobuf.Any) |  |  |
-| `status` | [ProposalStatus](#cosmos.gov.v1beta1.ProposalStatus) |  |  |
-| `final_tally_result` | [TallyResult](#cosmos.gov.v1beta1.TallyResult) |  |  |
-| `submit_time` | [google.protobuf.Timestamp](#google.protobuf.Timestamp) |  |  |
-| `deposit_end_time` | [google.protobuf.Timestamp](#google.protobuf.Timestamp) |  |  |
-| `total_deposit` | [cosmos.base.v1beta1.Coin](#cosmos.base.v1beta1.Coin) | repeated |  |
-| `voting_start_time` | [google.protobuf.Timestamp](#google.protobuf.Timestamp) |  |  |
-| `voting_end_time` | [google.protobuf.Timestamp](#google.protobuf.Timestamp) |  |  |
-
-
-
-
-
-
-<a name="cosmos.gov.v1beta1.TallyParams"></a>
-
-### TallyParams
-TallyParams defines the params for tallying votes on governance proposals.
-
-
-| Field | Type | Label | Description |
-| ----- | ---- | ----- | ----------- |
-| `quorum` | [bytes](#bytes) |  | Minimum percentage of total stake needed to vote for a result to be considered valid. |
-| `threshold` | [bytes](#bytes) |  | Minimum proportion of Yes votes for proposal to pass. Default value: 0.5. |
-| `veto_threshold` | [bytes](#bytes) |  | Minimum value of Veto votes to Total votes ratio for proposal to be vetoed. Default value: 1/3. |
-
-
-
-
-
-
-<a name="cosmos.gov.v1beta1.TallyResult"></a>
-
-### TallyResult
-TallyResult defines a standard tally for a governance proposal.
-
-
-| Field | Type | Label | Description |
-| ----- | ---- | ----- | ----------- |
-| `yes` | [string](#string) |  |  |
-| `abstain` | [string](#string) |  |  |
-| `no` | [string](#string) |  |  |
-| `no_with_veto` | [string](#string) |  |  |
-
-
-
-
-
-
-<a name="cosmos.gov.v1beta1.TextProposal"></a>
-
-### TextProposal
-TextProposal defines a standard text proposal whose changes need to be
-manually updated in case of approval.
-
-
-| Field | Type | Label | Description |
-| ----- | ---- | ----- | ----------- |
-| `title` | [string](#string) |  |  |
-| `description` | [string](#string) |  |  |
-
-
-
-
-
-
-<a name="cosmos.gov.v1beta1.Vote"></a>
-
-### Vote
-Vote defines a vote on a governance proposal.
-A Vote consists of a proposal ID, the voter, and the vote option.
-
-
-| Field | Type | Label | Description |
-| ----- | ---- | ----- | ----------- |
-| `proposal_id` | [uint64](#uint64) |  |  |
-| `voter` | [string](#string) |  |  |
-| `option` | [VoteOption](#cosmos.gov.v1beta1.VoteOption) |  | **Deprecated.** Deprecated: Prefer to use `options` instead. This field is set in queries if and only if `len(options) == 1` and that option has weight 1. In all other cases, this field will default to VOTE_OPTION_UNSPECIFIED. |
-| `options` | [WeightedVoteOption](#cosmos.gov.v1beta1.WeightedVoteOption) | repeated | Since: cosmos-sdk 0.43 |
-
-
-
-
-
-
-<a name="cosmos.gov.v1beta1.VotingParams"></a>
-
-### VotingParams
-VotingParams defines the params for voting on governance proposals.
-
-
-| Field | Type | Label | Description |
-| ----- | ---- | ----- | ----------- |
-| `voting_period` | [google.protobuf.Duration](#google.protobuf.Duration) |  | Length of the voting period. |
-
-
-
-
-
-
-<a name="cosmos.gov.v1beta1.WeightedVoteOption"></a>
-
-### WeightedVoteOption
-WeightedVoteOption defines a unit of vote for vote split.
-
-Since: cosmos-sdk 0.43
-
-
-| Field | Type | Label | Description |
-| ----- | ---- | ----- | ----------- |
-| `option` | [VoteOption](#cosmos.gov.v1beta1.VoteOption) |  |  |
-| `weight` | [string](#string) |  |  |
-
-
-
-
-
- <!-- end messages -->
-
-
-<a name="cosmos.gov.v1beta1.ProposalStatus"></a>
-
-### ProposalStatus
-ProposalStatus enumerates the valid statuses of a proposal.
-
-| Name | Number | Description |
-| ---- | ------ | ----------- |
-| PROPOSAL_STATUS_UNSPECIFIED | 0 | PROPOSAL_STATUS_UNSPECIFIED defines the default propopsal status. |
-| PROPOSAL_STATUS_DEPOSIT_PERIOD | 1 | PROPOSAL_STATUS_DEPOSIT_PERIOD defines a proposal status during the deposit period. |
-| PROPOSAL_STATUS_VOTING_PERIOD | 2 | PROPOSAL_STATUS_VOTING_PERIOD defines a proposal status during the voting period. |
-| PROPOSAL_STATUS_PASSED | 3 | PROPOSAL_STATUS_PASSED defines a proposal status of a proposal that has passed. |
-| PROPOSAL_STATUS_REJECTED | 4 | PROPOSAL_STATUS_REJECTED defines a proposal status of a proposal that has been rejected. |
-| PROPOSAL_STATUS_FAILED | 5 | PROPOSAL_STATUS_FAILED defines a proposal status of a proposal that has failed. |
-
-
-
-<a name="cosmos.gov.v1beta1.VoteOption"></a>
-
-### VoteOption
-VoteOption enumerates the valid vote options for a given governance proposal.
-
-| Name | Number | Description |
-| ---- | ------ | ----------- |
-| VOTE_OPTION_UNSPECIFIED | 0 | VOTE_OPTION_UNSPECIFIED defines a no-op vote option. |
-| VOTE_OPTION_YES | 1 | VOTE_OPTION_YES defines a yes vote option. |
-| VOTE_OPTION_ABSTAIN | 2 | VOTE_OPTION_ABSTAIN defines an abstain vote option. |
-| VOTE_OPTION_NO | 3 | VOTE_OPTION_NO defines a no vote option. |
-| VOTE_OPTION_NO_WITH_VETO | 4 | VOTE_OPTION_NO_WITH_VETO defines a no with veto vote option. |
-
-
- <!-- end enums -->
-
- <!-- end HasExtensions -->
-
- <!-- end services -->
-
-
-
-<a name="cosmos/gov/v1beta1/genesis.proto"></a>
-<p align="right"><a href="#top">Top</a></p>
-
-## cosmos/gov/v1beta1/genesis.proto
-
-
-
-<a name="cosmos.gov.v1beta1.GenesisState"></a>
-
-### GenesisState
-GenesisState defines the gov module's genesis state.
-
-
-| Field | Type | Label | Description |
-| ----- | ---- | ----- | ----------- |
-| `starting_proposal_id` | [uint64](#uint64) |  | starting_proposal_id is the ID of the starting proposal. |
-| `deposits` | [Deposit](#cosmos.gov.v1beta1.Deposit) | repeated | deposits defines all the deposits present at genesis. |
-| `votes` | [Vote](#cosmos.gov.v1beta1.Vote) | repeated | votes defines all the votes present at genesis. |
-| `proposals` | [Proposal](#cosmos.gov.v1beta1.Proposal) | repeated | proposals defines all the proposals present at genesis. |
-| `deposit_params` | [DepositParams](#cosmos.gov.v1beta1.DepositParams) |  | params defines all the paramaters of related to deposit. |
-| `voting_params` | [VotingParams](#cosmos.gov.v1beta1.VotingParams) |  | params defines all the paramaters of related to voting. |
-| `tally_params` | [TallyParams](#cosmos.gov.v1beta1.TallyParams) |  | params defines all the paramaters of related to tally. |
-
-
-
-
-
- <!-- end messages -->
-
- <!-- end enums -->
-
- <!-- end HasExtensions -->
-
- <!-- end services -->
-
-
-
-<a name="cosmos/gov/v1beta1/query.proto"></a>
-<p align="right"><a href="#top">Top</a></p>
-
-## cosmos/gov/v1beta1/query.proto
-
-
-
-<a name="cosmos.gov.v1beta1.QueryDepositRequest"></a>
-
-### QueryDepositRequest
-QueryDepositRequest is the request type for the Query/Deposit RPC method.
-
-
-| Field | Type | Label | Description |
-| ----- | ---- | ----- | ----------- |
-| `proposal_id` | [uint64](#uint64) |  | proposal_id defines the unique id of the proposal. |
-| `depositor` | [string](#string) |  | depositor defines the deposit addresses from the proposals. |
-
-
-
-
-
-
-<a name="cosmos.gov.v1beta1.QueryDepositResponse"></a>
-
-### QueryDepositResponse
-QueryDepositResponse is the response type for the Query/Deposit RPC method.
-
-
-| Field | Type | Label | Description |
-| ----- | ---- | ----- | ----------- |
-| `deposit` | [Deposit](#cosmos.gov.v1beta1.Deposit) |  | deposit defines the requested deposit. |
-
-
-
-
-
-
-<a name="cosmos.gov.v1beta1.QueryDepositsRequest"></a>
-
-### QueryDepositsRequest
-QueryDepositsRequest is the request type for the Query/Deposits RPC method.
-
-
-| Field | Type | Label | Description |
-| ----- | ---- | ----- | ----------- |
-| `proposal_id` | [uint64](#uint64) |  | proposal_id defines the unique id of the proposal. |
-| `pagination` | [cosmos.base.query.v1beta1.PageRequest](#cosmos.base.query.v1beta1.PageRequest) |  | pagination defines an optional pagination for the request. |
-
-
-
-
-
-
-<a name="cosmos.gov.v1beta1.QueryDepositsResponse"></a>
-
-### QueryDepositsResponse
-QueryDepositsResponse is the response type for the Query/Deposits RPC method.
-
-
-| Field | Type | Label | Description |
-| ----- | ---- | ----- | ----------- |
-| `deposits` | [Deposit](#cosmos.gov.v1beta1.Deposit) | repeated |  |
-| `pagination` | [cosmos.base.query.v1beta1.PageResponse](#cosmos.base.query.v1beta1.PageResponse) |  | pagination defines the pagination in the response. |
-
-
-
-
-
-
-<a name="cosmos.gov.v1beta1.QueryParamsRequest"></a>
-
-### QueryParamsRequest
-QueryParamsRequest is the request type for the Query/Params RPC method.
-
-
-| Field | Type | Label | Description |
-| ----- | ---- | ----- | ----------- |
-| `params_type` | [string](#string) |  | params_type defines which parameters to query for, can be one of "voting", "tallying" or "deposit". |
-
-
-
-
-
-
-<a name="cosmos.gov.v1beta1.QueryParamsResponse"></a>
-
-### QueryParamsResponse
-QueryParamsResponse is the response type for the Query/Params RPC method.
-
-
-| Field | Type | Label | Description |
-| ----- | ---- | ----- | ----------- |
-| `voting_params` | [VotingParams](#cosmos.gov.v1beta1.VotingParams) |  | voting_params defines the parameters related to voting. |
-| `deposit_params` | [DepositParams](#cosmos.gov.v1beta1.DepositParams) |  | deposit_params defines the parameters related to deposit. |
-| `tally_params` | [TallyParams](#cosmos.gov.v1beta1.TallyParams) |  | tally_params defines the parameters related to tally. |
-
-
-
-
-
-
-<a name="cosmos.gov.v1beta1.QueryProposalRequest"></a>
-
-### QueryProposalRequest
-QueryProposalRequest is the request type for the Query/Proposal RPC method.
-
-
-| Field | Type | Label | Description |
-| ----- | ---- | ----- | ----------- |
-| `proposal_id` | [uint64](#uint64) |  | proposal_id defines the unique id of the proposal. |
-
-
-
-
-
-
-<a name="cosmos.gov.v1beta1.QueryProposalResponse"></a>
-
-### QueryProposalResponse
-QueryProposalResponse is the response type for the Query/Proposal RPC method.
-
-
-| Field | Type | Label | Description |
-| ----- | ---- | ----- | ----------- |
-| `proposal` | [Proposal](#cosmos.gov.v1beta1.Proposal) |  |  |
-
-
-
-
-
-
-<a name="cosmos.gov.v1beta1.QueryProposalsRequest"></a>
-
-### QueryProposalsRequest
-QueryProposalsRequest is the request type for the Query/Proposals RPC method.
-
-
-| Field | Type | Label | Description |
-| ----- | ---- | ----- | ----------- |
-| `proposal_status` | [ProposalStatus](#cosmos.gov.v1beta1.ProposalStatus) |  | proposal_status defines the status of the proposals. |
-| `voter` | [string](#string) |  | voter defines the voter address for the proposals. |
-| `depositor` | [string](#string) |  | depositor defines the deposit addresses from the proposals. |
-| `pagination` | [cosmos.base.query.v1beta1.PageRequest](#cosmos.base.query.v1beta1.PageRequest) |  | pagination defines an optional pagination for the request. |
-
-
-
-
-
-
-<a name="cosmos.gov.v1beta1.QueryProposalsResponse"></a>
-
-### QueryProposalsResponse
-QueryProposalsResponse is the response type for the Query/Proposals RPC
-method.
-
-
-| Field | Type | Label | Description |
-| ----- | ---- | ----- | ----------- |
-| `proposals` | [Proposal](#cosmos.gov.v1beta1.Proposal) | repeated |  |
-| `pagination` | [cosmos.base.query.v1beta1.PageResponse](#cosmos.base.query.v1beta1.PageResponse) |  | pagination defines the pagination in the response. |
-
-
-
-
-
-
-<a name="cosmos.gov.v1beta1.QueryTallyResultRequest"></a>
-
-### QueryTallyResultRequest
-QueryTallyResultRequest is the request type for the Query/Tally RPC method.
-
-
-| Field | Type | Label | Description |
-| ----- | ---- | ----- | ----------- |
-| `proposal_id` | [uint64](#uint64) |  | proposal_id defines the unique id of the proposal. |
-
-
-
-
-
-
-<a name="cosmos.gov.v1beta1.QueryTallyResultResponse"></a>
-
-### QueryTallyResultResponse
-QueryTallyResultResponse is the response type for the Query/Tally RPC method.
-
-
-| Field | Type | Label | Description |
-| ----- | ---- | ----- | ----------- |
-| `tally` | [TallyResult](#cosmos.gov.v1beta1.TallyResult) |  | tally defines the requested tally. |
-
-
-
-
-
-
-<a name="cosmos.gov.v1beta1.QueryVoteRequest"></a>
-
-### QueryVoteRequest
-QueryVoteRequest is the request type for the Query/Vote RPC method.
-
-
-| Field | Type | Label | Description |
-| ----- | ---- | ----- | ----------- |
-| `proposal_id` | [uint64](#uint64) |  | proposal_id defines the unique id of the proposal. |
-| `voter` | [string](#string) |  | voter defines the oter address for the proposals. |
-
-
-
-
-
-
-<a name="cosmos.gov.v1beta1.QueryVoteResponse"></a>
-
-### QueryVoteResponse
-QueryVoteResponse is the response type for the Query/Vote RPC method.
-
-
-| Field | Type | Label | Description |
-| ----- | ---- | ----- | ----------- |
-| `vote` | [Vote](#cosmos.gov.v1beta1.Vote) |  | vote defined the queried vote. |
-
-
-
-
-
-
-<a name="cosmos.gov.v1beta1.QueryVotesRequest"></a>
-
-### QueryVotesRequest
-QueryVotesRequest is the request type for the Query/Votes RPC method.
-
-
-| Field | Type | Label | Description |
-| ----- | ---- | ----- | ----------- |
-| `proposal_id` | [uint64](#uint64) |  | proposal_id defines the unique id of the proposal. |
-| `pagination` | [cosmos.base.query.v1beta1.PageRequest](#cosmos.base.query.v1beta1.PageRequest) |  | pagination defines an optional pagination for the request. |
-
-
-
-
-
-
-<a name="cosmos.gov.v1beta1.QueryVotesResponse"></a>
-
-### QueryVotesResponse
-QueryVotesResponse is the response type for the Query/Votes RPC method.
-
-
-| Field | Type | Label | Description |
-| ----- | ---- | ----- | ----------- |
-| `votes` | [Vote](#cosmos.gov.v1beta1.Vote) | repeated | votes defined the queried votes. |
-| `pagination` | [cosmos.base.query.v1beta1.PageResponse](#cosmos.base.query.v1beta1.PageResponse) |  | pagination defines the pagination in the response. |
-
-
-
-
-
- <!-- end messages -->
-
- <!-- end enums -->
-
- <!-- end HasExtensions -->
-
-
-<a name="cosmos.gov.v1beta1.Query"></a>
-
-### Query
-Query defines the gRPC querier service for gov module
-
-| Method Name | Request Type | Response Type | Description | HTTP Verb | Endpoint |
-| ----------- | ------------ | ------------- | ------------| ------- | -------- |
-| `Proposal` | [QueryProposalRequest](#cosmos.gov.v1beta1.QueryProposalRequest) | [QueryProposalResponse](#cosmos.gov.v1beta1.QueryProposalResponse) | Proposal queries proposal details based on ProposalID. | GET|/cosmos/gov/v1beta1/proposals/{proposal_id}|
-| `Proposals` | [QueryProposalsRequest](#cosmos.gov.v1beta1.QueryProposalsRequest) | [QueryProposalsResponse](#cosmos.gov.v1beta1.QueryProposalsResponse) | Proposals queries all proposals based on given status. | GET|/cosmos/gov/v1beta1/proposals|
-| `Vote` | [QueryVoteRequest](#cosmos.gov.v1beta1.QueryVoteRequest) | [QueryVoteResponse](#cosmos.gov.v1beta1.QueryVoteResponse) | Vote queries voted information based on proposalID, voterAddr. | GET|/cosmos/gov/v1beta1/proposals/{proposal_id}/votes/{voter}|
-| `Votes` | [QueryVotesRequest](#cosmos.gov.v1beta1.QueryVotesRequest) | [QueryVotesResponse](#cosmos.gov.v1beta1.QueryVotesResponse) | Votes queries votes of a given proposal. | GET|/cosmos/gov/v1beta1/proposals/{proposal_id}/votes|
-| `Params` | [QueryParamsRequest](#cosmos.gov.v1beta1.QueryParamsRequest) | [QueryParamsResponse](#cosmos.gov.v1beta1.QueryParamsResponse) | Params queries all parameters of the gov module. | GET|/cosmos/gov/v1beta1/params/{params_type}|
-| `Deposit` | [QueryDepositRequest](#cosmos.gov.v1beta1.QueryDepositRequest) | [QueryDepositResponse](#cosmos.gov.v1beta1.QueryDepositResponse) | Deposit queries single deposit information based proposalID, depositAddr. | GET|/cosmos/gov/v1beta1/proposals/{proposal_id}/deposits/{depositor}|
-| `Deposits` | [QueryDepositsRequest](#cosmos.gov.v1beta1.QueryDepositsRequest) | [QueryDepositsResponse](#cosmos.gov.v1beta1.QueryDepositsResponse) | Deposits queries all deposits of a single proposal. | GET|/cosmos/gov/v1beta1/proposals/{proposal_id}/deposits|
-| `TallyResult` | [QueryTallyResultRequest](#cosmos.gov.v1beta1.QueryTallyResultRequest) | [QueryTallyResultResponse](#cosmos.gov.v1beta1.QueryTallyResultResponse) | TallyResult queries the tally of a proposal vote. | GET|/cosmos/gov/v1beta1/proposals/{proposal_id}/tally|
-
- <!-- end services -->
-
-
-
-<a name="cosmos/gov/v1beta1/tx.proto"></a>
-<p align="right"><a href="#top">Top</a></p>
-
-## cosmos/gov/v1beta1/tx.proto
-
-
-
-<a name="cosmos.gov.v1beta1.MsgDeposit"></a>
-
-### MsgDeposit
-MsgDeposit defines a message to submit a deposit to an existing proposal.
-
-
-| Field | Type | Label | Description |
-| ----- | ---- | ----- | ----------- |
-| `proposal_id` | [uint64](#uint64) |  |  |
-| `depositor` | [string](#string) |  |  |
-| `amount` | [cosmos.base.v1beta1.Coin](#cosmos.base.v1beta1.Coin) | repeated |  |
-
-
-
-
-
-
-<a name="cosmos.gov.v1beta1.MsgDepositResponse"></a>
-
-### MsgDepositResponse
-MsgDepositResponse defines the Msg/Deposit response type.
-
-
-
-
-
-
-<a name="cosmos.gov.v1beta1.MsgSubmitProposal"></a>
-
-### MsgSubmitProposal
-MsgSubmitProposal defines an sdk.Msg type that supports submitting arbitrary
-proposal Content.
-
-
-| Field | Type | Label | Description |
-| ----- | ---- | ----- | ----------- |
-| `content` | [google.protobuf.Any](#google.protobuf.Any) |  |  |
-| `initial_deposit` | [cosmos.base.v1beta1.Coin](#cosmos.base.v1beta1.Coin) | repeated |  |
-| `proposer` | [string](#string) |  |  |
-
-
-
-
-
-
-<a name="cosmos.gov.v1beta1.MsgSubmitProposalResponse"></a>
-
-### MsgSubmitProposalResponse
-MsgSubmitProposalResponse defines the Msg/SubmitProposal response type.
-
-
-| Field | Type | Label | Description |
-| ----- | ---- | ----- | ----------- |
-| `proposal_id` | [uint64](#uint64) |  |  |
-
-
-
-
-
-
-<a name="cosmos.gov.v1beta1.MsgVote"></a>
-
-### MsgVote
-MsgVote defines a message to cast a vote.
-
-
-| Field | Type | Label | Description |
-| ----- | ---- | ----- | ----------- |
-| `proposal_id` | [uint64](#uint64) |  |  |
-| `voter` | [string](#string) |  |  |
-| `option` | [VoteOption](#cosmos.gov.v1beta1.VoteOption) |  |  |
-
-
-
-
-
-
-<a name="cosmos.gov.v1beta1.MsgVoteResponse"></a>
-
-### MsgVoteResponse
-MsgVoteResponse defines the Msg/Vote response type.
-
-
-
-
-
-
-<a name="cosmos.gov.v1beta1.MsgVoteWeighted"></a>
-
-### MsgVoteWeighted
-MsgVoteWeighted defines a message to cast a vote.
-
-Since: cosmos-sdk 0.43
-
-
-| Field | Type | Label | Description |
-| ----- | ---- | ----- | ----------- |
-| `proposal_id` | [uint64](#uint64) |  |  |
-| `voter` | [string](#string) |  |  |
-| `options` | [WeightedVoteOption](#cosmos.gov.v1beta1.WeightedVoteOption) | repeated |  |
-
-
-
-
-
-
-<a name="cosmos.gov.v1beta1.MsgVoteWeightedResponse"></a>
-
-### MsgVoteWeightedResponse
-MsgVoteWeightedResponse defines the Msg/VoteWeighted response type.
-
-Since: cosmos-sdk 0.43
-
-
-
-
-
- <!-- end messages -->
-
- <!-- end enums -->
-
- <!-- end HasExtensions -->
-
-
-<a name="cosmos.gov.v1beta1.Msg"></a>
-
-### Msg
-Msg defines the bank Msg service.
-
-| Method Name | Request Type | Response Type | Description | HTTP Verb | Endpoint |
-| ----------- | ------------ | ------------- | ------------| ------- | -------- |
-| `SubmitProposal` | [MsgSubmitProposal](#cosmos.gov.v1beta1.MsgSubmitProposal) | [MsgSubmitProposalResponse](#cosmos.gov.v1beta1.MsgSubmitProposalResponse) | SubmitProposal defines a method to create new proposal given a content. | |
-| `Vote` | [MsgVote](#cosmos.gov.v1beta1.MsgVote) | [MsgVoteResponse](#cosmos.gov.v1beta1.MsgVoteResponse) | Vote defines a method to add a vote on a specific proposal. | |
-| `VoteWeighted` | [MsgVoteWeighted](#cosmos.gov.v1beta1.MsgVoteWeighted) | [MsgVoteWeightedResponse](#cosmos.gov.v1beta1.MsgVoteWeightedResponse) | VoteWeighted defines a method to add a weighted vote on a specific proposal.
-
-Since: cosmos-sdk 0.43 | |
-| `Deposit` | [MsgDeposit](#cosmos.gov.v1beta1.MsgDeposit) | [MsgDepositResponse](#cosmos.gov.v1beta1.MsgDepositResponse) | Deposit defines a method to add deposit on a specific proposal. | |
-
- <!-- end services -->
-
-
-
-<a name="cosmos/gov/v1beta2/gov.proto"></a>
-<p align="right"><a href="#top">Top</a></p>
-
-## cosmos/gov/v1beta2/gov.proto
-
-
-
-<a name="cosmos.gov.v1beta2.Deposit"></a>
-
-### Deposit
-Deposit defines an amount deposited by an account address to an active
-proposal.
-
-
-| Field | Type | Label | Description |
-| ----- | ---- | ----- | ----------- |
-| `proposal_id` | [uint64](#uint64) |  |  |
-| `depositor` | [string](#string) |  |  |
-| `amount` | [cosmos.base.v1beta1.Coin](#cosmos.base.v1beta1.Coin) | repeated |  |
-
-
-
-
-
-
-<a name="cosmos.gov.v1beta2.DepositParams"></a>
-
-### DepositParams
-DepositParams defines the params for deposits on governance proposals.
-
-
-| Field | Type | Label | Description |
-| ----- | ---- | ----- | ----------- |
-| `min_deposit` | [cosmos.base.v1beta1.Coin](#cosmos.base.v1beta1.Coin) | repeated | Minimum deposit for a proposal to enter voting period. |
-| `max_deposit_period` | [google.protobuf.Duration](#google.protobuf.Duration) |  | Maximum period for Atom holders to deposit on a proposal. Initial value: 2 months. |
-
-
-
-
-
-
-<a name="cosmos.gov.v1beta2.Proposal"></a>
-
-### Proposal
-Proposal defines the core field members of a governance proposal.
-
-
-| Field | Type | Label | Description |
-| ----- | ---- | ----- | ----------- |
-| `proposal_id` | [uint64](#uint64) |  |  |
-| `messages` | [google.protobuf.Any](#google.protobuf.Any) | repeated |  |
-| `status` | [ProposalStatus](#cosmos.gov.v1beta2.ProposalStatus) |  |  |
-| `final_tally_result` | [TallyResult](#cosmos.gov.v1beta2.TallyResult) |  |  |
-| `submit_time` | [google.protobuf.Timestamp](#google.protobuf.Timestamp) |  |  |
-| `deposit_end_time` | [google.protobuf.Timestamp](#google.protobuf.Timestamp) |  |  |
-| `total_deposit` | [cosmos.base.v1beta1.Coin](#cosmos.base.v1beta1.Coin) | repeated |  |
-| `voting_start_time` | [google.protobuf.Timestamp](#google.protobuf.Timestamp) |  |  |
-| `voting_end_time` | [google.protobuf.Timestamp](#google.protobuf.Timestamp) |  |  |
-
-
-
-
-
-
-<a name="cosmos.gov.v1beta2.TallyParams"></a>
-
-### TallyParams
-TallyParams defines the params for tallying votes on governance proposals.
-
-
-| Field | Type | Label | Description |
-| ----- | ---- | ----- | ----------- |
-| `quorum` | [bytes](#bytes) |  | Minimum percentage of total stake needed to vote for a result to be considered valid. |
-| `threshold` | [bytes](#bytes) |  | Minimum proportion of Yes votes for proposal to pass. Default value: 0.5. |
-| `veto_threshold` | [bytes](#bytes) |  | Minimum value of Veto votes to Total votes ratio for proposal to be vetoed. Default value: 1/3. |
-
-
-
-
-
-
-<a name="cosmos.gov.v1beta2.TallyResult"></a>
-
-### TallyResult
-TallyResult defines a standard tally for a governance proposal.
-
-
-| Field | Type | Label | Description |
-| ----- | ---- | ----- | ----------- |
-| `yes` | [string](#string) |  |  |
-| `abstain` | [string](#string) |  |  |
-| `no` | [string](#string) |  |  |
-| `no_with_veto` | [string](#string) |  |  |
-
-
-
-
-
-
-<a name="cosmos.gov.v1beta2.Vote"></a>
-
-### Vote
-Vote defines a vote on a governance proposal.
-A Vote consists of a proposal ID, the voter, and the vote option.
-
-
-| Field | Type | Label | Description |
-| ----- | ---- | ----- | ----------- |
-| `proposal_id` | [uint64](#uint64) |  |  |
-| `voter` | [string](#string) |  |  |
-| `option` | [VoteOption](#cosmos.gov.v1beta2.VoteOption) |  | **Deprecated.** Deprecated: Prefer to use `options` instead. This field is set in queries if and only if `len(options) == 1` and that option has weight 1. In all other cases, this field will default to VOTE_OPTION_UNSPECIFIED. |
-| `options` | [WeightedVoteOption](#cosmos.gov.v1beta2.WeightedVoteOption) | repeated |  |
-
-
-
-
-
-
-<a name="cosmos.gov.v1beta2.VotingParams"></a>
-
-### VotingParams
-VotingParams defines the params for voting on governance proposals.
-
-
-| Field | Type | Label | Description |
-| ----- | ---- | ----- | ----------- |
-| `voting_period` | [google.protobuf.Duration](#google.protobuf.Duration) |  | Length of the voting period. |
-
-
-
-
-
-
-<a name="cosmos.gov.v1beta2.WeightedVoteOption"></a>
-
-### WeightedVoteOption
-WeightedVoteOption defines a unit of vote for vote split.
-
-
-| Field | Type | Label | Description |
-| ----- | ---- | ----- | ----------- |
-| `option` | [VoteOption](#cosmos.gov.v1beta2.VoteOption) |  |  |
-| `weight` | [string](#string) |  |  |
-
-
-
-
-
- <!-- end messages -->
-
-
-<a name="cosmos.gov.v1beta2.ProposalStatus"></a>
-
-### ProposalStatus
-ProposalStatus enumerates the valid statuses of a proposal.
-
-| Name | Number | Description |
-| ---- | ------ | ----------- |
-| PROPOSAL_STATUS_UNSPECIFIED | 0 | PROPOSAL_STATUS_UNSPECIFIED defines the default propopsal status. |
-| PROPOSAL_STATUS_DEPOSIT_PERIOD | 1 | PROPOSAL_STATUS_DEPOSIT_PERIOD defines a proposal status during the deposit period. |
-| PROPOSAL_STATUS_VOTING_PERIOD | 2 | PROPOSAL_STATUS_VOTING_PERIOD defines a proposal status during the voting period. |
-| PROPOSAL_STATUS_PASSED | 3 | PROPOSAL_STATUS_PASSED defines a proposal status of a proposal that has passed. |
-| PROPOSAL_STATUS_REJECTED | 4 | PROPOSAL_STATUS_REJECTED defines a proposal status of a proposal that has been rejected. |
-| PROPOSAL_STATUS_FAILED | 5 | PROPOSAL_STATUS_FAILED defines a proposal status of a proposal that has failed. |
-
-
-
-<a name="cosmos.gov.v1beta2.VoteOption"></a>
-
-### VoteOption
-VoteOption enumerates the valid vote options for a given governance proposal.
-
-| Name | Number | Description |
-| ---- | ------ | ----------- |
-| VOTE_OPTION_UNSPECIFIED | 0 | VOTE_OPTION_UNSPECIFIED defines a no-op vote option. |
-| VOTE_OPTION_YES | 1 | VOTE_OPTION_YES defines a yes vote option. |
-| VOTE_OPTION_ABSTAIN | 2 | VOTE_OPTION_ABSTAIN defines an abstain vote option. |
-| VOTE_OPTION_NO | 3 | VOTE_OPTION_NO defines a no vote option. |
-| VOTE_OPTION_NO_WITH_VETO | 4 | VOTE_OPTION_NO_WITH_VETO defines a no with veto vote option. |
-
-
- <!-- end enums -->
-
- <!-- end HasExtensions -->
-
- <!-- end services -->
-
-
-
-<a name="cosmos/gov/v1beta2/genesis.proto"></a>
-<p align="right"><a href="#top">Top</a></p>
-
-## cosmos/gov/v1beta2/genesis.proto
-
-
-
-<a name="cosmos.gov.v1beta2.GenesisState"></a>
-
-### GenesisState
-GenesisState defines the gov module's genesis state.
-
-
-| Field | Type | Label | Description |
-| ----- | ---- | ----- | ----------- |
-| `starting_proposal_id` | [uint64](#uint64) |  | starting_proposal_id is the ID of the starting proposal. |
-| `deposits` | [Deposit](#cosmos.gov.v1beta2.Deposit) | repeated | deposits defines all the deposits present at genesis. |
-| `votes` | [Vote](#cosmos.gov.v1beta2.Vote) | repeated | votes defines all the votes present at genesis. |
-| `proposals` | [Proposal](#cosmos.gov.v1beta2.Proposal) | repeated | proposals defines all the proposals present at genesis. |
-| `deposit_params` | [DepositParams](#cosmos.gov.v1beta2.DepositParams) |  | params defines all the paramaters of related to deposit. |
-| `voting_params` | [VotingParams](#cosmos.gov.v1beta2.VotingParams) |  | params defines all the paramaters of related to voting. |
-| `tally_params` | [TallyParams](#cosmos.gov.v1beta2.TallyParams) |  | params defines all the paramaters of related to tally. |
-
-
-
-
-
- <!-- end messages -->
-
- <!-- end enums -->
-
- <!-- end HasExtensions -->
-
- <!-- end services -->
-
-
-
-<a name="cosmos/gov/v1beta2/query.proto"></a>
-<p align="right"><a href="#top">Top</a></p>
-
-## cosmos/gov/v1beta2/query.proto
-
-
-
-<a name="cosmos.gov.v1beta2.QueryDepositRequest"></a>
-
-### QueryDepositRequest
-QueryDepositRequest is the request type for the Query/Deposit RPC method.
-
-
-| Field | Type | Label | Description |
-| ----- | ---- | ----- | ----------- |
-| `proposal_id` | [uint64](#uint64) |  | proposal_id defines the unique id of the proposal. |
-| `depositor` | [string](#string) |  | depositor defines the deposit addresses from the proposals. |
-
-
-
-
-
-
-<a name="cosmos.gov.v1beta2.QueryDepositResponse"></a>
-
-### QueryDepositResponse
-QueryDepositResponse is the response type for the Query/Deposit RPC method.
-
-
-| Field | Type | Label | Description |
-| ----- | ---- | ----- | ----------- |
-| `deposit` | [Deposit](#cosmos.gov.v1beta2.Deposit) |  | deposit defines the requested deposit. |
-
-
-
-
-
-
-<a name="cosmos.gov.v1beta2.QueryDepositsRequest"></a>
-
-### QueryDepositsRequest
-QueryDepositsRequest is the request type for the Query/Deposits RPC method.
-
-
-| Field | Type | Label | Description |
-| ----- | ---- | ----- | ----------- |
-| `proposal_id` | [uint64](#uint64) |  | proposal_id defines the unique id of the proposal. |
-| `pagination` | [cosmos.base.query.v1beta1.PageRequest](#cosmos.base.query.v1beta1.PageRequest) |  | pagination defines an optional pagination for the request. |
-
-
-
-
-
-
-<a name="cosmos.gov.v1beta2.QueryDepositsResponse"></a>
-
-### QueryDepositsResponse
-QueryDepositsResponse is the response type for the Query/Deposits RPC method.
-
-
-| Field | Type | Label | Description |
-| ----- | ---- | ----- | ----------- |
-| `deposits` | [Deposit](#cosmos.gov.v1beta2.Deposit) | repeated |  |
-| `pagination` | [cosmos.base.query.v1beta1.PageResponse](#cosmos.base.query.v1beta1.PageResponse) |  | pagination defines the pagination in the response. |
-
-
-
-
-
-
-<a name="cosmos.gov.v1beta2.QueryParamsRequest"></a>
-
-### QueryParamsRequest
-QueryParamsRequest is the request type for the Query/Params RPC method.
-
-
-| Field | Type | Label | Description |
-| ----- | ---- | ----- | ----------- |
-| `params_type` | [string](#string) |  | params_type defines which parameters to query for, can be one of "voting", "tallying" or "deposit". |
-
-
-
-
-
-
-<a name="cosmos.gov.v1beta2.QueryParamsResponse"></a>
-
-### QueryParamsResponse
-QueryParamsResponse is the response type for the Query/Params RPC method.
-
-
-| Field | Type | Label | Description |
-| ----- | ---- | ----- | ----------- |
-| `voting_params` | [VotingParams](#cosmos.gov.v1beta2.VotingParams) |  | voting_params defines the parameters related to voting. |
-| `deposit_params` | [DepositParams](#cosmos.gov.v1beta2.DepositParams) |  | deposit_params defines the parameters related to deposit. |
-| `tally_params` | [TallyParams](#cosmos.gov.v1beta2.TallyParams) |  | tally_params defines the parameters related to tally. |
-
-
-
-
-
-
-<a name="cosmos.gov.v1beta2.QueryProposalRequest"></a>
-
-### QueryProposalRequest
-QueryProposalRequest is the request type for the Query/Proposal RPC method.
-
-
-| Field | Type | Label | Description |
-| ----- | ---- | ----- | ----------- |
-| `proposal_id` | [uint64](#uint64) |  | proposal_id defines the unique id of the proposal. |
-
-
-
-
-
-
-<a name="cosmos.gov.v1beta2.QueryProposalResponse"></a>
-
-### QueryProposalResponse
-QueryProposalResponse is the response type for the Query/Proposal RPC method.
-
-
-| Field | Type | Label | Description |
-| ----- | ---- | ----- | ----------- |
-| `proposal` | [Proposal](#cosmos.gov.v1beta2.Proposal) |  |  |
-
-
-
-
-
-
-<a name="cosmos.gov.v1beta2.QueryProposalsRequest"></a>
-
-### QueryProposalsRequest
-QueryProposalsRequest is the request type for the Query/Proposals RPC method.
-
-
-| Field | Type | Label | Description |
-| ----- | ---- | ----- | ----------- |
-| `proposal_status` | [ProposalStatus](#cosmos.gov.v1beta2.ProposalStatus) |  | proposal_status defines the status of the proposals. |
-| `voter` | [string](#string) |  | voter defines the voter address for the proposals. |
-| `depositor` | [string](#string) |  | depositor defines the deposit addresses from the proposals. |
-| `pagination` | [cosmos.base.query.v1beta1.PageRequest](#cosmos.base.query.v1beta1.PageRequest) |  | pagination defines an optional pagination for the request. |
-
-
-
-
-
-
-<a name="cosmos.gov.v1beta2.QueryProposalsResponse"></a>
-
-### QueryProposalsResponse
-QueryProposalsResponse is the response type for the Query/Proposals RPC
-method.
-
-
-| Field | Type | Label | Description |
-| ----- | ---- | ----- | ----------- |
-| `proposals` | [Proposal](#cosmos.gov.v1beta2.Proposal) | repeated |  |
-| `pagination` | [cosmos.base.query.v1beta1.PageResponse](#cosmos.base.query.v1beta1.PageResponse) |  | pagination defines the pagination in the response. |
-
-
-
-
-
-
-<a name="cosmos.gov.v1beta2.QueryTallyResultRequest"></a>
-
-### QueryTallyResultRequest
-QueryTallyResultRequest is the request type for the Query/Tally RPC method.
-
-
-| Field | Type | Label | Description |
-| ----- | ---- | ----- | ----------- |
-| `proposal_id` | [uint64](#uint64) |  | proposal_id defines the unique id of the proposal. |
-
-
-
-
-
-
-<a name="cosmos.gov.v1beta2.QueryTallyResultResponse"></a>
-
-### QueryTallyResultResponse
-QueryTallyResultResponse is the response type for the Query/Tally RPC method.
-
-
-| Field | Type | Label | Description |
-| ----- | ---- | ----- | ----------- |
-| `tally` | [TallyResult](#cosmos.gov.v1beta2.TallyResult) |  | tally defines the requested tally. |
-
-
-
-
-
-
-<a name="cosmos.gov.v1beta2.QueryVoteRequest"></a>
-
-### QueryVoteRequest
-QueryVoteRequest is the request type for the Query/Vote RPC method.
-
-
-| Field | Type | Label | Description |
-| ----- | ---- | ----- | ----------- |
-| `proposal_id` | [uint64](#uint64) |  | proposal_id defines the unique id of the proposal. |
-| `voter` | [string](#string) |  | voter defines the oter address for the proposals. |
-
-
-
-
-
-
-<a name="cosmos.gov.v1beta2.QueryVoteResponse"></a>
-
-### QueryVoteResponse
-QueryVoteResponse is the response type for the Query/Vote RPC method.
-
-
-| Field | Type | Label | Description |
-| ----- | ---- | ----- | ----------- |
-| `vote` | [Vote](#cosmos.gov.v1beta2.Vote) |  | vote defined the queried vote. |
-
-
-
-
-
-
-<a name="cosmos.gov.v1beta2.QueryVotesRequest"></a>
-
-### QueryVotesRequest
-QueryVotesRequest is the request type for the Query/Votes RPC method.
-
-
-| Field | Type | Label | Description |
-| ----- | ---- | ----- | ----------- |
-| `proposal_id` | [uint64](#uint64) |  | proposal_id defines the unique id of the proposal. |
-| `pagination` | [cosmos.base.query.v1beta1.PageRequest](#cosmos.base.query.v1beta1.PageRequest) |  | pagination defines an optional pagination for the request. |
-
-
-
-
-
-
-<a name="cosmos.gov.v1beta2.QueryVotesResponse"></a>
-
-### QueryVotesResponse
-QueryVotesResponse is the response type for the Query/Votes RPC method.
-
-
-| Field | Type | Label | Description |
-| ----- | ---- | ----- | ----------- |
-| `votes` | [Vote](#cosmos.gov.v1beta2.Vote) | repeated | votes defined the queried votes. |
-| `pagination` | [cosmos.base.query.v1beta1.PageResponse](#cosmos.base.query.v1beta1.PageResponse) |  | pagination defines the pagination in the response. |
-
-
-
-
-
- <!-- end messages -->
-
- <!-- end enums -->
-
- <!-- end HasExtensions -->
-
-
-<a name="cosmos.gov.v1beta2.Query"></a>
-
-### Query
-Query defines the gRPC querier service for gov module
-
-| Method Name | Request Type | Response Type | Description | HTTP Verb | Endpoint |
-| ----------- | ------------ | ------------- | ------------| ------- | -------- |
-| `Proposal` | [QueryProposalRequest](#cosmos.gov.v1beta2.QueryProposalRequest) | [QueryProposalResponse](#cosmos.gov.v1beta2.QueryProposalResponse) | Proposal queries proposal details based on ProposalID. | GET|/cosmos/gov/v1beta2/proposals/{proposal_id}|
-| `Proposals` | [QueryProposalsRequest](#cosmos.gov.v1beta2.QueryProposalsRequest) | [QueryProposalsResponse](#cosmos.gov.v1beta2.QueryProposalsResponse) | Proposals queries all proposals based on given status. | GET|/cosmos/gov/v1beta2/proposals|
-| `Vote` | [QueryVoteRequest](#cosmos.gov.v1beta2.QueryVoteRequest) | [QueryVoteResponse](#cosmos.gov.v1beta2.QueryVoteResponse) | Vote queries voted information based on proposalID, voterAddr. | GET|/cosmos/gov/v1beta2/proposals/{proposal_id}/votes/{voter}|
-| `Votes` | [QueryVotesRequest](#cosmos.gov.v1beta2.QueryVotesRequest) | [QueryVotesResponse](#cosmos.gov.v1beta2.QueryVotesResponse) | Votes queries votes of a given proposal. | GET|/cosmos/gov/v1beta2/proposals/{proposal_id}/votes|
-| `Params` | [QueryParamsRequest](#cosmos.gov.v1beta2.QueryParamsRequest) | [QueryParamsResponse](#cosmos.gov.v1beta2.QueryParamsResponse) | Params queries all parameters of the gov module. | GET|/cosmos/gov/v1beta2/params/{params_type}|
-| `Deposit` | [QueryDepositRequest](#cosmos.gov.v1beta2.QueryDepositRequest) | [QueryDepositResponse](#cosmos.gov.v1beta2.QueryDepositResponse) | Deposit queries single deposit information based proposalID, depositAddr. | GET|/cosmos/gov/v1beta2/proposals/{proposal_id}/deposits/{depositor}|
-| `Deposits` | [QueryDepositsRequest](#cosmos.gov.v1beta2.QueryDepositsRequest) | [QueryDepositsResponse](#cosmos.gov.v1beta2.QueryDepositsResponse) | Deposits queries all deposits of a single proposal. | GET|/cosmos/gov/v1beta2/proposals/{proposal_id}/deposits|
-| `TallyResult` | [QueryTallyResultRequest](#cosmos.gov.v1beta2.QueryTallyResultRequest) | [QueryTallyResultResponse](#cosmos.gov.v1beta2.QueryTallyResultResponse) | TallyResult queries the tally of a proposal vote. | GET|/cosmos/gov/v1beta2/proposals/{proposal_id}/tally|
-
- <!-- end services -->
-
-
-
-<a name="cosmos/gov/v1beta2/tx.proto"></a>
-<p align="right"><a href="#top">Top</a></p>
-
-## cosmos/gov/v1beta2/tx.proto
-
-
-
-<a name="cosmos.gov.v1beta2.MsgDeposit"></a>
-
-### MsgDeposit
-MsgDeposit defines a message to submit a deposit to an existing proposal.
-
-
-| Field | Type | Label | Description |
-| ----- | ---- | ----- | ----------- |
-| `proposal_id` | [uint64](#uint64) |  |  |
-| `depositor` | [string](#string) |  |  |
-| `amount` | [cosmos.base.v1beta1.Coin](#cosmos.base.v1beta1.Coin) | repeated |  |
-
-
-
-
-
-
-<a name="cosmos.gov.v1beta2.MsgDepositResponse"></a>
-
-### MsgDepositResponse
-MsgDepositResponse defines the Msg/Deposit response type.
-
-
-
-
-
-
-<a name="cosmos.gov.v1beta2.MsgSubmitProposal"></a>
-
-### MsgSubmitProposal
-MsgSubmitProposal defines an sdk.Msg type that supports submitting arbitrary
-proposal Content.
-
-
-| Field | Type | Label | Description |
-| ----- | ---- | ----- | ----------- |
-| `messages` | [google.protobuf.Any](#google.protobuf.Any) | repeated |  |
-| `initial_deposit` | [cosmos.base.v1beta1.Coin](#cosmos.base.v1beta1.Coin) | repeated |  |
-| `proposer` | [string](#string) |  |  |
-
-
-
-
-
-
-<a name="cosmos.gov.v1beta2.MsgSubmitProposalResponse"></a>
-
-### MsgSubmitProposalResponse
-MsgSubmitProposalResponse defines the Msg/SubmitProposal response type.
-
-
-| Field | Type | Label | Description |
-| ----- | ---- | ----- | ----------- |
-| `proposal_id` | [uint64](#uint64) |  |  |
-
-
-
-
-
-
-<a name="cosmos.gov.v1beta2.MsgVote"></a>
-
-### MsgVote
-MsgVote defines a message to cast a vote.
-
-
-| Field | Type | Label | Description |
-| ----- | ---- | ----- | ----------- |
-| `proposal_id` | [uint64](#uint64) |  |  |
-| `voter` | [string](#string) |  |  |
-| `option` | [VoteOption](#cosmos.gov.v1beta2.VoteOption) |  |  |
-
-
-
-
-
-
-<a name="cosmos.gov.v1beta2.MsgVoteResponse"></a>
-
-### MsgVoteResponse
-MsgVoteResponse defines the Msg/Vote response type.
-
-
-
-
-
-
-<a name="cosmos.gov.v1beta2.MsgVoteWeighted"></a>
-
-### MsgVoteWeighted
-MsgVoteWeighted defines a message to cast a vote.
-
-Since: cosmos-sdk 0.43
-
-
-| Field | Type | Label | Description |
-| ----- | ---- | ----- | ----------- |
-| `proposal_id` | [uint64](#uint64) |  |  |
-| `voter` | [string](#string) |  |  |
-| `options` | [WeightedVoteOption](#cosmos.gov.v1beta2.WeightedVoteOption) | repeated |  |
-
-
-
-
-
-
-<a name="cosmos.gov.v1beta2.MsgVoteWeightedResponse"></a>
-
-### MsgVoteWeightedResponse
-MsgVoteWeightedResponse defines the Msg/VoteWeighted response type.
-
-Since: cosmos-sdk 0.43
-
-
-
-
-
- <!-- end messages -->
-
- <!-- end enums -->
-
- <!-- end HasExtensions -->
-
-
-<a name="cosmos.gov.v1beta2.Msg"></a>
-
-### Msg
-Msg defines the gov Msg service.
-
-| Method Name | Request Type | Response Type | Description | HTTP Verb | Endpoint |
-| ----------- | ------------ | ------------- | ------------| ------- | -------- |
-| `SubmitProposal` | [MsgSubmitProposal](#cosmos.gov.v1beta2.MsgSubmitProposal) | [MsgSubmitProposalResponse](#cosmos.gov.v1beta2.MsgSubmitProposalResponse) | SubmitProposal defines a method to create new proposal given a content. | |
-| `Vote` | [MsgVote](#cosmos.gov.v1beta2.MsgVote) | [MsgVoteResponse](#cosmos.gov.v1beta2.MsgVoteResponse) | Vote defines a method to add a vote on a specific proposal. | |
-| `VoteWeighted` | [MsgVoteWeighted](#cosmos.gov.v1beta2.MsgVoteWeighted) | [MsgVoteWeightedResponse](#cosmos.gov.v1beta2.MsgVoteWeightedResponse) | VoteWeighted defines a method to add a weighted vote on a specific proposal.
-
-Since: cosmos-sdk 0.43 | |
-| `Deposit` | [MsgDeposit](#cosmos.gov.v1beta2.MsgDeposit) | [MsgDepositResponse](#cosmos.gov.v1beta2.MsgDepositResponse) | Deposit defines a method to add deposit on a specific proposal. | |
-
- <!-- end services -->
-
-
-
-<a name="cosmos/group/v1beta1/events.proto"></a>
-<p align="right"><a href="#top">Top</a></p>
-
-## cosmos/group/v1beta1/events.proto
-
-
-
-<a name="cosmos.group.v1beta1.EventCreateGroup"></a>
-
-### EventCreateGroup
-EventCreateGroup is an event emitted when a group is created.
-
-
-| Field | Type | Label | Description |
-| ----- | ---- | ----- | ----------- |
-| `group_id` | [uint64](#uint64) |  | group_id is the unique ID of the group. |
-
-
-
-
-
-
-<a name="cosmos.group.v1beta1.EventCreateGroupAccount"></a>
-
-### EventCreateGroupAccount
-EventCreateGroupAccount is an event emitted when a group account is created.
-
-
-| Field | Type | Label | Description |
-| ----- | ---- | ----- | ----------- |
-| `address` | [string](#string) |  | address is the address of the group account. |
-
-
-
-
-
-
-<a name="cosmos.group.v1beta1.EventCreateProposal"></a>
-
-### EventCreateProposal
-EventCreateProposal is an event emitted when a proposal is created.
-
-
-| Field | Type | Label | Description |
-| ----- | ---- | ----- | ----------- |
-| `proposal_id` | [uint64](#uint64) |  | proposal_id is the unique ID of the proposal. |
-
-
-
-
-
-
-<a name="cosmos.group.v1beta1.EventExec"></a>
-
-### EventExec
-EventExec is an event emitted when a proposal is executed.
-
-
-| Field | Type | Label | Description |
-| ----- | ---- | ----- | ----------- |
-| `proposal_id` | [uint64](#uint64) |  | proposal_id is the unique ID of the proposal. |
-
-
-
-
-
-
-<a name="cosmos.group.v1beta1.EventUpdateGroup"></a>
-
-### EventUpdateGroup
-EventUpdateGroup is an event emitted when a group is updated.
-
-
-| Field | Type | Label | Description |
-| ----- | ---- | ----- | ----------- |
-| `group_id` | [uint64](#uint64) |  | group_id is the unique ID of the group. |
-
-
-
-
-
-
-<a name="cosmos.group.v1beta1.EventUpdateGroupAccount"></a>
-
-### EventUpdateGroupAccount
-EventUpdateGroupAccount is an event emitted when a group account is updated.
-
-
-| Field | Type | Label | Description |
-| ----- | ---- | ----- | ----------- |
-| `address` | [string](#string) |  | address is the address of the group account. |
-
-
-
-
-
-
-<a name="cosmos.group.v1beta1.EventVote"></a>
-
-### EventVote
-EventVote is an event emitted when a voter votes on a proposal.
-
-
-| Field | Type | Label | Description |
-| ----- | ---- | ----- | ----------- |
-| `proposal_id` | [uint64](#uint64) |  | proposal_id is the unique ID of the proposal. |
-
-
-
-
-
- <!-- end messages -->
-
- <!-- end enums -->
-
- <!-- end HasExtensions -->
-
- <!-- end services -->
-
-
-
-<a name="cosmos/group/v1beta1/types.proto"></a>
-<p align="right"><a href="#top">Top</a></p>
-
-## cosmos/group/v1beta1/types.proto
-
-
-
-<a name="cosmos.group.v1beta1.GroupAccountInfo"></a>
-
-### GroupAccountInfo
-GroupAccountInfo represents the high-level on-chain information for a group account.
-
-
-| Field | Type | Label | Description |
-| ----- | ---- | ----- | ----------- |
-| `address` | [string](#string) |  | address is the group account address. |
-| `group_id` | [uint64](#uint64) |  | group_id is the unique ID of the group. |
-| `admin` | [string](#string) |  | admin is the account address of the group admin. |
-| `metadata` | [bytes](#bytes) |  | metadata is any arbitrary metadata to attached to the group account. |
-| `version` | [uint64](#uint64) |  | version is used to track changes to a group's GroupAccountInfo structure that would create a different result on a running proposal. |
-| `decision_policy` | [google.protobuf.Any](#google.protobuf.Any) |  | decision_policy specifies the group account's decision policy. |
-
-
-
-
-
-
-<a name="cosmos.group.v1beta1.GroupInfo"></a>
-
-### GroupInfo
-GroupInfo represents the high-level on-chain information for a group.
-
-
-| Field | Type | Label | Description |
-| ----- | ---- | ----- | ----------- |
-| `group_id` | [uint64](#uint64) |  | group_id is the unique ID of the group. |
-| `admin` | [string](#string) |  | admin is the account address of the group's admin. |
-| `metadata` | [bytes](#bytes) |  | metadata is any arbitrary metadata to attached to the group. |
-| `version` | [uint64](#uint64) |  | version is used to track changes to a group's membership structure that would break existing proposals. Whenever any members weight is changed, or any member is added or removed this version is incremented and will cause proposals based on older versions of this group to fail |
-| `total_weight` | [string](#string) |  | total_weight is the sum of the group members' weights. |
-
-
-
-
-
-
-<a name="cosmos.group.v1beta1.GroupMember"></a>
-
-### GroupMember
-GroupMember represents the relationship between a group and a member.
-
-
-| Field | Type | Label | Description |
-| ----- | ---- | ----- | ----------- |
-| `group_id` | [uint64](#uint64) |  | group_id is the unique ID of the group. |
-| `member` | [Member](#cosmos.group.v1beta1.Member) |  | member is the member data. |
-
-
-
-
-
-
-<a name="cosmos.group.v1beta1.Member"></a>
-
-### Member
-Member represents a group member with an account address,
-non-zero weight and metadata.
-
-
-| Field | Type | Label | Description |
-| ----- | ---- | ----- | ----------- |
-| `address` | [string](#string) |  | address is the member's account address. |
-| `weight` | [string](#string) |  | weight is the member's voting weight that should be greater than 0. |
-| `metadata` | [bytes](#bytes) |  | metadata is any arbitrary metadata to attached to the member. |
-
-
-
-
-
-
-<a name="cosmos.group.v1beta1.Members"></a>
-
-### Members
-Members defines a repeated slice of Member objects.
-
-
-| Field | Type | Label | Description |
-| ----- | ---- | ----- | ----------- |
-| `members` | [Member](#cosmos.group.v1beta1.Member) | repeated | members is the list of members. |
-
-
-
-
-
-
-<a name="cosmos.group.v1beta1.Proposal"></a>
-
-### Proposal
-Proposal defines a group proposal. Any member of a group can submit a proposal
-for a group account to decide upon.
-A proposal consists of a set of `sdk.Msg`s that will be executed if the proposal
-passes as well as some optional metadata associated with the proposal.
-
-
-| Field | Type | Label | Description |
-| ----- | ---- | ----- | ----------- |
-| `proposal_id` | [uint64](#uint64) |  | proposal_id is the unique id of the proposal. |
-| `address` | [string](#string) |  | address is the group account address. |
-| `metadata` | [bytes](#bytes) |  | metadata is any arbitrary metadata to attached to the proposal. |
-| `proposers` | [string](#string) | repeated | proposers are the account addresses of the proposers. |
-| `submitted_at` | [google.protobuf.Timestamp](#google.protobuf.Timestamp) |  | submitted_at is a timestamp specifying when a proposal was submitted. |
-| `group_version` | [uint64](#uint64) |  | group_version tracks the version of the group that this proposal corresponds to. When group membership is changed, existing proposals from previous group versions will become invalid. |
-| `group_account_version` | [uint64](#uint64) |  | group_account_version tracks the version of the group account that this proposal corresponds to. When a decision policy is changed, existing proposals from previous policy versions will become invalid. |
-| `status` | [Proposal.Status](#cosmos.group.v1beta1.Proposal.Status) |  | Status represents the high level position in the life cycle of the proposal. Initial value is Submitted. |
-| `result` | [Proposal.Result](#cosmos.group.v1beta1.Proposal.Result) |  | result is the final result based on the votes and election rule. Initial value is unfinalized. The result is persisted so that clients can always rely on this state and not have to replicate the logic. |
-| `vote_state` | [Tally](#cosmos.group.v1beta1.Tally) |  | vote_state contains the sums of all weighted votes for this proposal. |
-| `timeout` | [google.protobuf.Timestamp](#google.protobuf.Timestamp) |  | timeout is the timestamp of the block where the proposal execution times out. Header times of the votes and execution messages must be before this end time to be included in the election. After the timeout timestamp the proposal can not be executed anymore and should be considered pending delete. |
-| `executor_result` | [Proposal.ExecutorResult](#cosmos.group.v1beta1.Proposal.ExecutorResult) |  | executor_result is the final result based on the votes and election rule. Initial value is NotRun. |
-| `msgs` | [google.protobuf.Any](#google.protobuf.Any) | repeated | msgs is a list of Msgs that will be executed if the proposal passes. |
-
-
-
-
-
-
-<a name="cosmos.group.v1beta1.Tally"></a>
-
-### Tally
-Tally represents the sum of weighted votes.
-
-
-| Field | Type | Label | Description |
-| ----- | ---- | ----- | ----------- |
-| `yes_count` | [string](#string) |  | yes_count is the weighted sum of yes votes. |
-| `no_count` | [string](#string) |  | no_count is the weighted sum of no votes. |
-| `abstain_count` | [string](#string) |  | abstain_count is the weighted sum of abstainers |
-| `veto_count` | [string](#string) |  | veto_count is the weighted sum of vetoes. |
-
-
-
-
-
-
-<a name="cosmos.group.v1beta1.ThresholdDecisionPolicy"></a>
-
-### ThresholdDecisionPolicy
-ThresholdDecisionPolicy implements the DecisionPolicy interface
-
-
-| Field | Type | Label | Description |
-| ----- | ---- | ----- | ----------- |
-| `threshold` | [string](#string) |  | threshold is the minimum weighted sum of yes votes that must be met or exceeded for a proposal to succeed. |
-| `timeout` | [google.protobuf.Duration](#google.protobuf.Duration) |  | timeout is the duration from submission of a proposal to the end of voting period Within this times votes and exec messages can be submitted. |
-
-
-
-
-
-
-<a name="cosmos.group.v1beta1.Vote"></a>
-
-### Vote
-Vote represents a vote for a proposal.
-
-
-| Field | Type | Label | Description |
-| ----- | ---- | ----- | ----------- |
-| `proposal_id` | [uint64](#uint64) |  | proposal is the unique ID of the proposal. |
-| `voter` | [string](#string) |  | voter is the account address of the voter. |
-| `choice` | [Choice](#cosmos.group.v1beta1.Choice) |  | choice is the voter's choice on the proposal. |
-| `metadata` | [bytes](#bytes) |  | metadata is any arbitrary metadata to attached to the vote. |
-| `submitted_at` | [google.protobuf.Timestamp](#google.protobuf.Timestamp) |  | submitted_at is the timestamp when the vote was submitted. |
-
-
-
-
-
- <!-- end messages -->
-
-
-<a name="cosmos.group.v1beta1.Choice"></a>
-
-### Choice
-Choice defines available types of choices for voting.
-
-| Name | Number | Description |
-| ---- | ------ | ----------- |
-| CHOICE_UNSPECIFIED | 0 | CHOICE_UNSPECIFIED defines a no-op voting choice. |
-| CHOICE_NO | 1 | CHOICE_NO defines a no voting choice. |
-| CHOICE_YES | 2 | CHOICE_YES defines a yes voting choice. |
-| CHOICE_ABSTAIN | 3 | CHOICE_ABSTAIN defines an abstaining voting choice. |
-| CHOICE_VETO | 4 | CHOICE_VETO defines a voting choice with veto. |
-
-
-
-<a name="cosmos.group.v1beta1.Proposal.ExecutorResult"></a>
-
-### Proposal.ExecutorResult
-ExecutorResult defines types of proposal executor results.
-
-| Name | Number | Description |
-| ---- | ------ | ----------- |
-| EXECUTOR_RESULT_UNSPECIFIED | 0 | An empty value is not allowed. |
-| EXECUTOR_RESULT_NOT_RUN | 1 | We have not yet run the executor. |
-| EXECUTOR_RESULT_SUCCESS | 2 | The executor was successful and proposed action updated state. |
-| EXECUTOR_RESULT_FAILURE | 3 | The executor returned an error and proposed action didn't update state. |
-
-
-
-<a name="cosmos.group.v1beta1.Proposal.Result"></a>
-
-### Proposal.Result
-Result defines types of proposal results.
-
-| Name | Number | Description |
-| ---- | ------ | ----------- |
-| RESULT_UNSPECIFIED | 0 | An empty value is invalid and not allowed |
-| RESULT_UNFINALIZED | 1 | Until a final tally has happened the status is unfinalized |
-| RESULT_ACCEPTED | 2 | Final result of the tally |
-| RESULT_REJECTED | 3 | Final result of the tally |
-
-
-
-<a name="cosmos.group.v1beta1.Proposal.Status"></a>
-
-### Proposal.Status
-Status defines proposal statuses.
-
-| Name | Number | Description |
-| ---- | ------ | ----------- |
-| STATUS_UNSPECIFIED | 0 | An empty value is invalid and not allowed. |
-| STATUS_SUBMITTED | 1 | Initial status of a proposal when persisted. |
-| STATUS_CLOSED | 2 | Final status of a proposal when the final tally was executed. |
-| STATUS_ABORTED | 3 | Final status of a proposal when the group was modified before the final tally. |
-
-
- <!-- end enums -->
-
- <!-- end HasExtensions -->
-
- <!-- end services -->
-
-
-
-<a name="cosmos/group/v1beta1/genesis.proto"></a>
-<p align="right"><a href="#top">Top</a></p>
-
-## cosmos/group/v1beta1/genesis.proto
-
-
-
-<a name="cosmos.group.v1beta1.GenesisState"></a>
-
-### GenesisState
-GenesisState defines the group module's genesis state.
-
-
-| Field | Type | Label | Description |
-| ----- | ---- | ----- | ----------- |
-| `group_seq` | [uint64](#uint64) |  | group_seq is the group table orm.Sequence, it is used to get the next group ID. |
-| `groups` | [GroupInfo](#cosmos.group.v1beta1.GroupInfo) | repeated | groups is the list of groups info. |
-| `group_members` | [GroupMember](#cosmos.group.v1beta1.GroupMember) | repeated | group_members is the list of groups members. |
-| `group_account_seq` | [uint64](#uint64) |  | group_account_seq is the group account table orm.Sequence, it is used to generate the next group account address. |
-| `group_accounts` | [GroupAccountInfo](#cosmos.group.v1beta1.GroupAccountInfo) | repeated | group_accounts is the list of group accounts info. |
-| `proposal_seq` | [uint64](#uint64) |  | proposal_seq is the proposal table orm.Sequence, it is used to get the next proposal ID. |
-| `proposals` | [Proposal](#cosmos.group.v1beta1.Proposal) | repeated | proposals is the list of proposals. |
-| `votes` | [Vote](#cosmos.group.v1beta1.Vote) | repeated | votes is the list of votes. |
-
-
-
-
-
- <!-- end messages -->
-
- <!-- end enums -->
-
- <!-- end HasExtensions -->
-
- <!-- end services -->
-
-
-
-<a name="cosmos/group/v1beta1/query.proto"></a>
-<p align="right"><a href="#top">Top</a></p>
-
-## cosmos/group/v1beta1/query.proto
-
-
-
-<a name="cosmos.group.v1beta1.QueryGroupAccountInfoRequest"></a>
-
-### QueryGroupAccountInfoRequest
-QueryGroupAccountInfoRequest is the Query/GroupAccountInfo request type.
-
-
-| Field | Type | Label | Description |
-| ----- | ---- | ----- | ----------- |
-| `address` | [string](#string) |  | address is the account address of the group account. |
-
-
-
-
-
-
-<a name="cosmos.group.v1beta1.QueryGroupAccountInfoResponse"></a>
-
-### QueryGroupAccountInfoResponse
-QueryGroupAccountInfoResponse is the Query/GroupAccountInfo response type.
-
-
-| Field | Type | Label | Description |
-| ----- | ---- | ----- | ----------- |
-| `info` | [GroupAccountInfo](#cosmos.group.v1beta1.GroupAccountInfo) |  | info is the GroupAccountInfo for the group account. |
-
-
-
-
-
-
-<a name="cosmos.group.v1beta1.QueryGroupAccountsByAdminRequest"></a>
-
-### QueryGroupAccountsByAdminRequest
-QueryGroupAccountsByAdminRequest is the Query/GroupAccountsByAdmin request type.
-
-
-| Field | Type | Label | Description |
-| ----- | ---- | ----- | ----------- |
-| `admin` | [string](#string) |  | admin is the admin address of the group account. |
-| `pagination` | [cosmos.base.query.v1beta1.PageRequest](#cosmos.base.query.v1beta1.PageRequest) |  | pagination defines an optional pagination for the request. |
-
-
-
-
-
-
-<a name="cosmos.group.v1beta1.QueryGroupAccountsByAdminResponse"></a>
-
-### QueryGroupAccountsByAdminResponse
-QueryGroupAccountsByAdminResponse is the Query/GroupAccountsByAdmin response type.
-
-
-| Field | Type | Label | Description |
-| ----- | ---- | ----- | ----------- |
-| `group_accounts` | [GroupAccountInfo](#cosmos.group.v1beta1.GroupAccountInfo) | repeated | group_accounts are the group accounts info with provided admin. |
-| `pagination` | [cosmos.base.query.v1beta1.PageResponse](#cosmos.base.query.v1beta1.PageResponse) |  | pagination defines the pagination in the response. |
-
-
-
-
-
-
-<a name="cosmos.group.v1beta1.QueryGroupAccountsByGroupRequest"></a>
-
-### QueryGroupAccountsByGroupRequest
-QueryGroupAccountsByGroupRequest is the Query/GroupAccountsByGroup request type.
-
-
-| Field | Type | Label | Description |
-| ----- | ---- | ----- | ----------- |
-| `group_id` | [uint64](#uint64) |  | group_id is the unique ID of the group account's group. |
-| `pagination` | [cosmos.base.query.v1beta1.PageRequest](#cosmos.base.query.v1beta1.PageRequest) |  | pagination defines an optional pagination for the request. |
-
-
-
-
-
-
-<a name="cosmos.group.v1beta1.QueryGroupAccountsByGroupResponse"></a>
-
-### QueryGroupAccountsByGroupResponse
-QueryGroupAccountsByGroupResponse is the Query/GroupAccountsByGroup response type.
-
-
-| Field | Type | Label | Description |
-| ----- | ---- | ----- | ----------- |
-| `group_accounts` | [GroupAccountInfo](#cosmos.group.v1beta1.GroupAccountInfo) | repeated | group_accounts are the group accounts info associated with the provided group. |
-| `pagination` | [cosmos.base.query.v1beta1.PageResponse](#cosmos.base.query.v1beta1.PageResponse) |  | pagination defines the pagination in the response. |
-
-
-
-
-
-
-<a name="cosmos.group.v1beta1.QueryGroupInfoRequest"></a>
-
-### QueryGroupInfoRequest
-QueryGroupInfoRequest is the Query/GroupInfo request type.
-
-
-| Field | Type | Label | Description |
-| ----- | ---- | ----- | ----------- |
-| `group_id` | [uint64](#uint64) |  | group_id is the unique ID of the group. |
-
-
-
-
-
-
-<a name="cosmos.group.v1beta1.QueryGroupInfoResponse"></a>
-
-### QueryGroupInfoResponse
-QueryGroupInfoResponse is the Query/GroupInfo response type.
-
-
-| Field | Type | Label | Description |
-| ----- | ---- | ----- | ----------- |
-| `info` | [GroupInfo](#cosmos.group.v1beta1.GroupInfo) |  | info is the GroupInfo for the group. |
-
-
-
-
-
-
-<a name="cosmos.group.v1beta1.QueryGroupMembersRequest"></a>
-
-### QueryGroupMembersRequest
-QueryGroupMembersRequest is the Query/GroupMembers request type.
-
-
-| Field | Type | Label | Description |
-| ----- | ---- | ----- | ----------- |
-| `group_id` | [uint64](#uint64) |  | group_id is the unique ID of the group. |
-| `pagination` | [cosmos.base.query.v1beta1.PageRequest](#cosmos.base.query.v1beta1.PageRequest) |  | pagination defines an optional pagination for the request. |
-
-
-
-
-
-
-<a name="cosmos.group.v1beta1.QueryGroupMembersResponse"></a>
-
-### QueryGroupMembersResponse
-QueryGroupMembersResponse is the Query/GroupMembersResponse response type.
-
-
-| Field | Type | Label | Description |
-| ----- | ---- | ----- | ----------- |
-| `members` | [GroupMember](#cosmos.group.v1beta1.GroupMember) | repeated | members are the members of the group with given group_id. |
-| `pagination` | [cosmos.base.query.v1beta1.PageResponse](#cosmos.base.query.v1beta1.PageResponse) |  | pagination defines the pagination in the response. |
-
-
-
-
-
-
-<a name="cosmos.group.v1beta1.QueryGroupsByAdminRequest"></a>
-
-### QueryGroupsByAdminRequest
-QueryGroupsByAdminRequest is the Query/GroupsByAdmin request type.
-
-
-| Field | Type | Label | Description |
-| ----- | ---- | ----- | ----------- |
-| `admin` | [string](#string) |  | admin is the account address of a group's admin. |
-| `pagination` | [cosmos.base.query.v1beta1.PageRequest](#cosmos.base.query.v1beta1.PageRequest) |  | pagination defines an optional pagination for the request. |
-
-
-
-
-
-
-<a name="cosmos.group.v1beta1.QueryGroupsByAdminResponse"></a>
-
-### QueryGroupsByAdminResponse
-QueryGroupsByAdminResponse is the Query/GroupsByAdminResponse response type.
-
-
-| Field | Type | Label | Description |
-| ----- | ---- | ----- | ----------- |
-| `groups` | [GroupInfo](#cosmos.group.v1beta1.GroupInfo) | repeated | groups are the groups info with the provided admin. |
-| `pagination` | [cosmos.base.query.v1beta1.PageResponse](#cosmos.base.query.v1beta1.PageResponse) |  | pagination defines the pagination in the response. |
-
-
-
-
-
-
-<a name="cosmos.group.v1beta1.QueryProposalRequest"></a>
-
-### QueryProposalRequest
-QueryProposalRequest is the Query/Proposal request type.
-
-
-| Field | Type | Label | Description |
-| ----- | ---- | ----- | ----------- |
-| `proposal_id` | [uint64](#uint64) |  | proposal_id is the unique ID of a proposal. |
-
-
-
-
-
-
-<a name="cosmos.group.v1beta1.QueryProposalResponse"></a>
-
-### QueryProposalResponse
-QueryProposalResponse is the Query/Proposal response type.
-
-
-| Field | Type | Label | Description |
-| ----- | ---- | ----- | ----------- |
-| `proposal` | [Proposal](#cosmos.group.v1beta1.Proposal) |  | proposal is the proposal info. |
-
-
-
-
-
-
-<a name="cosmos.group.v1beta1.QueryProposalsByGroupAccountRequest"></a>
-
-### QueryProposalsByGroupAccountRequest
-QueryProposalsByGroupAccountRequest is the Query/ProposalByGroupAccount request type.
-
-
-| Field | Type | Label | Description |
-| ----- | ---- | ----- | ----------- |
-| `address` | [string](#string) |  | address is the group account address related to proposals. |
-| `pagination` | [cosmos.base.query.v1beta1.PageRequest](#cosmos.base.query.v1beta1.PageRequest) |  | pagination defines an optional pagination for the request. |
-
-
-
-
-
-
-<a name="cosmos.group.v1beta1.QueryProposalsByGroupAccountResponse"></a>
-
-### QueryProposalsByGroupAccountResponse
-QueryProposalsByGroupAccountResponse is the Query/ProposalByGroupAccount response type.
-
-
-| Field | Type | Label | Description |
-| ----- | ---- | ----- | ----------- |
-| `proposals` | [Proposal](#cosmos.group.v1beta1.Proposal) | repeated | proposals are the proposals with given group account. |
-| `pagination` | [cosmos.base.query.v1beta1.PageResponse](#cosmos.base.query.v1beta1.PageResponse) |  | pagination defines the pagination in the response. |
-
-
-
-
-
-
-<a name="cosmos.group.v1beta1.QueryVoteByProposalVoterRequest"></a>
-
-### QueryVoteByProposalVoterRequest
-QueryVoteByProposalVoterRequest is the Query/VoteByProposalVoter request type.
-
-
-| Field | Type | Label | Description |
-| ----- | ---- | ----- | ----------- |
-| `proposal_id` | [uint64](#uint64) |  | proposal_id is the unique ID of a proposal. |
-| `voter` | [string](#string) |  | voter is a proposal voter account address. |
-
-
-
-
-
-
-<a name="cosmos.group.v1beta1.QueryVoteByProposalVoterResponse"></a>
-
-### QueryVoteByProposalVoterResponse
-QueryVoteByProposalVoterResponse is the Query/VoteByProposalVoter response type.
-
-
-| Field | Type | Label | Description |
-| ----- | ---- | ----- | ----------- |
-| `vote` | [Vote](#cosmos.group.v1beta1.Vote) |  | vote is the vote with given proposal_id and voter. |
-
-
-
-
-
-
-<a name="cosmos.group.v1beta1.QueryVotesByProposalRequest"></a>
-
-### QueryVotesByProposalRequest
-QueryVotesByProposalRequest is the Query/VotesByProposal request type.
-
-
-| Field | Type | Label | Description |
-| ----- | ---- | ----- | ----------- |
-| `proposal_id` | [uint64](#uint64) |  | proposal_id is the unique ID of a proposal. |
-| `pagination` | [cosmos.base.query.v1beta1.PageRequest](#cosmos.base.query.v1beta1.PageRequest) |  | pagination defines an optional pagination for the request. |
-
-
-
-
-
-
-<a name="cosmos.group.v1beta1.QueryVotesByProposalResponse"></a>
-
-### QueryVotesByProposalResponse
-QueryVotesByProposalResponse is the Query/VotesByProposal response type.
-
-
-| Field | Type | Label | Description |
-| ----- | ---- | ----- | ----------- |
-| `votes` | [Vote](#cosmos.group.v1beta1.Vote) | repeated | votes are the list of votes for given proposal_id. |
-| `pagination` | [cosmos.base.query.v1beta1.PageResponse](#cosmos.base.query.v1beta1.PageResponse) |  | pagination defines the pagination in the response. |
-
-
-
-
-
-
-<a name="cosmos.group.v1beta1.QueryVotesByVoterRequest"></a>
-
-### QueryVotesByVoterRequest
-QueryVotesByVoterRequest is the Query/VotesByVoter request type.
-
-
-| Field | Type | Label | Description |
-| ----- | ---- | ----- | ----------- |
-| `voter` | [string](#string) |  | voter is a proposal voter account address. |
-| `pagination` | [cosmos.base.query.v1beta1.PageRequest](#cosmos.base.query.v1beta1.PageRequest) |  | pagination defines an optional pagination for the request. |
-
-
-
-
-
-
-<a name="cosmos.group.v1beta1.QueryVotesByVoterResponse"></a>
-
-### QueryVotesByVoterResponse
-QueryVotesByVoterResponse is the Query/VotesByVoter response type.
-
-
-| Field | Type | Label | Description |
-| ----- | ---- | ----- | ----------- |
-| `votes` | [Vote](#cosmos.group.v1beta1.Vote) | repeated | votes are the list of votes by given voter. |
-| `pagination` | [cosmos.base.query.v1beta1.PageResponse](#cosmos.base.query.v1beta1.PageResponse) |  | pagination defines the pagination in the response. |
-
-
-
-
-
- <!-- end messages -->
-
- <!-- end enums -->
-
- <!-- end HasExtensions -->
-
-
-<a name="cosmos.group.v1beta1.Query"></a>
-
-### Query
-Query is the cosmos.group.v1beta1 Query service.
-
-| Method Name | Request Type | Response Type | Description | HTTP Verb | Endpoint |
-| ----------- | ------------ | ------------- | ------------| ------- | -------- |
-| `GroupInfo` | [QueryGroupInfoRequest](#cosmos.group.v1beta1.QueryGroupInfoRequest) | [QueryGroupInfoResponse](#cosmos.group.v1beta1.QueryGroupInfoResponse) | GroupInfo queries group info based on group id. | |
-| `GroupAccountInfo` | [QueryGroupAccountInfoRequest](#cosmos.group.v1beta1.QueryGroupAccountInfoRequest) | [QueryGroupAccountInfoResponse](#cosmos.group.v1beta1.QueryGroupAccountInfoResponse) | GroupAccountInfo queries group account info based on group account address. | |
-| `GroupMembers` | [QueryGroupMembersRequest](#cosmos.group.v1beta1.QueryGroupMembersRequest) | [QueryGroupMembersResponse](#cosmos.group.v1beta1.QueryGroupMembersResponse) | GroupMembers queries members of a group | |
-| `GroupsByAdmin` | [QueryGroupsByAdminRequest](#cosmos.group.v1beta1.QueryGroupsByAdminRequest) | [QueryGroupsByAdminResponse](#cosmos.group.v1beta1.QueryGroupsByAdminResponse) | GroupsByAdmin queries groups by admin address. | |
-| `GroupAccountsByGroup` | [QueryGroupAccountsByGroupRequest](#cosmos.group.v1beta1.QueryGroupAccountsByGroupRequest) | [QueryGroupAccountsByGroupResponse](#cosmos.group.v1beta1.QueryGroupAccountsByGroupResponse) | GroupAccountsByGroup queries group accounts by group id. | |
-| `GroupAccountsByAdmin` | [QueryGroupAccountsByAdminRequest](#cosmos.group.v1beta1.QueryGroupAccountsByAdminRequest) | [QueryGroupAccountsByAdminResponse](#cosmos.group.v1beta1.QueryGroupAccountsByAdminResponse) | GroupsByAdmin queries group accounts by admin address. | |
-| `Proposal` | [QueryProposalRequest](#cosmos.group.v1beta1.QueryProposalRequest) | [QueryProposalResponse](#cosmos.group.v1beta1.QueryProposalResponse) | Proposal queries a proposal based on proposal id. | |
-| `ProposalsByGroupAccount` | [QueryProposalsByGroupAccountRequest](#cosmos.group.v1beta1.QueryProposalsByGroupAccountRequest) | [QueryProposalsByGroupAccountResponse](#cosmos.group.v1beta1.QueryProposalsByGroupAccountResponse) | ProposalsByGroupAccount queries proposals based on group account address. | |
-| `VoteByProposalVoter` | [QueryVoteByProposalVoterRequest](#cosmos.group.v1beta1.QueryVoteByProposalVoterRequest) | [QueryVoteByProposalVoterResponse](#cosmos.group.v1beta1.QueryVoteByProposalVoterResponse) | VoteByProposalVoter queries a vote by proposal id and voter. | |
-| `VotesByProposal` | [QueryVotesByProposalRequest](#cosmos.group.v1beta1.QueryVotesByProposalRequest) | [QueryVotesByProposalResponse](#cosmos.group.v1beta1.QueryVotesByProposalResponse) | VotesByProposal queries a vote by proposal. | |
-| `VotesByVoter` | [QueryVotesByVoterRequest](#cosmos.group.v1beta1.QueryVotesByVoterRequest) | [QueryVotesByVoterResponse](#cosmos.group.v1beta1.QueryVotesByVoterResponse) | VotesByVoter queries a vote by voter. | |
-
- <!-- end services -->
-
-
-
-<a name="cosmos/group/v1beta1/tx.proto"></a>
-<p align="right"><a href="#top">Top</a></p>
-
-## cosmos/group/v1beta1/tx.proto
-
-
-
-<a name="cosmos.group.v1beta1.MsgCreateGroup"></a>
-
-### MsgCreateGroup
-MsgCreateGroup is the Msg/CreateGroup request type.
-
-
-| Field | Type | Label | Description |
-| ----- | ---- | ----- | ----------- |
-| `admin` | [string](#string) |  | admin is the account address of the group admin. |
-| `members` | [Member](#cosmos.group.v1beta1.Member) | repeated | members defines the group members. |
-| `metadata` | [bytes](#bytes) |  | metadata is any arbitrary metadata to attached to the group. |
-
-
-
-
-
-
-<a name="cosmos.group.v1beta1.MsgCreateGroupAccount"></a>
-
-### MsgCreateGroupAccount
-MsgCreateGroupAccount is the Msg/CreateGroupAccount request type.
-
-
-| Field | Type | Label | Description |
-| ----- | ---- | ----- | ----------- |
-| `admin` | [string](#string) |  | admin is the account address of the group admin. |
-| `group_id` | [uint64](#uint64) |  | group_id is the unique ID of the group. |
-| `metadata` | [bytes](#bytes) |  | metadata is any arbitrary metadata to attached to the group account. |
-| `decision_policy` | [google.protobuf.Any](#google.protobuf.Any) |  | decision_policy specifies the group account's decision policy. |
-
-
-
-
-
-
-<a name="cosmos.group.v1beta1.MsgCreateGroupAccountResponse"></a>
-
-### MsgCreateGroupAccountResponse
-MsgCreateGroupAccountResponse is the Msg/CreateGroupAccount response type.
-
-
-| Field | Type | Label | Description |
-| ----- | ---- | ----- | ----------- |
-| `address` | [string](#string) |  | address is the account address of the newly created group account. |
-
-
-
-
-
-
-<a name="cosmos.group.v1beta1.MsgCreateGroupResponse"></a>
-
-### MsgCreateGroupResponse
-MsgCreateGroupResponse is the Msg/CreateGroup response type.
-
-
-| Field | Type | Label | Description |
-| ----- | ---- | ----- | ----------- |
-| `group_id` | [uint64](#uint64) |  | group_id is the unique ID of the newly created group. |
-
-
-
-
-
-
-<a name="cosmos.group.v1beta1.MsgCreateProposal"></a>
-
-### MsgCreateProposal
-MsgCreateProposal is the Msg/CreateProposal request type.
-
-
-| Field | Type | Label | Description |
-| ----- | ---- | ----- | ----------- |
-| `address` | [string](#string) |  | address is the group account address. |
-| `proposers` | [string](#string) | repeated | proposers are the account addresses of the proposers. Proposers signatures will be counted as yes votes. |
-| `metadata` | [bytes](#bytes) |  | metadata is any arbitrary metadata to attached to the proposal. |
-| `msgs` | [google.protobuf.Any](#google.protobuf.Any) | repeated | msgs is a list of Msgs that will be executed if the proposal passes. |
-| `exec` | [Exec](#cosmos.group.v1beta1.Exec) |  | exec defines the mode of execution of the proposal, whether it should be executed immediately on creation or not. If so, proposers signatures are considered as Yes votes. |
-
-
-
-
-
-
-<a name="cosmos.group.v1beta1.MsgCreateProposalResponse"></a>
-
-### MsgCreateProposalResponse
-MsgCreateProposalResponse is the Msg/CreateProposal response type.
-
-
-| Field | Type | Label | Description |
-| ----- | ---- | ----- | ----------- |
-| `proposal_id` | [uint64](#uint64) |  | proposal is the unique ID of the proposal. |
-
-
-
-
-
-
-<a name="cosmos.group.v1beta1.MsgExec"></a>
-
-### MsgExec
-MsgExec is the Msg/Exec request type.
-
-
-| Field | Type | Label | Description |
-| ----- | ---- | ----- | ----------- |
-| `proposal_id` | [uint64](#uint64) |  | proposal is the unique ID of the proposal. |
-| `signer` | [string](#string) |  | signer is the account address used to execute the proposal. |
-
-
-
-
-
-
-<a name="cosmos.group.v1beta1.MsgExecResponse"></a>
-
-### MsgExecResponse
-MsgExecResponse is the Msg/Exec request type.
-
-
-
-
-
-
-<a name="cosmos.group.v1beta1.MsgUpdateGroupAccountAdmin"></a>
-
-### MsgUpdateGroupAccountAdmin
-MsgUpdateGroupAccountAdmin is the Msg/UpdateGroupAccountAdmin request type.
-
-
-| Field | Type | Label | Description |
-| ----- | ---- | ----- | ----------- |
-| `admin` | [string](#string) |  | admin is the account address of the group admin. |
-| `address` | [string](#string) |  | address is the group account address. |
-| `new_admin` | [string](#string) |  | new_admin is the new group account admin. |
-
-
-
-
-
-
-<a name="cosmos.group.v1beta1.MsgUpdateGroupAccountAdminResponse"></a>
-
-### MsgUpdateGroupAccountAdminResponse
-MsgUpdateGroupAccountAdminResponse is the Msg/UpdateGroupAccountAdmin response type.
-
-
-
-
-
-
-<a name="cosmos.group.v1beta1.MsgUpdateGroupAccountDecisionPolicy"></a>
-
-### MsgUpdateGroupAccountDecisionPolicy
-MsgUpdateGroupAccountDecisionPolicy is the Msg/UpdateGroupAccountDecisionPolicy request type.
-
-
-| Field | Type | Label | Description |
-| ----- | ---- | ----- | ----------- |
-| `admin` | [string](#string) |  | admin is the account address of the group admin. |
-| `address` | [string](#string) |  | address is the group account address. |
-| `decision_policy` | [google.protobuf.Any](#google.protobuf.Any) |  | decision_policy is the updated group account decision policy. |
-
-
-
-
-
-
-<a name="cosmos.group.v1beta1.MsgUpdateGroupAccountDecisionPolicyResponse"></a>
-
-### MsgUpdateGroupAccountDecisionPolicyResponse
-MsgUpdateGroupAccountDecisionPolicyResponse is the Msg/UpdateGroupAccountDecisionPolicy response type.
-
-
-
-
-
-
-<a name="cosmos.group.v1beta1.MsgUpdateGroupAccountMetadata"></a>
-
-### MsgUpdateGroupAccountMetadata
-MsgUpdateGroupAccountMetadata is the Msg/UpdateGroupAccountMetadata request type.
-
-
-| Field | Type | Label | Description |
-| ----- | ---- | ----- | ----------- |
-| `admin` | [string](#string) |  | admin is the account address of the group admin. |
-| `address` | [string](#string) |  | address is the group account address. |
-| `metadata` | [bytes](#bytes) |  | metadata is the updated group account metadata. |
-
-
-
-
-
-
-<a name="cosmos.group.v1beta1.MsgUpdateGroupAccountMetadataResponse"></a>
-
-### MsgUpdateGroupAccountMetadataResponse
-MsgUpdateGroupAccountMetadataResponse is the Msg/UpdateGroupAccountMetadata response type.
-
-
-
-
-
-
-<a name="cosmos.group.v1beta1.MsgUpdateGroupAdmin"></a>
-
-### MsgUpdateGroupAdmin
-MsgUpdateGroupAdmin is the Msg/UpdateGroupAdmin request type.
-
-
-| Field | Type | Label | Description |
-| ----- | ---- | ----- | ----------- |
-| `admin` | [string](#string) |  | admin is the current account address of the group admin. |
-| `group_id` | [uint64](#uint64) |  | group_id is the unique ID of the group. |
-| `new_admin` | [string](#string) |  | new_admin is the group new admin account address. |
-
-
-
-
-
-
-<a name="cosmos.group.v1beta1.MsgUpdateGroupAdminResponse"></a>
-
-### MsgUpdateGroupAdminResponse
-MsgUpdateGroupAdminResponse is the Msg/UpdateGroupAdmin response type.
-
-
-
-
-
-
-<a name="cosmos.group.v1beta1.MsgUpdateGroupMembers"></a>
-
-### MsgUpdateGroupMembers
-MsgUpdateGroupMembers is the Msg/UpdateGroupMembers request type.
-
-
-| Field | Type | Label | Description |
-| ----- | ---- | ----- | ----------- |
-| `admin` | [string](#string) |  | admin is the account address of the group admin. |
-| `group_id` | [uint64](#uint64) |  | group_id is the unique ID of the group. |
-| `member_updates` | [Member](#cosmos.group.v1beta1.Member) | repeated | member_updates is the list of members to update, set weight to 0 to remove a member. |
-
-
-
-
-
-
-<a name="cosmos.group.v1beta1.MsgUpdateGroupMembersResponse"></a>
-
-### MsgUpdateGroupMembersResponse
-MsgUpdateGroupMembersResponse is the Msg/UpdateGroupMembers response type.
-
-
-
-
-
-
-<a name="cosmos.group.v1beta1.MsgUpdateGroupMetadata"></a>
-
-### MsgUpdateGroupMetadata
-MsgUpdateGroupMetadata is the Msg/UpdateGroupMetadata request type.
-
-
-| Field | Type | Label | Description |
-| ----- | ---- | ----- | ----------- |
-| `admin` | [string](#string) |  | admin is the account address of the group admin. |
-| `group_id` | [uint64](#uint64) |  | group_id is the unique ID of the group. |
-| `metadata` | [bytes](#bytes) |  | metadata is the updated group's metadata. |
-
-
-
-
-
-
-<a name="cosmos.group.v1beta1.MsgUpdateGroupMetadataResponse"></a>
-
-### MsgUpdateGroupMetadataResponse
-MsgUpdateGroupMetadataResponse is the Msg/UpdateGroupMetadata response type.
-
-
-
-
-
-
-<a name="cosmos.group.v1beta1.MsgVote"></a>
-
-### MsgVote
-MsgVote is the Msg/Vote request type.
-
-
-| Field | Type | Label | Description |
-| ----- | ---- | ----- | ----------- |
-| `proposal_id` | [uint64](#uint64) |  | proposal is the unique ID of the proposal. |
-| `voter` | [string](#string) |  | voter is the voter account address. |
-| `choice` | [Choice](#cosmos.group.v1beta1.Choice) |  | choice is the voter's choice on the proposal. |
-| `metadata` | [bytes](#bytes) |  | metadata is any arbitrary metadata to attached to the vote. |
-| `exec` | [Exec](#cosmos.group.v1beta1.Exec) |  | exec defines whether the proposal should be executed immediately after voting or not. |
-
-
-
-
-
-
-<a name="cosmos.group.v1beta1.MsgVoteResponse"></a>
-
-### MsgVoteResponse
-MsgVoteResponse is the Msg/Vote response type.
-
-
-
-
-
- <!-- end messages -->
-
-
-<a name="cosmos.group.v1beta1.Exec"></a>
-
-### Exec
-Exec defines modes of execution of a proposal on creation or on new vote.
-
-| Name | Number | Description |
-| ---- | ------ | ----------- |
-| EXEC_UNSPECIFIED | 0 | An empty value means that there should be a separate MsgExec request for the proposal to execute. |
-| EXEC_TRY | 1 | Try to execute the proposal immediately. If the proposal is not allowed per the DecisionPolicy, the proposal will still be open and could be executed at a later point. |
-
-
- <!-- end enums -->
-
- <!-- end HasExtensions -->
-
-
-<a name="cosmos.group.v1beta1.Msg"></a>
-
-### Msg
-Msg is the cosmos.group.v1beta1 Msg service.
-
-| Method Name | Request Type | Response Type | Description | HTTP Verb | Endpoint |
-| ----------- | ------------ | ------------- | ------------| ------- | -------- |
-| `CreateGroup` | [MsgCreateGroup](#cosmos.group.v1beta1.MsgCreateGroup) | [MsgCreateGroupResponse](#cosmos.group.v1beta1.MsgCreateGroupResponse) | CreateGroup creates a new group with an admin account address, a list of members and some optional metadata. | |
-| `UpdateGroupMembers` | [MsgUpdateGroupMembers](#cosmos.group.v1beta1.MsgUpdateGroupMembers) | [MsgUpdateGroupMembersResponse](#cosmos.group.v1beta1.MsgUpdateGroupMembersResponse) | UpdateGroupMembers updates the group members with given group id and admin address. | |
-| `UpdateGroupAdmin` | [MsgUpdateGroupAdmin](#cosmos.group.v1beta1.MsgUpdateGroupAdmin) | [MsgUpdateGroupAdminResponse](#cosmos.group.v1beta1.MsgUpdateGroupAdminResponse) | UpdateGroupAdmin updates the group admin with given group id and previous admin address. | |
-| `UpdateGroupMetadata` | [MsgUpdateGroupMetadata](#cosmos.group.v1beta1.MsgUpdateGroupMetadata) | [MsgUpdateGroupMetadataResponse](#cosmos.group.v1beta1.MsgUpdateGroupMetadataResponse) | UpdateGroupMetadata updates the group metadata with given group id and admin address. | |
-| `CreateGroupAccount` | [MsgCreateGroupAccount](#cosmos.group.v1beta1.MsgCreateGroupAccount) | [MsgCreateGroupAccountResponse](#cosmos.group.v1beta1.MsgCreateGroupAccountResponse) | CreateGroupAccount creates a new group account using given DecisionPolicy. | |
-| `UpdateGroupAccountAdmin` | [MsgUpdateGroupAccountAdmin](#cosmos.group.v1beta1.MsgUpdateGroupAccountAdmin) | [MsgUpdateGroupAccountAdminResponse](#cosmos.group.v1beta1.MsgUpdateGroupAccountAdminResponse) | UpdateGroupAccountAdmin updates a group account admin. | |
-| `UpdateGroupAccountDecisionPolicy` | [MsgUpdateGroupAccountDecisionPolicy](#cosmos.group.v1beta1.MsgUpdateGroupAccountDecisionPolicy) | [MsgUpdateGroupAccountDecisionPolicyResponse](#cosmos.group.v1beta1.MsgUpdateGroupAccountDecisionPolicyResponse) | UpdateGroupAccountDecisionPolicy allows a group account decision policy to be updated. | |
-| `UpdateGroupAccountMetadata` | [MsgUpdateGroupAccountMetadata](#cosmos.group.v1beta1.MsgUpdateGroupAccountMetadata) | [MsgUpdateGroupAccountMetadataResponse](#cosmos.group.v1beta1.MsgUpdateGroupAccountMetadataResponse) | UpdateGroupAccountMetadata updates a group account metadata. | |
-| `CreateProposal` | [MsgCreateProposal](#cosmos.group.v1beta1.MsgCreateProposal) | [MsgCreateProposalResponse](#cosmos.group.v1beta1.MsgCreateProposalResponse) | CreateProposal submits a new proposal. | |
-| `Vote` | [MsgVote](#cosmos.group.v1beta1.MsgVote) | [MsgVoteResponse](#cosmos.group.v1beta1.MsgVoteResponse) | Vote allows a voter to vote on a proposal. | |
-| `Exec` | [MsgExec](#cosmos.group.v1beta1.MsgExec) | [MsgExecResponse](#cosmos.group.v1beta1.MsgExecResponse) | Exec executes a proposal. | |
-
- <!-- end services -->
-
-
-
-<a name="cosmos/mint/v1beta1/mint.proto"></a>
-<p align="right"><a href="#top">Top</a></p>
-
-## cosmos/mint/v1beta1/mint.proto
-
-
-
-<a name="cosmos.mint.v1beta1.Minter"></a>
-
-### Minter
-Minter represents the minting state.
-
-
-| Field | Type | Label | Description |
-| ----- | ---- | ----- | ----------- |
-| `inflation` | [string](#string) |  | current annual inflation rate |
-| `annual_provisions` | [string](#string) |  | current annual expected provisions |
-
-
-
-
-
-
-<a name="cosmos.mint.v1beta1.Params"></a>
-
-### Params
-Params holds parameters for the mint module.
-
-
-| Field | Type | Label | Description |
-| ----- | ---- | ----- | ----------- |
-| `mint_denom` | [string](#string) |  | type of coin to mint |
-| `inflation_rate_change` | [string](#string) |  | maximum annual change in inflation rate |
-| `inflation_max` | [string](#string) |  | maximum inflation rate |
-| `inflation_min` | [string](#string) |  | minimum inflation rate |
-| `goal_bonded` | [string](#string) |  | goal of percent bonded atoms |
-| `blocks_per_year` | [uint64](#uint64) |  | expected blocks per year |
-
-
-
-
-
- <!-- end messages -->
-
- <!-- end enums -->
-
- <!-- end HasExtensions -->
-
- <!-- end services -->
-
-
-
-<a name="cosmos/mint/v1beta1/genesis.proto"></a>
-<p align="right"><a href="#top">Top</a></p>
-
-## cosmos/mint/v1beta1/genesis.proto
-
-
-
-<a name="cosmos.mint.v1beta1.GenesisState"></a>
-
-### GenesisState
-GenesisState defines the mint module's genesis state.
-
-
-| Field | Type | Label | Description |
-| ----- | ---- | ----- | ----------- |
-| `minter` | [Minter](#cosmos.mint.v1beta1.Minter) |  | minter is a space for holding current inflation information. |
-| `params` | [Params](#cosmos.mint.v1beta1.Params) |  | params defines all the paramaters of the module. |
-
-
-
-
-
- <!-- end messages -->
-
- <!-- end enums -->
-
- <!-- end HasExtensions -->
-
- <!-- end services -->
-
-
-
-<a name="cosmos/mint/v1beta1/query.proto"></a>
-<p align="right"><a href="#top">Top</a></p>
-
-## cosmos/mint/v1beta1/query.proto
-
-
-
-<a name="cosmos.mint.v1beta1.QueryAnnualProvisionsRequest"></a>
-
-### QueryAnnualProvisionsRequest
-QueryAnnualProvisionsRequest is the request type for the
-Query/AnnualProvisions RPC method.
-
-
-
-
-
-
-<a name="cosmos.mint.v1beta1.QueryAnnualProvisionsResponse"></a>
-
-### QueryAnnualProvisionsResponse
-QueryAnnualProvisionsResponse is the response type for the
-Query/AnnualProvisions RPC method.
-
-
-| Field | Type | Label | Description |
-| ----- | ---- | ----- | ----------- |
-| `annual_provisions` | [bytes](#bytes) |  | annual_provisions is the current minting annual provisions value. |
-
-
-
-
-
-
-<a name="cosmos.mint.v1beta1.QueryInflationRequest"></a>
-
-### QueryInflationRequest
-QueryInflationRequest is the request type for the Query/Inflation RPC method.
-
-
-
-
-
-
-<a name="cosmos.mint.v1beta1.QueryInflationResponse"></a>
-
-### QueryInflationResponse
-QueryInflationResponse is the response type for the Query/Inflation RPC
-method.
-
-
-| Field | Type | Label | Description |
-| ----- | ---- | ----- | ----------- |
-| `inflation` | [bytes](#bytes) |  | inflation is the current minting inflation value. |
-
-
-
-
-
-
-<a name="cosmos.mint.v1beta1.QueryParamsRequest"></a>
-
-### QueryParamsRequest
-QueryParamsRequest is the request type for the Query/Params RPC method.
-
-
-
-
-
-
-<a name="cosmos.mint.v1beta1.QueryParamsResponse"></a>
-
-### QueryParamsResponse
-QueryParamsResponse is the response type for the Query/Params RPC method.
-
-
-| Field | Type | Label | Description |
-| ----- | ---- | ----- | ----------- |
-| `params` | [Params](#cosmos.mint.v1beta1.Params) |  | params defines the parameters of the module. |
-
-
-
-
-
- <!-- end messages -->
-
- <!-- end enums -->
-
- <!-- end HasExtensions -->
-
-
-<a name="cosmos.mint.v1beta1.Query"></a>
-
-### Query
-Query provides defines the gRPC querier service.
-
-| Method Name | Request Type | Response Type | Description | HTTP Verb | Endpoint |
-| ----------- | ------------ | ------------- | ------------| ------- | -------- |
-| `Params` | [QueryParamsRequest](#cosmos.mint.v1beta1.QueryParamsRequest) | [QueryParamsResponse](#cosmos.mint.v1beta1.QueryParamsResponse) | Params returns the total set of minting parameters. | GET|/cosmos/mint/v1beta1/params|
-| `Inflation` | [QueryInflationRequest](#cosmos.mint.v1beta1.QueryInflationRequest) | [QueryInflationResponse](#cosmos.mint.v1beta1.QueryInflationResponse) | Inflation returns the current minting inflation value. | GET|/cosmos/mint/v1beta1/inflation|
-| `AnnualProvisions` | [QueryAnnualProvisionsRequest](#cosmos.mint.v1beta1.QueryAnnualProvisionsRequest) | [QueryAnnualProvisionsResponse](#cosmos.mint.v1beta1.QueryAnnualProvisionsResponse) | AnnualProvisions current minting annual provisions value. | GET|/cosmos/mint/v1beta1/annual_provisions|
-
- <!-- end services -->
-
-
-
-<a name="cosmos/nft/v1beta1/event.proto"></a>
-<p align="right"><a href="#top">Top</a></p>
-
-## cosmos/nft/v1beta1/event.proto
-
-
-
-<a name="cosmos.nft.v1beta1.EventBurn"></a>
-
-### EventBurn
-EventBurn is emitted on Burn
-
-
-| Field | Type | Label | Description |
-| ----- | ---- | ----- | ----------- |
-| `class_id` | [string](#string) |  |  |
-| `id` | [string](#string) |  |  |
-| `owner` | [string](#string) |  |  |
-
-
-
-
-
-
-<a name="cosmos.nft.v1beta1.EventMint"></a>
-
-### EventMint
-EventMint is emitted on Mint
-
-
-| Field | Type | Label | Description |
-| ----- | ---- | ----- | ----------- |
-| `class_id` | [string](#string) |  |  |
-| `id` | [string](#string) |  |  |
-| `owner` | [string](#string) |  |  |
-
-
-
-
-
-
-<a name="cosmos.nft.v1beta1.EventSend"></a>
-
-### EventSend
-EventSend is emitted on Msg/Send
-
-
-| Field | Type | Label | Description |
-| ----- | ---- | ----- | ----------- |
-| `class_id` | [string](#string) |  |  |
-| `id` | [string](#string) |  |  |
-| `sender` | [string](#string) |  |  |
-| `receiver` | [string](#string) |  |  |
-
-
-
-
-
- <!-- end messages -->
-
- <!-- end enums -->
-
- <!-- end HasExtensions -->
-
- <!-- end services -->
-
-
-
-<a name="cosmos/nft/v1beta1/nft.proto"></a>
-<p align="right"><a href="#top">Top</a></p>
-
-## cosmos/nft/v1beta1/nft.proto
-
-
-
-<a name="cosmos.nft.v1beta1.Class"></a>
-
-### Class
-Class defines the class of the nft type.
-
-
-| Field | Type | Label | Description |
-| ----- | ---- | ----- | ----------- |
-| `id` | [string](#string) |  | id defines the unique identifier of the NFT classification, similar to the contract address of ERC721 |
-| `name` | [string](#string) |  | name defines the human-readable name of the NFT classification. Optional |
-| `symbol` | [string](#string) |  | symbol is an abbreviated name for nft classification. Optional |
-| `description` | [string](#string) |  | description is a brief description of nft classification. Optional |
-| `uri` | [string](#string) |  | uri for the class metadata stored off chain. It can define schema for Class and NFT `Data` attributes. Optional |
-| `uri_hash` | [string](#string) |  | uri_hash is a hash of the document pointed by uri. Optional |
-| `data` | [google.protobuf.Any](#google.protobuf.Any) |  | data is the app specific metadata of the NFT class. Optional |
-
-
-
-
-
-
-<a name="cosmos.nft.v1beta1.NFT"></a>
-
-### NFT
-NFT defines the NFT.
-
-
-| Field | Type | Label | Description |
-| ----- | ---- | ----- | ----------- |
-| `class_id` | [string](#string) |  | class_id associated with the NFT, similar to the contract address of ERC721 |
-| `id` | [string](#string) |  | id is a unique identifier of the NFT |
-| `uri` | [string](#string) |  | uri for the NFT metadata stored off chain |
-| `uri_hash` | [string](#string) |  | uri_hash is a hash of the document pointed by uri |
-| `data` | [google.protobuf.Any](#google.protobuf.Any) |  | data is an app specific data of the NFT. Optional |
-
-
-
-
-
- <!-- end messages -->
-
- <!-- end enums -->
-
- <!-- end HasExtensions -->
-
- <!-- end services -->
-
-
-
-<a name="cosmos/nft/v1beta1/genesis.proto"></a>
-<p align="right"><a href="#top">Top</a></p>
-
-## cosmos/nft/v1beta1/genesis.proto
-
-
-
-<a name="cosmos.nft.v1beta1.Entry"></a>
-
-### Entry
-Entry Defines all nft owned by a person
-
-
-| Field | Type | Label | Description |
-| ----- | ---- | ----- | ----------- |
-| `owner` | [string](#string) |  | owner is the owner address of the following nft |
-| `nfts` | [NFT](#cosmos.nft.v1beta1.NFT) | repeated | nfts is a group of nfts of the same owner |
-
-
-
-
-
-
-<a name="cosmos.nft.v1beta1.GenesisState"></a>
-
-### GenesisState
-GenesisState defines the nft module's genesis state.
-
-
-| Field | Type | Label | Description |
-| ----- | ---- | ----- | ----------- |
-| `classes` | [Class](#cosmos.nft.v1beta1.Class) | repeated | class defines the class of the nft type. |
-| `entries` | [Entry](#cosmos.nft.v1beta1.Entry) | repeated |  |
-
-
-
-
-
- <!-- end messages -->
-
- <!-- end enums -->
-
- <!-- end HasExtensions -->
-
- <!-- end services -->
-
-
-
-<a name="cosmos/nft/v1beta1/query.proto"></a>
-<p align="right"><a href="#top">Top</a></p>
-
-## cosmos/nft/v1beta1/query.proto
-
-
-
-<a name="cosmos.nft.v1beta1.QueryBalanceRequest"></a>
-
-### QueryBalanceRequest
-QueryBalanceRequest is the request type for the Query/Balance RPC method
-
-
-| Field | Type | Label | Description |
-| ----- | ---- | ----- | ----------- |
-| `class_id` | [string](#string) |  |  |
-| `owner` | [string](#string) |  |  |
-
-
-
-
-
-
-<a name="cosmos.nft.v1beta1.QueryBalanceResponse"></a>
-
-### QueryBalanceResponse
-QueryBalanceResponse is the response type for the Query/Balance RPC method
-
-
-| Field | Type | Label | Description |
-| ----- | ---- | ----- | ----------- |
-| `amount` | [uint64](#uint64) |  |  |
-
-
-
-
-
-
-<a name="cosmos.nft.v1beta1.QueryClassRequest"></a>
-
-### QueryClassRequest
-QueryClassRequest is the request type for the Query/Class RPC method
-
-
-| Field | Type | Label | Description |
-| ----- | ---- | ----- | ----------- |
-| `class_id` | [string](#string) |  |  |
-
-
-
-
-
-
-<a name="cosmos.nft.v1beta1.QueryClassResponse"></a>
-
-### QueryClassResponse
-QueryClassResponse is the response type for the Query/Class RPC method
-
-
-| Field | Type | Label | Description |
-| ----- | ---- | ----- | ----------- |
-| `class` | [Class](#cosmos.nft.v1beta1.Class) |  |  |
-
-
-
-
-
-
-<a name="cosmos.nft.v1beta1.QueryClassesRequest"></a>
-
-### QueryClassesRequest
-QueryClassesRequest is the request type for the Query/Classes RPC method
-
-
-| Field | Type | Label | Description |
-| ----- | ---- | ----- | ----------- |
-| `pagination` | [cosmos.base.query.v1beta1.PageRequest](#cosmos.base.query.v1beta1.PageRequest) |  | pagination defines an optional pagination for the request. |
-
-
-
-
-
-
-<a name="cosmos.nft.v1beta1.QueryClassesResponse"></a>
-
-### QueryClassesResponse
-QueryClassesResponse is the response type for the Query/Classes RPC method
-
-
-| Field | Type | Label | Description |
-| ----- | ---- | ----- | ----------- |
-| `classes` | [Class](#cosmos.nft.v1beta1.Class) | repeated |  |
-| `pagination` | [cosmos.base.query.v1beta1.PageResponse](#cosmos.base.query.v1beta1.PageResponse) |  |  |
-
-
-
-
-
-
-<a name="cosmos.nft.v1beta1.QueryNFTRequest"></a>
-
-### QueryNFTRequest
-QueryNFTRequest is the request type for the Query/NFT RPC method
-
-
-| Field | Type | Label | Description |
-| ----- | ---- | ----- | ----------- |
-| `class_id` | [string](#string) |  |  |
-| `id` | [string](#string) |  |  |
-
-
-
-
-
-
-<a name="cosmos.nft.v1beta1.QueryNFTResponse"></a>
-
-### QueryNFTResponse
-QueryNFTResponse is the response type for the Query/NFT RPC method
-
-
-| Field | Type | Label | Description |
-| ----- | ---- | ----- | ----------- |
-| `nft` | [NFT](#cosmos.nft.v1beta1.NFT) |  |  |
-
-
-
-
-
-
-<a name="cosmos.nft.v1beta1.QueryNFTsOfClassRequest"></a>
-
-### QueryNFTsOfClassRequest
-QueryNFTsOfClassRequest is the request type for the Query/NFTsOfClass RPC method
-
-
-| Field | Type | Label | Description |
-| ----- | ---- | ----- | ----------- |
-| `class_id` | [string](#string) |  |  |
-| `owner` | [string](#string) |  |  |
-| `pagination` | [cosmos.base.query.v1beta1.PageRequest](#cosmos.base.query.v1beta1.PageRequest) |  |  |
-
-
-
-
-
-
-<a name="cosmos.nft.v1beta1.QueryNFTsOfClassResponse"></a>
-
-### QueryNFTsOfClassResponse
-QueryNFTsOfClassResponse is the response type for the Query/NFTsOfClass and Query/NFTsOfClassByOwner RPC methods
-
-
-| Field | Type | Label | Description |
-| ----- | ---- | ----- | ----------- |
-| `nfts` | [NFT](#cosmos.nft.v1beta1.NFT) | repeated |  |
-| `pagination` | [cosmos.base.query.v1beta1.PageResponse](#cosmos.base.query.v1beta1.PageResponse) |  |  |
-
-
-
-
-
-
-<a name="cosmos.nft.v1beta1.QueryOwnerRequest"></a>
-
-### QueryOwnerRequest
-QueryOwnerRequest is the request type for the Query/Owner RPC method
-
-
-| Field | Type | Label | Description |
-| ----- | ---- | ----- | ----------- |
-| `class_id` | [string](#string) |  |  |
-| `id` | [string](#string) |  |  |
-
-
-
-
-
-
-<a name="cosmos.nft.v1beta1.QueryOwnerResponse"></a>
-
-### QueryOwnerResponse
-QueryOwnerResponse is the response type for the Query/Owner RPC method
-
-
-| Field | Type | Label | Description |
-| ----- | ---- | ----- | ----------- |
-| `owner` | [string](#string) |  |  |
-
-
-
-
-
-
-<a name="cosmos.nft.v1beta1.QuerySupplyRequest"></a>
-
-### QuerySupplyRequest
-QuerySupplyRequest is the request type for the Query/Supply RPC method
-
-
-| Field | Type | Label | Description |
-| ----- | ---- | ----- | ----------- |
-| `class_id` | [string](#string) |  |  |
-
-
-
-
-
-
-<a name="cosmos.nft.v1beta1.QuerySupplyResponse"></a>
-
-### QuerySupplyResponse
-QuerySupplyResponse is the response type for the Query/Supply RPC method
-
-
-| Field | Type | Label | Description |
-| ----- | ---- | ----- | ----------- |
-| `amount` | [uint64](#uint64) |  |  |
-
-
-
-
-
- <!-- end messages -->
-
- <!-- end enums -->
-
- <!-- end HasExtensions -->
-
-
-<a name="cosmos.nft.v1beta1.Query"></a>
-
-### Query
-Query defines the gRPC querier service.
-
-| Method Name | Request Type | Response Type | Description | HTTP Verb | Endpoint |
-| ----------- | ------------ | ------------- | ------------| ------- | -------- |
-| `Balance` | [QueryBalanceRequest](#cosmos.nft.v1beta1.QueryBalanceRequest) | [QueryBalanceResponse](#cosmos.nft.v1beta1.QueryBalanceResponse) | Balance queries the number of NFTs of a given class owned by the owner, same as balanceOf in ERC721 | GET|/cosmos/nft/v1beta1/balance/{owner}/{class_id}|
-| `Owner` | [QueryOwnerRequest](#cosmos.nft.v1beta1.QueryOwnerRequest) | [QueryOwnerResponse](#cosmos.nft.v1beta1.QueryOwnerResponse) | Owner queries the owner of the NFT based on its class and id, same as ownerOf in ERC721 | GET|/cosmos/nft/v1beta1/owner/{class_id}/{id}|
-| `Supply` | [QuerySupplyRequest](#cosmos.nft.v1beta1.QuerySupplyRequest) | [QuerySupplyResponse](#cosmos.nft.v1beta1.QuerySupplyResponse) | Supply queries the number of NFTs from the given class, same as totalSupply of ERC721. | GET|/cosmos/nft/v1beta1/supply/{class_id}|
-| `NFTsOfClass` | [QueryNFTsOfClassRequest](#cosmos.nft.v1beta1.QueryNFTsOfClassRequest) | [QueryNFTsOfClassResponse](#cosmos.nft.v1beta1.QueryNFTsOfClassResponse) | NFTsOfClass queries all NFTs of a given class or optional owner, similar to tokenByIndex in ERC721Enumerable | GET|/cosmos/nft/v1beta1/nfts/{class_id}|
-| `NFT` | [QueryNFTRequest](#cosmos.nft.v1beta1.QueryNFTRequest) | [QueryNFTResponse](#cosmos.nft.v1beta1.QueryNFTResponse) | NFT queries an NFT based on its class and id. | GET|/cosmos/nft/v1beta1/nfts/{class_id}/{id}|
-| `Class` | [QueryClassRequest](#cosmos.nft.v1beta1.QueryClassRequest) | [QueryClassResponse](#cosmos.nft.v1beta1.QueryClassResponse) | Class queries an NFT class based on its id | GET|/cosmos/nft/v1beta1/classes/{class_id}|
-| `Classes` | [QueryClassesRequest](#cosmos.nft.v1beta1.QueryClassesRequest) | [QueryClassesResponse](#cosmos.nft.v1beta1.QueryClassesResponse) | Classes queries all NFT classes | GET|/cosmos/nft/v1beta1/classes|
-
- <!-- end services -->
-
-
-
-<a name="cosmos/nft/v1beta1/tx.proto"></a>
-<p align="right"><a href="#top">Top</a></p>
-
-## cosmos/nft/v1beta1/tx.proto
-
-
-
-<a name="cosmos.nft.v1beta1.MsgSend"></a>
-
-### MsgSend
-MsgSend represents a message to send a nft from one account to another account.
-
-
-| Field | Type | Label | Description |
-| ----- | ---- | ----- | ----------- |
-| `class_id` | [string](#string) |  | class_id defines the unique identifier of the nft classification, similar to the contract address of ERC721 |
-| `id` | [string](#string) |  | id defines the unique identification of nft |
-| `sender` | [string](#string) |  | sender is the address of the owner of nft |
-| `receiver` | [string](#string) |  | receiver is the receiver address of nft |
-
-
-
-
-
-
-<a name="cosmos.nft.v1beta1.MsgSendResponse"></a>
-
-### MsgSendResponse
-MsgSendResponse defines the Msg/Send response type.
-
-
-
-
-
- <!-- end messages -->
-
- <!-- end enums -->
-
- <!-- end HasExtensions -->
-
-
-<a name="cosmos.nft.v1beta1.Msg"></a>
-
-### Msg
-Msg defines the nft Msg service.
-
-| Method Name | Request Type | Response Type | Description | HTTP Verb | Endpoint |
-| ----------- | ------------ | ------------- | ------------| ------- | -------- |
-| `Send` | [MsgSend](#cosmos.nft.v1beta1.MsgSend) | [MsgSendResponse](#cosmos.nft.v1beta1.MsgSendResponse) | Send defines a method to send a nft from one account to another account. | |
-
- <!-- end services -->
-
-
-
-<a name="cosmos/params/v1beta1/params.proto"></a>
-<p align="right"><a href="#top">Top</a></p>
-
-## cosmos/params/v1beta1/params.proto
-
-
-
-<a name="cosmos.params.v1beta1.ParamChange"></a>
-
-### ParamChange
-ParamChange defines an individual parameter change, for use in
-ParameterChangeProposal.
-
-
-| Field | Type | Label | Description |
-| ----- | ---- | ----- | ----------- |
-| `subspace` | [string](#string) |  |  |
-| `key` | [string](#string) |  |  |
-| `value` | [string](#string) |  |  |
-
-
-
-
-
-
-<a name="cosmos.params.v1beta1.ParameterChangeProposal"></a>
-
-### ParameterChangeProposal
-ParameterChangeProposal defines a proposal to change one or more parameters.
-
-
-| Field | Type | Label | Description |
-| ----- | ---- | ----- | ----------- |
-| `title` | [string](#string) |  |  |
-| `description` | [string](#string) |  |  |
-| `changes` | [ParamChange](#cosmos.params.v1beta1.ParamChange) | repeated |  |
-
-
-
-
-
- <!-- end messages -->
-
- <!-- end enums -->
-
- <!-- end HasExtensions -->
-
- <!-- end services -->
-
-
-
-<a name="cosmos/params/v1beta1/query.proto"></a>
-<p align="right"><a href="#top">Top</a></p>
-
-## cosmos/params/v1beta1/query.proto
-
-
-
-<a name="cosmos.params.v1beta1.QueryParamsRequest"></a>
-
-### QueryParamsRequest
-QueryParamsRequest is request type for the Query/Params RPC method.
-
-
-| Field | Type | Label | Description |
-| ----- | ---- | ----- | ----------- |
-| `subspace` | [string](#string) |  | subspace defines the module to query the parameter for. |
-| `key` | [string](#string) |  | key defines the key of the parameter in the subspace. |
-
-
-
-
-
-
-<a name="cosmos.params.v1beta1.QueryParamsResponse"></a>
-
-### QueryParamsResponse
-QueryParamsResponse is response type for the Query/Params RPC method.
-
-
-| Field | Type | Label | Description |
-| ----- | ---- | ----- | ----------- |
-| `param` | [ParamChange](#cosmos.params.v1beta1.ParamChange) |  | param defines the queried parameter. |
-
-
-
-
-
-
-<a name="cosmos.params.v1beta1.QuerySubspacesRequest"></a>
-
-### QuerySubspacesRequest
-QuerySubspacesRequest defines a request type for querying for all registered
-subspaces and all keys for a subspace.
-
-
-
-
-
-
-<a name="cosmos.params.v1beta1.QuerySubspacesResponse"></a>
-
-### QuerySubspacesResponse
-QuerySubspacesResponse defines the response types for querying for all
-registered subspaces and all keys for a subspace.
-
-
-| Field | Type | Label | Description |
-| ----- | ---- | ----- | ----------- |
-| `subspaces` | [Subspace](#cosmos.params.v1beta1.Subspace) | repeated |  |
-
-
-
-
-
-
-<a name="cosmos.params.v1beta1.Subspace"></a>
-
-### Subspace
-Subspace defines a parameter subspace name and all the keys that exist for
-the subspace.
-
-
-| Field | Type | Label | Description |
-| ----- | ---- | ----- | ----------- |
-| `subspace` | [string](#string) |  |  |
-| `keys` | [string](#string) | repeated |  |
-
-
-
-
-
- <!-- end messages -->
-
- <!-- end enums -->
-
- <!-- end HasExtensions -->
-
-
-<a name="cosmos.params.v1beta1.Query"></a>
-
-### Query
-Query defines the gRPC querier service.
-
-| Method Name | Request Type | Response Type | Description | HTTP Verb | Endpoint |
-| ----------- | ------------ | ------------- | ------------| ------- | -------- |
-| `Params` | [QueryParamsRequest](#cosmos.params.v1beta1.QueryParamsRequest) | [QueryParamsResponse](#cosmos.params.v1beta1.QueryParamsResponse) | Params queries a specific parameter of a module, given its subspace and key. | GET|/cosmos/params/v1beta1/params|
-| `Subspaces` | [QuerySubspacesRequest](#cosmos.params.v1beta1.QuerySubspacesRequest) | [QuerySubspacesResponse](#cosmos.params.v1beta1.QuerySubspacesResponse) | Subspaces queries for all registered subspaces and all keys for a subspace. | GET|/cosmos/params/v1beta1/subspaces|
-
- <!-- end services -->
-
-
-
-<a name="cosmos/slashing/v1beta1/slashing.proto"></a>
-<p align="right"><a href="#top">Top</a></p>
-
-## cosmos/slashing/v1beta1/slashing.proto
-
-
-
-<a name="cosmos.slashing.v1beta1.Params"></a>
-
-### Params
-Params represents the parameters used for by the slashing module.
-
-
-| Field | Type | Label | Description |
-| ----- | ---- | ----- | ----------- |
-| `signed_blocks_window` | [int64](#int64) |  |  |
-| `min_signed_per_window` | [bytes](#bytes) |  |  |
-| `downtime_jail_duration` | [google.protobuf.Duration](#google.protobuf.Duration) |  |  |
-| `slash_fraction_double_sign` | [bytes](#bytes) |  |  |
-| `slash_fraction_downtime` | [bytes](#bytes) |  |  |
-
-
-
-
-
-
-<a name="cosmos.slashing.v1beta1.ValidatorSigningInfo"></a>
-
-### ValidatorSigningInfo
-ValidatorSigningInfo defines a validator's signing info for monitoring their
-liveness activity.
-
-
-| Field | Type | Label | Description |
-| ----- | ---- | ----- | ----------- |
-| `address` | [string](#string) |  |  |
-| `start_height` | [int64](#int64) |  | Height at which validator was first a candidate OR was unjailed |
-| `index_offset` | [int64](#int64) |  | Index which is incremented each time the validator was a bonded in a block and may have signed a precommit or not. This in conjunction with the `SignedBlocksWindow` param determines the index in the `MissedBlocksBitArray`. |
-| `jailed_until` | [google.protobuf.Timestamp](#google.protobuf.Timestamp) |  | Timestamp until which the validator is jailed due to liveness downtime. |
-| `tombstoned` | [bool](#bool) |  | Whether or not a validator has been tombstoned (killed out of validator set). It is set once the validator commits an equivocation or for any other configured misbehiavor. |
-| `missed_blocks_counter` | [int64](#int64) |  | A counter kept to avoid unnecessary array reads. Note that `Sum(MissedBlocksBitArray)` always equals `MissedBlocksCounter`. |
-
-
-
-
-
- <!-- end messages -->
-
- <!-- end enums -->
-
- <!-- end HasExtensions -->
-
- <!-- end services -->
-
-
-
-<a name="cosmos/slashing/v1beta1/genesis.proto"></a>
-<p align="right"><a href="#top">Top</a></p>
-
-## cosmos/slashing/v1beta1/genesis.proto
-
-
-
-<a name="cosmos.slashing.v1beta1.GenesisState"></a>
-
-### GenesisState
-GenesisState defines the slashing module's genesis state.
-
-
-| Field | Type | Label | Description |
-| ----- | ---- | ----- | ----------- |
-| `params` | [Params](#cosmos.slashing.v1beta1.Params) |  | params defines all the paramaters of related to deposit. |
-| `signing_infos` | [SigningInfo](#cosmos.slashing.v1beta1.SigningInfo) | repeated | signing_infos represents a map between validator addresses and their signing infos. |
-| `missed_blocks` | [ValidatorMissedBlocks](#cosmos.slashing.v1beta1.ValidatorMissedBlocks) | repeated | missed_blocks represents a map between validator addresses and their missed blocks. |
-
-
-
-
-
-
-<a name="cosmos.slashing.v1beta1.MissedBlock"></a>
-
-### MissedBlock
-MissedBlock contains height and missed status as boolean.
-
-
-| Field | Type | Label | Description |
-| ----- | ---- | ----- | ----------- |
-| `index` | [int64](#int64) |  | index is the height at which the block was missed. |
-| `missed` | [bool](#bool) |  | missed is the missed status. |
-
-
-
-
-
-
-<a name="cosmos.slashing.v1beta1.SigningInfo"></a>
-
-### SigningInfo
-SigningInfo stores validator signing info of corresponding address.
-
-
-| Field | Type | Label | Description |
-| ----- | ---- | ----- | ----------- |
-| `address` | [string](#string) |  | address is the validator address. |
-| `validator_signing_info` | [ValidatorSigningInfo](#cosmos.slashing.v1beta1.ValidatorSigningInfo) |  | validator_signing_info represents the signing info of this validator. |
-
-
-
-
-
-
-<a name="cosmos.slashing.v1beta1.ValidatorMissedBlocks"></a>
-
-### ValidatorMissedBlocks
-ValidatorMissedBlocks contains array of missed blocks of corresponding
-address.
-
-
-| Field | Type | Label | Description |
-| ----- | ---- | ----- | ----------- |
-| `address` | [string](#string) |  | address is the validator address. |
-| `missed_blocks` | [MissedBlock](#cosmos.slashing.v1beta1.MissedBlock) | repeated | missed_blocks is an array of missed blocks by the validator. |
-
-
-
-
-
- <!-- end messages -->
-
- <!-- end enums -->
-
- <!-- end HasExtensions -->
-
- <!-- end services -->
-
-
-
-<a name="cosmos/slashing/v1beta1/query.proto"></a>
-<p align="right"><a href="#top">Top</a></p>
-
-## cosmos/slashing/v1beta1/query.proto
-
-
-
-<a name="cosmos.slashing.v1beta1.QueryParamsRequest"></a>
-
-### QueryParamsRequest
-QueryParamsRequest is the request type for the Query/Params RPC method
-
-
-
-
-
-
-<a name="cosmos.slashing.v1beta1.QueryParamsResponse"></a>
-
-### QueryParamsResponse
-QueryParamsResponse is the response type for the Query/Params RPC method
-
-
-| Field | Type | Label | Description |
-| ----- | ---- | ----- | ----------- |
-| `params` | [Params](#cosmos.slashing.v1beta1.Params) |  |  |
-
-
-
-
-
-
-<a name="cosmos.slashing.v1beta1.QuerySigningInfoRequest"></a>
-
-### QuerySigningInfoRequest
-QuerySigningInfoRequest is the request type for the Query/SigningInfo RPC
-method
-
-
-| Field | Type | Label | Description |
-| ----- | ---- | ----- | ----------- |
-| `cons_address` | [string](#string) |  | cons_address is the address to query signing info of |
-
-
-
-
-
-
-<a name="cosmos.slashing.v1beta1.QuerySigningInfoResponse"></a>
-
-### QuerySigningInfoResponse
-QuerySigningInfoResponse is the response type for the Query/SigningInfo RPC
-method
-
-
-| Field | Type | Label | Description |
-| ----- | ---- | ----- | ----------- |
-| `val_signing_info` | [ValidatorSigningInfo](#cosmos.slashing.v1beta1.ValidatorSigningInfo) |  | val_signing_info is the signing info of requested val cons address |
-
-
-
-
-
-
-<a name="cosmos.slashing.v1beta1.QuerySigningInfosRequest"></a>
-
-### QuerySigningInfosRequest
-QuerySigningInfosRequest is the request type for the Query/SigningInfos RPC
-method
-
-
-| Field | Type | Label | Description |
-| ----- | ---- | ----- | ----------- |
-| `pagination` | [cosmos.base.query.v1beta1.PageRequest](#cosmos.base.query.v1beta1.PageRequest) |  |  |
-
-
-
-
-
-
-<a name="cosmos.slashing.v1beta1.QuerySigningInfosResponse"></a>
-
-### QuerySigningInfosResponse
-QuerySigningInfosResponse is the response type for the Query/SigningInfos RPC
-method
-
-
-| Field | Type | Label | Description |
-| ----- | ---- | ----- | ----------- |
-| `info` | [ValidatorSigningInfo](#cosmos.slashing.v1beta1.ValidatorSigningInfo) | repeated | info is the signing info of all validators |
-| `pagination` | [cosmos.base.query.v1beta1.PageResponse](#cosmos.base.query.v1beta1.PageResponse) |  |  |
-
-
-
-
-
- <!-- end messages -->
-
- <!-- end enums -->
-
- <!-- end HasExtensions -->
-
-
-<a name="cosmos.slashing.v1beta1.Query"></a>
-
-### Query
-Query provides defines the gRPC querier service
-
-| Method Name | Request Type | Response Type | Description | HTTP Verb | Endpoint |
-| ----------- | ------------ | ------------- | ------------| ------- | -------- |
-| `Params` | [QueryParamsRequest](#cosmos.slashing.v1beta1.QueryParamsRequest) | [QueryParamsResponse](#cosmos.slashing.v1beta1.QueryParamsResponse) | Params queries the parameters of slashing module | GET|/cosmos/slashing/v1beta1/params|
-| `SigningInfo` | [QuerySigningInfoRequest](#cosmos.slashing.v1beta1.QuerySigningInfoRequest) | [QuerySigningInfoResponse](#cosmos.slashing.v1beta1.QuerySigningInfoResponse) | SigningInfo queries the signing info of given cons address | GET|/cosmos/slashing/v1beta1/signing_infos/{cons_address}|
-| `SigningInfos` | [QuerySigningInfosRequest](#cosmos.slashing.v1beta1.QuerySigningInfosRequest) | [QuerySigningInfosResponse](#cosmos.slashing.v1beta1.QuerySigningInfosResponse) | SigningInfos queries signing info of all validators | GET|/cosmos/slashing/v1beta1/signing_infos|
-
- <!-- end services -->
-
-
-
-<a name="cosmos/slashing/v1beta1/tx.proto"></a>
-<p align="right"><a href="#top">Top</a></p>
-
-## cosmos/slashing/v1beta1/tx.proto
-
-
-
-<a name="cosmos.slashing.v1beta1.MsgUnjail"></a>
-
-### MsgUnjail
-MsgUnjail defines the Msg/Unjail request type
-
-
-| Field | Type | Label | Description |
-| ----- | ---- | ----- | ----------- |
-| `validator_addr` | [string](#string) |  |  |
-
-
-
-
-
-
-<a name="cosmos.slashing.v1beta1.MsgUnjailResponse"></a>
-
-### MsgUnjailResponse
-MsgUnjailResponse defines the Msg/Unjail response type
-
-
-
-
-
- <!-- end messages -->
-
- <!-- end enums -->
-
- <!-- end HasExtensions -->
-
-
-<a name="cosmos.slashing.v1beta1.Msg"></a>
-
-### Msg
-Msg defines the slashing Msg service.
-
-| Method Name | Request Type | Response Type | Description | HTTP Verb | Endpoint |
-| ----------- | ------------ | ------------- | ------------| ------- | -------- |
-| `Unjail` | [MsgUnjail](#cosmos.slashing.v1beta1.MsgUnjail) | [MsgUnjailResponse](#cosmos.slashing.v1beta1.MsgUnjailResponse) | Unjail defines a method for unjailing a jailed validator, thus returning them into the bonded validator set, so they can begin receiving provisions and rewards again. | |
-
- <!-- end services -->
-
-
-
-<a name="cosmos/staking/v1beta1/authz.proto"></a>
-<p align="right"><a href="#top">Top</a></p>
-
-## cosmos/staking/v1beta1/authz.proto
-
-
-
-<a name="cosmos.staking.v1beta1.StakeAuthorization"></a>
-
-### StakeAuthorization
-StakeAuthorization defines authorization for delegate/undelegate/redelegate.
-
-Since: cosmos-sdk 0.43
-
-
-| Field | Type | Label | Description |
-| ----- | ---- | ----- | ----------- |
-| `max_tokens` | [cosmos.base.v1beta1.Coin](#cosmos.base.v1beta1.Coin) |  | max_tokens specifies the maximum amount of tokens can be delegate to a validator. If it is empty, there is no spend limit and any amount of coins can be delegated. |
-| `allow_list` | [StakeAuthorization.Validators](#cosmos.staking.v1beta1.StakeAuthorization.Validators) |  | allow_list specifies list of validator addresses to whom grantee can delegate tokens on behalf of granter's account. |
-| `deny_list` | [StakeAuthorization.Validators](#cosmos.staking.v1beta1.StakeAuthorization.Validators) |  | deny_list specifies list of validator addresses to whom grantee can not delegate tokens. |
-| `authorization_type` | [AuthorizationType](#cosmos.staking.v1beta1.AuthorizationType) |  | authorization_type defines one of AuthorizationType. |
-
-
-
-
-
-
-<a name="cosmos.staking.v1beta1.StakeAuthorization.Validators"></a>
-
-### StakeAuthorization.Validators
-Validators defines list of validator addresses.
-
-
-| Field | Type | Label | Description |
-| ----- | ---- | ----- | ----------- |
-| `address` | [string](#string) | repeated |  |
-
-
-
-
-
- <!-- end messages -->
-
-
-<a name="cosmos.staking.v1beta1.AuthorizationType"></a>
-
-### AuthorizationType
-AuthorizationType defines the type of staking module authorization type
-
-Since: cosmos-sdk 0.43
-
-| Name | Number | Description |
-| ---- | ------ | ----------- |
-| AUTHORIZATION_TYPE_UNSPECIFIED | 0 | AUTHORIZATION_TYPE_UNSPECIFIED specifies an unknown authorization type |
-| AUTHORIZATION_TYPE_DELEGATE | 1 | AUTHORIZATION_TYPE_DELEGATE defines an authorization type for Msg/Delegate |
-| AUTHORIZATION_TYPE_UNDELEGATE | 2 | AUTHORIZATION_TYPE_UNDELEGATE defines an authorization type for Msg/Undelegate |
-| AUTHORIZATION_TYPE_REDELEGATE | 3 | AUTHORIZATION_TYPE_REDELEGATE defines an authorization type for Msg/BeginRedelegate |
-
-
- <!-- end enums -->
-
- <!-- end HasExtensions -->
-
- <!-- end services -->
-
-
-
-<a name="cosmos/staking/v1beta1/staking.proto"></a>
-<p align="right"><a href="#top">Top</a></p>
-
-## cosmos/staking/v1beta1/staking.proto
-
-
-
-<a name="cosmos.staking.v1beta1.Commission"></a>
-
-### Commission
-Commission defines commission parameters for a given validator.
-
-
-| Field | Type | Label | Description |
-| ----- | ---- | ----- | ----------- |
-| `commission_rates` | [CommissionRates](#cosmos.staking.v1beta1.CommissionRates) |  | commission_rates defines the initial commission rates to be used for creating a validator. |
-| `update_time` | [google.protobuf.Timestamp](#google.protobuf.Timestamp) |  | update_time is the last time the commission rate was changed. |
-
-
-
-
-
-
-<a name="cosmos.staking.v1beta1.CommissionRates"></a>
-
-### CommissionRates
-CommissionRates defines the initial commission rates to be used for creating
-a validator.
-
-
-| Field | Type | Label | Description |
-| ----- | ---- | ----- | ----------- |
-| `rate` | [string](#string) |  | rate is the commission rate charged to delegators, as a fraction. |
-| `max_rate` | [string](#string) |  | max_rate defines the maximum commission rate which validator can ever charge, as a fraction. |
-| `max_change_rate` | [string](#string) |  | max_change_rate defines the maximum daily increase of the validator commission, as a fraction. |
-
-
-
-
-
-
-<a name="cosmos.staking.v1beta1.DVPair"></a>
-
-### DVPair
-DVPair is struct that just has a delegator-validator pair with no other data.
-It is intended to be used as a marshalable pointer. For example, a DVPair can
-be used to construct the key to getting an UnbondingDelegation from state.
-
-
-| Field | Type | Label | Description |
-| ----- | ---- | ----- | ----------- |
-| `delegator_address` | [string](#string) |  |  |
-| `validator_address` | [string](#string) |  |  |
-
-
-
-
-
-
-<a name="cosmos.staking.v1beta1.DVPairs"></a>
-
-### DVPairs
-DVPairs defines an array of DVPair objects.
-
-
-| Field | Type | Label | Description |
-| ----- | ---- | ----- | ----------- |
-| `pairs` | [DVPair](#cosmos.staking.v1beta1.DVPair) | repeated |  |
-
-
-
-
-
-
-<a name="cosmos.staking.v1beta1.DVVTriplet"></a>
-
-### DVVTriplet
-DVVTriplet is struct that just has a delegator-validator-validator triplet
-with no other data. It is intended to be used as a marshalable pointer. For
-example, a DVVTriplet can be used to construct the key to getting a
-Redelegation from state.
-
-
-| Field | Type | Label | Description |
-| ----- | ---- | ----- | ----------- |
-| `delegator_address` | [string](#string) |  |  |
-| `validator_src_address` | [string](#string) |  |  |
-| `validator_dst_address` | [string](#string) |  |  |
-
-
-
-
-
-
-<a name="cosmos.staking.v1beta1.DVVTriplets"></a>
-
-### DVVTriplets
-DVVTriplets defines an array of DVVTriplet objects.
-
-
-| Field | Type | Label | Description |
-| ----- | ---- | ----- | ----------- |
-| `triplets` | [DVVTriplet](#cosmos.staking.v1beta1.DVVTriplet) | repeated |  |
-
-
-
-
-
-
-<a name="cosmos.staking.v1beta1.Delegation"></a>
-
-### Delegation
-Delegation represents the bond with tokens held by an account. It is
-owned by one delegator, and is associated with the voting power of one
-validator.
-
-
-| Field | Type | Label | Description |
-| ----- | ---- | ----- | ----------- |
-| `delegator_address` | [string](#string) |  | delegator_address is the bech32-encoded address of the delegator. |
-| `validator_address` | [string](#string) |  | validator_address is the bech32-encoded address of the validator. |
-| `shares` | [string](#string) |  | shares define the delegation shares received. |
-
-
-
-
-
-
-<a name="cosmos.staking.v1beta1.DelegationResponse"></a>
-
-### DelegationResponse
-DelegationResponse is equivalent to Delegation except that it contains a
-balance in addition to shares which is more suitable for client responses.
-
-
-| Field | Type | Label | Description |
-| ----- | ---- | ----- | ----------- |
-| `delegation` | [Delegation](#cosmos.staking.v1beta1.Delegation) |  |  |
-| `balance` | [cosmos.base.v1beta1.Coin](#cosmos.base.v1beta1.Coin) |  |  |
-
-
-
-
-
-
-<a name="cosmos.staking.v1beta1.Description"></a>
-
-### Description
-Description defines a validator description.
-
-
-| Field | Type | Label | Description |
-| ----- | ---- | ----- | ----------- |
-| `moniker` | [string](#string) |  | moniker defines a human-readable name for the validator. |
-| `identity` | [string](#string) |  | identity defines an optional identity signature (ex. UPort or Keybase). |
-| `website` | [string](#string) |  | website defines an optional website link. |
-| `security_contact` | [string](#string) |  | security_contact defines an optional email for security contact. |
-| `details` | [string](#string) |  | details define other optional details. |
-
-
-
-
-
-
-<a name="cosmos.staking.v1beta1.HistoricalInfo"></a>
-
-### HistoricalInfo
-HistoricalInfo contains header and validator information for a given block.
-It is stored as part of staking module's state, which persists the `n` most
-recent HistoricalInfo
-(`n` is set by the staking module's `historical_entries` parameter).
-
-
-| Field | Type | Label | Description |
-| ----- | ---- | ----- | ----------- |
-| `header` | [tendermint.types.Header](#tendermint.types.Header) |  |  |
-| `valset` | [Validator](#cosmos.staking.v1beta1.Validator) | repeated |  |
-
-
-
-
-
-
-<a name="cosmos.staking.v1beta1.Params"></a>
-
-### Params
-Params defines the parameters for the staking module.
-
-
-| Field | Type | Label | Description |
-| ----- | ---- | ----- | ----------- |
-| `unbonding_time` | [google.protobuf.Duration](#google.protobuf.Duration) |  | unbonding_time is the time duration of unbonding. |
-| `max_validators` | [uint32](#uint32) |  | max_validators is the maximum number of validators. |
-| `max_entries` | [uint32](#uint32) |  | max_entries is the max entries for either unbonding delegation or redelegation (per pair/trio). |
-| `historical_entries` | [uint32](#uint32) |  | historical_entries is the number of historical entries to persist. |
-| `bond_denom` | [string](#string) |  | bond_denom defines the bondable coin denomination. |
-| `min_commission_rate` | [string](#string) |  | min_commission_rate is the chain-wide minimum commission rate that a validator can charge their delegators |
-
-
-
-
-
-
-<a name="cosmos.staking.v1beta1.Pool"></a>
-
-### Pool
-Pool is used for tracking bonded and not-bonded token supply of the bond
-denomination.
-
-
-| Field | Type | Label | Description |
-| ----- | ---- | ----- | ----------- |
-| `not_bonded_tokens` | [string](#string) |  |  |
-| `bonded_tokens` | [string](#string) |  |  |
-
-
-
-
-
-
-<a name="cosmos.staking.v1beta1.Redelegation"></a>
-
-### Redelegation
-Redelegation contains the list of a particular delegator's redelegating bonds
-from a particular source validator to a particular destination validator.
-
-
-| Field | Type | Label | Description |
-| ----- | ---- | ----- | ----------- |
-| `delegator_address` | [string](#string) |  | delegator_address is the bech32-encoded address of the delegator. |
-| `validator_src_address` | [string](#string) |  | validator_src_address is the validator redelegation source operator address. |
-| `validator_dst_address` | [string](#string) |  | validator_dst_address is the validator redelegation destination operator address. |
-| `entries` | [RedelegationEntry](#cosmos.staking.v1beta1.RedelegationEntry) | repeated | entries are the redelegation entries.
-
-redelegation entries |
-
-
-
-
-
-
-<a name="cosmos.staking.v1beta1.RedelegationEntry"></a>
-
-### RedelegationEntry
-RedelegationEntry defines a redelegation object with relevant metadata.
-
-
-| Field | Type | Label | Description |
-| ----- | ---- | ----- | ----------- |
-| `creation_height` | [int64](#int64) |  | creation_height defines the height which the redelegation took place. |
-| `completion_time` | [google.protobuf.Timestamp](#google.protobuf.Timestamp) |  | completion_time defines the unix time for redelegation completion. |
-| `initial_balance` | [string](#string) |  | initial_balance defines the initial balance when redelegation started. |
-| `shares_dst` | [string](#string) |  | shares_dst is the amount of destination-validator shares created by redelegation. |
-
-
-
-
-
-
-<a name="cosmos.staking.v1beta1.RedelegationEntryResponse"></a>
-
-### RedelegationEntryResponse
-RedelegationEntryResponse is equivalent to a RedelegationEntry except that it
-contains a balance in addition to shares which is more suitable for client
-responses.
-
-
-| Field | Type | Label | Description |
-| ----- | ---- | ----- | ----------- |
-| `redelegation_entry` | [RedelegationEntry](#cosmos.staking.v1beta1.RedelegationEntry) |  |  |
-| `balance` | [string](#string) |  |  |
-
-
-
-
-
-
-<a name="cosmos.staking.v1beta1.RedelegationResponse"></a>
-
-### RedelegationResponse
-RedelegationResponse is equivalent to a Redelegation except that its entries
-contain a balance in addition to shares which is more suitable for client
-responses.
-
-
-| Field | Type | Label | Description |
-| ----- | ---- | ----- | ----------- |
-| `redelegation` | [Redelegation](#cosmos.staking.v1beta1.Redelegation) |  |  |
-| `entries` | [RedelegationEntryResponse](#cosmos.staking.v1beta1.RedelegationEntryResponse) | repeated |  |
-
-
-
-
-
-
-<a name="cosmos.staking.v1beta1.UnbondingDelegation"></a>
-
-### UnbondingDelegation
-UnbondingDelegation stores all of a single delegator's unbonding bonds
-for a single validator in an time-ordered list.
-
-
-| Field | Type | Label | Description |
-| ----- | ---- | ----- | ----------- |
-| `delegator_address` | [string](#string) |  | delegator_address is the bech32-encoded address of the delegator. |
-| `validator_address` | [string](#string) |  | validator_address is the bech32-encoded address of the validator. |
-| `entries` | [UnbondingDelegationEntry](#cosmos.staking.v1beta1.UnbondingDelegationEntry) | repeated | entries are the unbonding delegation entries.
-
-unbonding delegation entries |
-
-
-
-
-
-
-<a name="cosmos.staking.v1beta1.UnbondingDelegationEntry"></a>
-
-### UnbondingDelegationEntry
-UnbondingDelegationEntry defines an unbonding object with relevant metadata.
-
-
-| Field | Type | Label | Description |
-| ----- | ---- | ----- | ----------- |
-| `creation_height` | [int64](#int64) |  | creation_height is the height which the unbonding took place. |
-| `completion_time` | [google.protobuf.Timestamp](#google.protobuf.Timestamp) |  | completion_time is the unix time for unbonding completion. |
-| `initial_balance` | [string](#string) |  | initial_balance defines the tokens initially scheduled to receive at completion. |
-| `balance` | [string](#string) |  | balance defines the tokens to receive at completion. |
-
-
-
-
-
-
-<a name="cosmos.staking.v1beta1.ValAddresses"></a>
-
-### ValAddresses
-ValAddresses defines a repeated set of validator addresses.
-
-
-| Field | Type | Label | Description |
-| ----- | ---- | ----- | ----------- |
-| `addresses` | [string](#string) | repeated |  |
-
-
-
-
-
-
-<a name="cosmos.staking.v1beta1.Validator"></a>
-
-### Validator
-Validator defines a validator, together with the total amount of the
-Validator's bond shares and their exchange rate to coins. Slashing results in
-a decrease in the exchange rate, allowing correct calculation of future
-undelegations without iterating over delegators. When coins are delegated to
-this validator, the validator is credited with a delegation whose number of
-bond shares is based on the amount of coins delegated divided by the current
-exchange rate. Voting power can be calculated as total bonded shares
-multiplied by exchange rate.
-
-
-| Field | Type | Label | Description |
-| ----- | ---- | ----- | ----------- |
-| `operator_address` | [string](#string) |  | operator_address defines the address of the validator's operator; bech encoded in JSON. |
-| `consensus_pubkey` | [google.protobuf.Any](#google.protobuf.Any) |  | consensus_pubkey is the consensus public key of the validator, as a Protobuf Any. |
-| `jailed` | [bool](#bool) |  | jailed defined whether the validator has been jailed from bonded status or not. |
-| `status` | [BondStatus](#cosmos.staking.v1beta1.BondStatus) |  | status is the validator status (bonded/unbonding/unbonded). |
-| `tokens` | [string](#string) |  | tokens define the delegated tokens (incl. self-delegation). |
-| `delegator_shares` | [string](#string) |  | delegator_shares defines total shares issued to a validator's delegators. |
-| `description` | [Description](#cosmos.staking.v1beta1.Description) |  | description defines the description terms for the validator. |
-| `unbonding_height` | [int64](#int64) |  | unbonding_height defines, if unbonding, the height at which this validator has begun unbonding. |
-| `unbonding_time` | [google.protobuf.Timestamp](#google.protobuf.Timestamp) |  | unbonding_time defines, if unbonding, the min time for the validator to complete unbonding. |
-| `commission` | [Commission](#cosmos.staking.v1beta1.Commission) |  | commission defines the commission parameters. |
-| `min_self_delegation` | [string](#string) |  | min_self_delegation is the validator's self declared minimum self delegation. |
-
-
-
-
-
- <!-- end messages -->
-
-
-<a name="cosmos.staking.v1beta1.BondStatus"></a>
-
-### BondStatus
-BondStatus is the status of a validator.
-
-| Name | Number | Description |
-| ---- | ------ | ----------- |
-| BOND_STATUS_UNSPECIFIED | 0 | UNSPECIFIED defines an invalid validator status. |
-| BOND_STATUS_UNBONDED | 1 | UNBONDED defines a validator that is not bonded. |
-| BOND_STATUS_UNBONDING | 2 | UNBONDING defines a validator that is unbonding. |
-| BOND_STATUS_BONDED | 3 | BONDED defines a validator that is bonded. |
-
-
- <!-- end enums -->
-
- <!-- end HasExtensions -->
-
- <!-- end services -->
-
-
-
-<a name="cosmos/staking/v1beta1/genesis.proto"></a>
-<p align="right"><a href="#top">Top</a></p>
-
-## cosmos/staking/v1beta1/genesis.proto
-
-
-
-<a name="cosmos.staking.v1beta1.GenesisState"></a>
-
-### GenesisState
-GenesisState defines the staking module's genesis state.
-
-
-| Field | Type | Label | Description |
-| ----- | ---- | ----- | ----------- |
-| `params` | [Params](#cosmos.staking.v1beta1.Params) |  | params defines all the paramaters of related to deposit. |
-| `last_total_power` | [bytes](#bytes) |  | last_total_power tracks the total amounts of bonded tokens recorded during the previous end block. |
-| `last_validator_powers` | [LastValidatorPower](#cosmos.staking.v1beta1.LastValidatorPower) | repeated | last_validator_powers is a special index that provides a historical list of the last-block's bonded validators. |
-| `validators` | [Validator](#cosmos.staking.v1beta1.Validator) | repeated | delegations defines the validator set at genesis. |
-| `delegations` | [Delegation](#cosmos.staking.v1beta1.Delegation) | repeated | delegations defines the delegations active at genesis. |
-| `unbonding_delegations` | [UnbondingDelegation](#cosmos.staking.v1beta1.UnbondingDelegation) | repeated | unbonding_delegations defines the unbonding delegations active at genesis. |
-| `redelegations` | [Redelegation](#cosmos.staking.v1beta1.Redelegation) | repeated | redelegations defines the redelegations active at genesis. |
-| `exported` | [bool](#bool) |  |  |
-
-
-
-
-
-
-<a name="cosmos.staking.v1beta1.LastValidatorPower"></a>
-
-### LastValidatorPower
-LastValidatorPower required for validator set update logic.
-
-
-| Field | Type | Label | Description |
-| ----- | ---- | ----- | ----------- |
-| `address` | [string](#string) |  | address is the address of the validator. |
-| `power` | [int64](#int64) |  | power defines the power of the validator. |
-
-
-
-
-
- <!-- end messages -->
-
- <!-- end enums -->
-
- <!-- end HasExtensions -->
-
- <!-- end services -->
-
-
-
-<a name="cosmos/staking/v1beta1/query.proto"></a>
-<p align="right"><a href="#top">Top</a></p>
-
-## cosmos/staking/v1beta1/query.proto
-
-
-
-<a name="cosmos.staking.v1beta1.QueryDelegationRequest"></a>
-
-### QueryDelegationRequest
-QueryDelegationRequest is request type for the Query/Delegation RPC method.
-
-
-| Field | Type | Label | Description |
-| ----- | ---- | ----- | ----------- |
-| `delegator_addr` | [string](#string) |  | delegator_addr defines the delegator address to query for. |
-| `validator_addr` | [string](#string) |  | validator_addr defines the validator address to query for. |
-
-
-
-
-
-
-<a name="cosmos.staking.v1beta1.QueryDelegationResponse"></a>
-
-### QueryDelegationResponse
-QueryDelegationResponse is response type for the Query/Delegation RPC method.
-
-
-| Field | Type | Label | Description |
-| ----- | ---- | ----- | ----------- |
-| `delegation_response` | [DelegationResponse](#cosmos.staking.v1beta1.DelegationResponse) |  | delegation_responses defines the delegation info of a delegation. |
-
-
-
-
-
-
-<a name="cosmos.staking.v1beta1.QueryDelegatorDelegationsRequest"></a>
-
-### QueryDelegatorDelegationsRequest
-QueryDelegatorDelegationsRequest is request type for the
-Query/DelegatorDelegations RPC method.
-
-
-| Field | Type | Label | Description |
-| ----- | ---- | ----- | ----------- |
-| `delegator_addr` | [string](#string) |  | delegator_addr defines the delegator address to query for. |
-| `pagination` | [cosmos.base.query.v1beta1.PageRequest](#cosmos.base.query.v1beta1.PageRequest) |  | pagination defines an optional pagination for the request. |
-
-
-
-
-
-
-<a name="cosmos.staking.v1beta1.QueryDelegatorDelegationsResponse"></a>
-
-### QueryDelegatorDelegationsResponse
-QueryDelegatorDelegationsResponse is response type for the
-Query/DelegatorDelegations RPC method.
-
-
-| Field | Type | Label | Description |
-| ----- | ---- | ----- | ----------- |
-| `delegation_responses` | [DelegationResponse](#cosmos.staking.v1beta1.DelegationResponse) | repeated | delegation_responses defines all the delegations' info of a delegator. |
-| `pagination` | [cosmos.base.query.v1beta1.PageResponse](#cosmos.base.query.v1beta1.PageResponse) |  | pagination defines the pagination in the response. |
-
-
-
-
-
-
-<a name="cosmos.staking.v1beta1.QueryDelegatorUnbondingDelegationsRequest"></a>
-
-### QueryDelegatorUnbondingDelegationsRequest
-QueryDelegatorUnbondingDelegationsRequest is request type for the
-Query/DelegatorUnbondingDelegations RPC method.
-
-
-| Field | Type | Label | Description |
-| ----- | ---- | ----- | ----------- |
-| `delegator_addr` | [string](#string) |  | delegator_addr defines the delegator address to query for. |
-| `pagination` | [cosmos.base.query.v1beta1.PageRequest](#cosmos.base.query.v1beta1.PageRequest) |  | pagination defines an optional pagination for the request. |
-
-
-
-
-
-
-<a name="cosmos.staking.v1beta1.QueryDelegatorUnbondingDelegationsResponse"></a>
-
-### QueryDelegatorUnbondingDelegationsResponse
-QueryUnbondingDelegatorDelegationsResponse is response type for the
-Query/UnbondingDelegatorDelegations RPC method.
-
-
-| Field | Type | Label | Description |
-| ----- | ---- | ----- | ----------- |
-| `unbonding_responses` | [UnbondingDelegation](#cosmos.staking.v1beta1.UnbondingDelegation) | repeated |  |
-| `pagination` | [cosmos.base.query.v1beta1.PageResponse](#cosmos.base.query.v1beta1.PageResponse) |  | pagination defines the pagination in the response. |
-
-
-
-
-
-
-<a name="cosmos.staking.v1beta1.QueryDelegatorValidatorRequest"></a>
-
-### QueryDelegatorValidatorRequest
-QueryDelegatorValidatorRequest is request type for the
-Query/DelegatorValidator RPC method.
-
-
-| Field | Type | Label | Description |
-| ----- | ---- | ----- | ----------- |
-| `delegator_addr` | [string](#string) |  | delegator_addr defines the delegator address to query for. |
-| `validator_addr` | [string](#string) |  | validator_addr defines the validator address to query for. |
-
-
-
-
-
-
-<a name="cosmos.staking.v1beta1.QueryDelegatorValidatorResponse"></a>
-
-### QueryDelegatorValidatorResponse
-QueryDelegatorValidatorResponse response type for the
-Query/DelegatorValidator RPC method.
-
-
-| Field | Type | Label | Description |
-| ----- | ---- | ----- | ----------- |
-| `validator` | [Validator](#cosmos.staking.v1beta1.Validator) |  | validator defines the the validator info. |
-
-
-
-
-
-
-<a name="cosmos.staking.v1beta1.QueryDelegatorValidatorsRequest"></a>
-
-### QueryDelegatorValidatorsRequest
-QueryDelegatorValidatorsRequest is request type for the
-Query/DelegatorValidators RPC method.
-
-
-| Field | Type | Label | Description |
-| ----- | ---- | ----- | ----------- |
-| `delegator_addr` | [string](#string) |  | delegator_addr defines the delegator address to query for. |
-| `pagination` | [cosmos.base.query.v1beta1.PageRequest](#cosmos.base.query.v1beta1.PageRequest) |  | pagination defines an optional pagination for the request. |
-
-
-
-
-
-
-<a name="cosmos.staking.v1beta1.QueryDelegatorValidatorsResponse"></a>
-
-### QueryDelegatorValidatorsResponse
-QueryDelegatorValidatorsResponse is response type for the
-Query/DelegatorValidators RPC method.
-
-
-| Field | Type | Label | Description |
-| ----- | ---- | ----- | ----------- |
-| `validators` | [Validator](#cosmos.staking.v1beta1.Validator) | repeated | validators defines the the validators' info of a delegator. |
-| `pagination` | [cosmos.base.query.v1beta1.PageResponse](#cosmos.base.query.v1beta1.PageResponse) |  | pagination defines the pagination in the response. |
-
-
-
-
-
-
-<a name="cosmos.staking.v1beta1.QueryHistoricalInfoRequest"></a>
-
-### QueryHistoricalInfoRequest
-QueryHistoricalInfoRequest is request type for the Query/HistoricalInfo RPC
-method.
-
-
-| Field | Type | Label | Description |
-| ----- | ---- | ----- | ----------- |
-| `height` | [int64](#int64) |  | height defines at which height to query the historical info. |
-
-
-
-
-
-
-<a name="cosmos.staking.v1beta1.QueryHistoricalInfoResponse"></a>
-
-### QueryHistoricalInfoResponse
-QueryHistoricalInfoResponse is response type for the Query/HistoricalInfo RPC
-method.
-
-
-| Field | Type | Label | Description |
-| ----- | ---- | ----- | ----------- |
-| `hist` | [HistoricalInfo](#cosmos.staking.v1beta1.HistoricalInfo) |  | hist defines the historical info at the given height. |
-
-
-
-
-
-
-<a name="cosmos.staking.v1beta1.QueryParamsRequest"></a>
-
-### QueryParamsRequest
-QueryParamsRequest is request type for the Query/Params RPC method.
-
-
-
-
-
-
-<a name="cosmos.staking.v1beta1.QueryParamsResponse"></a>
-
-### QueryParamsResponse
-QueryParamsResponse is response type for the Query/Params RPC method.
-
-
-| Field | Type | Label | Description |
-| ----- | ---- | ----- | ----------- |
-| `params` | [Params](#cosmos.staking.v1beta1.Params) |  | params holds all the parameters of this module. |
-
-
-
-
-
-
-<a name="cosmos.staking.v1beta1.QueryPoolRequest"></a>
-
-### QueryPoolRequest
-QueryPoolRequest is request type for the Query/Pool RPC method.
-
-
-
-
-
-
-<a name="cosmos.staking.v1beta1.QueryPoolResponse"></a>
-
-### QueryPoolResponse
-QueryPoolResponse is response type for the Query/Pool RPC method.
-
-
-| Field | Type | Label | Description |
-| ----- | ---- | ----- | ----------- |
-| `pool` | [Pool](#cosmos.staking.v1beta1.Pool) |  | pool defines the pool info. |
-
-
-
-
-
-
-<a name="cosmos.staking.v1beta1.QueryRedelegationsRequest"></a>
-
-### QueryRedelegationsRequest
-QueryRedelegationsRequest is request type for the Query/Redelegations RPC
-method.
-
-
-| Field | Type | Label | Description |
-| ----- | ---- | ----- | ----------- |
-| `delegator_addr` | [string](#string) |  | delegator_addr defines the delegator address to query for. |
-| `src_validator_addr` | [string](#string) |  | src_validator_addr defines the validator address to redelegate from. |
-| `dst_validator_addr` | [string](#string) |  | dst_validator_addr defines the validator address to redelegate to. |
-| `pagination` | [cosmos.base.query.v1beta1.PageRequest](#cosmos.base.query.v1beta1.PageRequest) |  | pagination defines an optional pagination for the request. |
-
-
-
-
-
-
-<a name="cosmos.staking.v1beta1.QueryRedelegationsResponse"></a>
-
-### QueryRedelegationsResponse
-QueryRedelegationsResponse is response type for the Query/Redelegations RPC
-method.
-
-
-| Field | Type | Label | Description |
-| ----- | ---- | ----- | ----------- |
-| `redelegation_responses` | [RedelegationResponse](#cosmos.staking.v1beta1.RedelegationResponse) | repeated |  |
-| `pagination` | [cosmos.base.query.v1beta1.PageResponse](#cosmos.base.query.v1beta1.PageResponse) |  | pagination defines the pagination in the response. |
-
-
-
-
-
-
-<a name="cosmos.staking.v1beta1.QueryUnbondingDelegationRequest"></a>
-
-### QueryUnbondingDelegationRequest
-QueryUnbondingDelegationRequest is request type for the
-Query/UnbondingDelegation RPC method.
-
-
-| Field | Type | Label | Description |
-| ----- | ---- | ----- | ----------- |
-| `delegator_addr` | [string](#string) |  | delegator_addr defines the delegator address to query for. |
-| `validator_addr` | [string](#string) |  | validator_addr defines the validator address to query for. |
-
-
-
-
-
-
-<a name="cosmos.staking.v1beta1.QueryUnbondingDelegationResponse"></a>
-
-### QueryUnbondingDelegationResponse
-QueryDelegationResponse is response type for the Query/UnbondingDelegation
-RPC method.
-
-
-| Field | Type | Label | Description |
-| ----- | ---- | ----- | ----------- |
-| `unbond` | [UnbondingDelegation](#cosmos.staking.v1beta1.UnbondingDelegation) |  | unbond defines the unbonding information of a delegation. |
-
-
-
-
-
-
-<a name="cosmos.staking.v1beta1.QueryValidatorDelegationsRequest"></a>
-
-### QueryValidatorDelegationsRequest
-QueryValidatorDelegationsRequest is request type for the
-Query/ValidatorDelegations RPC method
-
-
-| Field | Type | Label | Description |
-| ----- | ---- | ----- | ----------- |
-| `validator_addr` | [string](#string) |  | validator_addr defines the validator address to query for. |
-| `pagination` | [cosmos.base.query.v1beta1.PageRequest](#cosmos.base.query.v1beta1.PageRequest) |  | pagination defines an optional pagination for the request. |
-
-
-
-
-
-
-<a name="cosmos.staking.v1beta1.QueryValidatorDelegationsResponse"></a>
-
-### QueryValidatorDelegationsResponse
-QueryValidatorDelegationsResponse is response type for the
-Query/ValidatorDelegations RPC method
-
-
-| Field | Type | Label | Description |
-| ----- | ---- | ----- | ----------- |
-| `delegation_responses` | [DelegationResponse](#cosmos.staking.v1beta1.DelegationResponse) | repeated |  |
-| `pagination` | [cosmos.base.query.v1beta1.PageResponse](#cosmos.base.query.v1beta1.PageResponse) |  | pagination defines the pagination in the response. |
-
-
-
-
-
-
-<a name="cosmos.staking.v1beta1.QueryValidatorRequest"></a>
-
-### QueryValidatorRequest
-QueryValidatorRequest is response type for the Query/Validator RPC method
-
-
-| Field | Type | Label | Description |
-| ----- | ---- | ----- | ----------- |
-| `validator_addr` | [string](#string) |  | validator_addr defines the validator address to query for. |
-
-
-
-
-
-
-<a name="cosmos.staking.v1beta1.QueryValidatorResponse"></a>
-
-### QueryValidatorResponse
-QueryValidatorResponse is response type for the Query/Validator RPC method
-
-
-| Field | Type | Label | Description |
-| ----- | ---- | ----- | ----------- |
-| `validator` | [Validator](#cosmos.staking.v1beta1.Validator) |  | validator defines the the validator info. |
-
-
-
-
-
-
-<a name="cosmos.staking.v1beta1.QueryValidatorUnbondingDelegationsRequest"></a>
-
-### QueryValidatorUnbondingDelegationsRequest
-QueryValidatorUnbondingDelegationsRequest is required type for the
-Query/ValidatorUnbondingDelegations RPC method
-
-
-| Field | Type | Label | Description |
-| ----- | ---- | ----- | ----------- |
-| `validator_addr` | [string](#string) |  | validator_addr defines the validator address to query for. |
-| `pagination` | [cosmos.base.query.v1beta1.PageRequest](#cosmos.base.query.v1beta1.PageRequest) |  | pagination defines an optional pagination for the request. |
-
-
-
-
-
-
-<a name="cosmos.staking.v1beta1.QueryValidatorUnbondingDelegationsResponse"></a>
-
-### QueryValidatorUnbondingDelegationsResponse
-QueryValidatorUnbondingDelegationsResponse is response type for the
-Query/ValidatorUnbondingDelegations RPC method.
-
-
-| Field | Type | Label | Description |
-| ----- | ---- | ----- | ----------- |
-| `unbonding_responses` | [UnbondingDelegation](#cosmos.staking.v1beta1.UnbondingDelegation) | repeated |  |
-| `pagination` | [cosmos.base.query.v1beta1.PageResponse](#cosmos.base.query.v1beta1.PageResponse) |  | pagination defines the pagination in the response. |
-
-
-
-
-
-
-<a name="cosmos.staking.v1beta1.QueryValidatorsRequest"></a>
-
-### QueryValidatorsRequest
-QueryValidatorsRequest is request type for Query/Validators RPC method.
-
-
-| Field | Type | Label | Description |
-| ----- | ---- | ----- | ----------- |
-| `status` | [string](#string) |  | status enables to query for validators matching a given status. |
-| `pagination` | [cosmos.base.query.v1beta1.PageRequest](#cosmos.base.query.v1beta1.PageRequest) |  | pagination defines an optional pagination for the request. |
-
-
-
-
-
-
-<a name="cosmos.staking.v1beta1.QueryValidatorsResponse"></a>
-
-### QueryValidatorsResponse
-QueryValidatorsResponse is response type for the Query/Validators RPC method
-
-
-| Field | Type | Label | Description |
-| ----- | ---- | ----- | ----------- |
-| `validators` | [Validator](#cosmos.staking.v1beta1.Validator) | repeated | validators contains all the queried validators. |
-| `pagination` | [cosmos.base.query.v1beta1.PageResponse](#cosmos.base.query.v1beta1.PageResponse) |  | pagination defines the pagination in the response. |
-
-
-
-
-
- <!-- end messages -->
-
- <!-- end enums -->
-
- <!-- end HasExtensions -->
-
-
-<a name="cosmos.staking.v1beta1.Query"></a>
-
-### Query
-Query defines the gRPC querier service.
-
-| Method Name | Request Type | Response Type | Description | HTTP Verb | Endpoint |
-| ----------- | ------------ | ------------- | ------------| ------- | -------- |
-| `Validators` | [QueryValidatorsRequest](#cosmos.staking.v1beta1.QueryValidatorsRequest) | [QueryValidatorsResponse](#cosmos.staking.v1beta1.QueryValidatorsResponse) | Validators queries all validators that match the given status. | GET|/cosmos/staking/v1beta1/validators|
-| `Validator` | [QueryValidatorRequest](#cosmos.staking.v1beta1.QueryValidatorRequest) | [QueryValidatorResponse](#cosmos.staking.v1beta1.QueryValidatorResponse) | Validator queries validator info for given validator address. | GET|/cosmos/staking/v1beta1/validators/{validator_addr}|
-| `ValidatorDelegations` | [QueryValidatorDelegationsRequest](#cosmos.staking.v1beta1.QueryValidatorDelegationsRequest) | [QueryValidatorDelegationsResponse](#cosmos.staking.v1beta1.QueryValidatorDelegationsResponse) | ValidatorDelegations queries delegate info for given validator. | GET|/cosmos/staking/v1beta1/validators/{validator_addr}/delegations|
-| `ValidatorUnbondingDelegations` | [QueryValidatorUnbondingDelegationsRequest](#cosmos.staking.v1beta1.QueryValidatorUnbondingDelegationsRequest) | [QueryValidatorUnbondingDelegationsResponse](#cosmos.staking.v1beta1.QueryValidatorUnbondingDelegationsResponse) | ValidatorUnbondingDelegations queries unbonding delegations of a validator. | GET|/cosmos/staking/v1beta1/validators/{validator_addr}/unbonding_delegations|
-| `Delegation` | [QueryDelegationRequest](#cosmos.staking.v1beta1.QueryDelegationRequest) | [QueryDelegationResponse](#cosmos.staking.v1beta1.QueryDelegationResponse) | Delegation queries delegate info for given validator delegator pair. | GET|/cosmos/staking/v1beta1/validators/{validator_addr}/delegations/{delegator_addr}|
-| `UnbondingDelegation` | [QueryUnbondingDelegationRequest](#cosmos.staking.v1beta1.QueryUnbondingDelegationRequest) | [QueryUnbondingDelegationResponse](#cosmos.staking.v1beta1.QueryUnbondingDelegationResponse) | UnbondingDelegation queries unbonding info for given validator delegator pair. | GET|/cosmos/staking/v1beta1/validators/{validator_addr}/delegations/{delegator_addr}/unbonding_delegation|
-| `DelegatorDelegations` | [QueryDelegatorDelegationsRequest](#cosmos.staking.v1beta1.QueryDelegatorDelegationsRequest) | [QueryDelegatorDelegationsResponse](#cosmos.staking.v1beta1.QueryDelegatorDelegationsResponse) | DelegatorDelegations queries all delegations of a given delegator address. | GET|/cosmos/staking/v1beta1/delegations/{delegator_addr}|
-| `DelegatorUnbondingDelegations` | [QueryDelegatorUnbondingDelegationsRequest](#cosmos.staking.v1beta1.QueryDelegatorUnbondingDelegationsRequest) | [QueryDelegatorUnbondingDelegationsResponse](#cosmos.staking.v1beta1.QueryDelegatorUnbondingDelegationsResponse) | DelegatorUnbondingDelegations queries all unbonding delegations of a given delegator address. | GET|/cosmos/staking/v1beta1/delegators/{delegator_addr}/unbonding_delegations|
-| `Redelegations` | [QueryRedelegationsRequest](#cosmos.staking.v1beta1.QueryRedelegationsRequest) | [QueryRedelegationsResponse](#cosmos.staking.v1beta1.QueryRedelegationsResponse) | Redelegations queries redelegations of given address. | GET|/cosmos/staking/v1beta1/delegators/{delegator_addr}/redelegations|
-| `DelegatorValidators` | [QueryDelegatorValidatorsRequest](#cosmos.staking.v1beta1.QueryDelegatorValidatorsRequest) | [QueryDelegatorValidatorsResponse](#cosmos.staking.v1beta1.QueryDelegatorValidatorsResponse) | DelegatorValidators queries all validators info for given delegator address. | GET|/cosmos/staking/v1beta1/delegators/{delegator_addr}/validators|
-| `DelegatorValidator` | [QueryDelegatorValidatorRequest](#cosmos.staking.v1beta1.QueryDelegatorValidatorRequest) | [QueryDelegatorValidatorResponse](#cosmos.staking.v1beta1.QueryDelegatorValidatorResponse) | DelegatorValidator queries validator info for given delegator validator pair. | GET|/cosmos/staking/v1beta1/delegators/{delegator_addr}/validators/{validator_addr}|
-| `HistoricalInfo` | [QueryHistoricalInfoRequest](#cosmos.staking.v1beta1.QueryHistoricalInfoRequest) | [QueryHistoricalInfoResponse](#cosmos.staking.v1beta1.QueryHistoricalInfoResponse) | HistoricalInfo queries the historical info for given height. | GET|/cosmos/staking/v1beta1/historical_info/{height}|
-| `Pool` | [QueryPoolRequest](#cosmos.staking.v1beta1.QueryPoolRequest) | [QueryPoolResponse](#cosmos.staking.v1beta1.QueryPoolResponse) | Pool queries the pool info. | GET|/cosmos/staking/v1beta1/pool|
-| `Params` | [QueryParamsRequest](#cosmos.staking.v1beta1.QueryParamsRequest) | [QueryParamsResponse](#cosmos.staking.v1beta1.QueryParamsResponse) | Parameters queries the staking parameters. | GET|/cosmos/staking/v1beta1/params|
-
- <!-- end services -->
-
-
-
-<a name="cosmos/staking/v1beta1/tx.proto"></a>
-<p align="right"><a href="#top">Top</a></p>
-
-## cosmos/staking/v1beta1/tx.proto
-
-
-
-<a name="cosmos.staking.v1beta1.MsgBeginRedelegate"></a>
-
-### MsgBeginRedelegate
-MsgBeginRedelegate defines a SDK message for performing a redelegation
-of coins from a delegator and source validator to a destination validator.
-
-
-| Field | Type | Label | Description |
-| ----- | ---- | ----- | ----------- |
-| `delegator_address` | [string](#string) |  |  |
-| `validator_src_address` | [string](#string) |  |  |
-| `validator_dst_address` | [string](#string) |  |  |
-| `amount` | [cosmos.base.v1beta1.Coin](#cosmos.base.v1beta1.Coin) |  |  |
-
-
-
-
-
-
-<a name="cosmos.staking.v1beta1.MsgBeginRedelegateResponse"></a>
-
-### MsgBeginRedelegateResponse
-MsgBeginRedelegateResponse defines the Msg/BeginRedelegate response type.
-
-
-| Field | Type | Label | Description |
-| ----- | ---- | ----- | ----------- |
-| `completion_time` | [google.protobuf.Timestamp](#google.protobuf.Timestamp) |  |  |
-
-
-
-
-
-
-<a name="cosmos.staking.v1beta1.MsgCreateValidator"></a>
-
-### MsgCreateValidator
-MsgCreateValidator defines a SDK message for creating a new validator.
-
-
-| Field | Type | Label | Description |
-| ----- | ---- | ----- | ----------- |
-| `description` | [Description](#cosmos.staking.v1beta1.Description) |  |  |
-| `commission` | [CommissionRates](#cosmos.staking.v1beta1.CommissionRates) |  |  |
-| `min_self_delegation` | [string](#string) |  |  |
-| `delegator_address` | [string](#string) |  |  |
-| `validator_address` | [string](#string) |  |  |
-| `pubkey` | [google.protobuf.Any](#google.protobuf.Any) |  |  |
-| `value` | [cosmos.base.v1beta1.Coin](#cosmos.base.v1beta1.Coin) |  |  |
-
-
-
-
-
-
-<a name="cosmos.staking.v1beta1.MsgCreateValidatorResponse"></a>
-
-### MsgCreateValidatorResponse
-MsgCreateValidatorResponse defines the Msg/CreateValidator response type.
-
-
-
-
-
-
-<a name="cosmos.staking.v1beta1.MsgDelegate"></a>
-
-### MsgDelegate
-MsgDelegate defines a SDK message for performing a delegation of coins
-from a delegator to a validator.
-
-
-| Field | Type | Label | Description |
-| ----- | ---- | ----- | ----------- |
-| `delegator_address` | [string](#string) |  |  |
-| `validator_address` | [string](#string) |  |  |
-| `amount` | [cosmos.base.v1beta1.Coin](#cosmos.base.v1beta1.Coin) |  |  |
-
-
-
-
-
-
-<a name="cosmos.staking.v1beta1.MsgDelegateResponse"></a>
-
-### MsgDelegateResponse
-MsgDelegateResponse defines the Msg/Delegate response type.
-
-
-
-
-
-
-<a name="cosmos.staking.v1beta1.MsgEditValidator"></a>
-
-### MsgEditValidator
-MsgEditValidator defines a SDK message for editing an existing validator.
-
-
-| Field | Type | Label | Description |
-| ----- | ---- | ----- | ----------- |
-| `description` | [Description](#cosmos.staking.v1beta1.Description) |  |  |
-| `validator_address` | [string](#string) |  |  |
-| `commission_rate` | [string](#string) |  | We pass a reference to the new commission rate and min self delegation as it's not mandatory to update. If not updated, the deserialized rate will be zero with no way to distinguish if an update was intended. REF: #2373 |
-| `min_self_delegation` | [string](#string) |  |  |
-
-
-
-
-
-
-<a name="cosmos.staking.v1beta1.MsgEditValidatorResponse"></a>
-
-### MsgEditValidatorResponse
-MsgEditValidatorResponse defines the Msg/EditValidator response type.
-
-
-
-
-
-
-<a name="cosmos.staking.v1beta1.MsgUndelegate"></a>
-
-### MsgUndelegate
-MsgUndelegate defines a SDK message for performing an undelegation from a
-delegate and a validator.
-
-
-| Field | Type | Label | Description |
-| ----- | ---- | ----- | ----------- |
-| `delegator_address` | [string](#string) |  |  |
-| `validator_address` | [string](#string) |  |  |
-| `amount` | [cosmos.base.v1beta1.Coin](#cosmos.base.v1beta1.Coin) |  |  |
-
-
-
-
-
-
-<a name="cosmos.staking.v1beta1.MsgUndelegateResponse"></a>
-
-### MsgUndelegateResponse
-MsgUndelegateResponse defines the Msg/Undelegate response type.
-
-
-| Field | Type | Label | Description |
-| ----- | ---- | ----- | ----------- |
-| `completion_time` | [google.protobuf.Timestamp](#google.protobuf.Timestamp) |  |  |
-
-
-
-
-
- <!-- end messages -->
-
- <!-- end enums -->
-
- <!-- end HasExtensions -->
-
-
-<a name="cosmos.staking.v1beta1.Msg"></a>
-
-### Msg
-Msg defines the staking Msg service.
-
-| Method Name | Request Type | Response Type | Description | HTTP Verb | Endpoint |
-| ----------- | ------------ | ------------- | ------------| ------- | -------- |
-| `CreateValidator` | [MsgCreateValidator](#cosmos.staking.v1beta1.MsgCreateValidator) | [MsgCreateValidatorResponse](#cosmos.staking.v1beta1.MsgCreateValidatorResponse) | CreateValidator defines a method for creating a new validator. | |
-| `EditValidator` | [MsgEditValidator](#cosmos.staking.v1beta1.MsgEditValidator) | [MsgEditValidatorResponse](#cosmos.staking.v1beta1.MsgEditValidatorResponse) | EditValidator defines a method for editing an existing validator. | |
-| `Delegate` | [MsgDelegate](#cosmos.staking.v1beta1.MsgDelegate) | [MsgDelegateResponse](#cosmos.staking.v1beta1.MsgDelegateResponse) | Delegate defines a method for performing a delegation of coins from a delegator to a validator. | |
-| `BeginRedelegate` | [MsgBeginRedelegate](#cosmos.staking.v1beta1.MsgBeginRedelegate) | [MsgBeginRedelegateResponse](#cosmos.staking.v1beta1.MsgBeginRedelegateResponse) | BeginRedelegate defines a method for performing a redelegation of coins from a delegator and source validator to a destination validator. | |
-| `Undelegate` | [MsgUndelegate](#cosmos.staking.v1beta1.MsgUndelegate) | [MsgUndelegateResponse](#cosmos.staking.v1beta1.MsgUndelegateResponse) | Undelegate defines a method for performing an undelegation from a delegate and a validator. | |
-
- <!-- end services -->
-
-
-
-<a name="cosmos/tx/signing/v1beta1/signing.proto"></a>
-<p align="right"><a href="#top">Top</a></p>
-
-## cosmos/tx/signing/v1beta1/signing.proto
-
-
-
-<a name="cosmos.tx.signing.v1beta1.SignatureDescriptor"></a>
-
-### SignatureDescriptor
-SignatureDescriptor is a convenience type which represents the full data for
-a signature including the public key of the signer, signing modes and the
-signature itself. It is primarily used for coordinating signatures between
-clients.
-
-
-| Field | Type | Label | Description |
-| ----- | ---- | ----- | ----------- |
-| `public_key` | [google.protobuf.Any](#google.protobuf.Any) |  | public_key is the public key of the signer |
-| `data` | [SignatureDescriptor.Data](#cosmos.tx.signing.v1beta1.SignatureDescriptor.Data) |  |  |
-| `sequence` | [uint64](#uint64) |  | sequence is the sequence of the account, which describes the number of committed transactions signed by a given address. It is used to prevent replay attacks. |
-
-
-
-
-
-
-<a name="cosmos.tx.signing.v1beta1.SignatureDescriptor.Data"></a>
-
-### SignatureDescriptor.Data
-Data represents signature data
-
-
-| Field | Type | Label | Description |
-| ----- | ---- | ----- | ----------- |
-| `single` | [SignatureDescriptor.Data.Single](#cosmos.tx.signing.v1beta1.SignatureDescriptor.Data.Single) |  | single represents a single signer |
-| `multi` | [SignatureDescriptor.Data.Multi](#cosmos.tx.signing.v1beta1.SignatureDescriptor.Data.Multi) |  | multi represents a multisig signer |
-
-
-
-
-
-
-<a name="cosmos.tx.signing.v1beta1.SignatureDescriptor.Data.Multi"></a>
-
-### SignatureDescriptor.Data.Multi
-Multi is the signature data for a multisig public key
-
-
-| Field | Type | Label | Description |
-| ----- | ---- | ----- | ----------- |
-| `bitarray` | [cosmos.crypto.multisig.v1beta1.CompactBitArray](#cosmos.crypto.multisig.v1beta1.CompactBitArray) |  | bitarray specifies which keys within the multisig are signing |
-| `signatures` | [SignatureDescriptor.Data](#cosmos.tx.signing.v1beta1.SignatureDescriptor.Data) | repeated | signatures is the signatures of the multi-signature |
-
-
-
-
-
-
-<a name="cosmos.tx.signing.v1beta1.SignatureDescriptor.Data.Single"></a>
-
-### SignatureDescriptor.Data.Single
-Single is the signature data for a single signer
-
-
-| Field | Type | Label | Description |
-| ----- | ---- | ----- | ----------- |
-| `mode` | [SignMode](#cosmos.tx.signing.v1beta1.SignMode) |  | mode is the signing mode of the single signer |
-| `signature` | [bytes](#bytes) |  | signature is the raw signature bytes |
-
-
-
-
-
-
-<a name="cosmos.tx.signing.v1beta1.SignatureDescriptors"></a>
-
-### SignatureDescriptors
-SignatureDescriptors wraps multiple SignatureDescriptor's.
-
-
-| Field | Type | Label | Description |
-| ----- | ---- | ----- | ----------- |
-| `signatures` | [SignatureDescriptor](#cosmos.tx.signing.v1beta1.SignatureDescriptor) | repeated | signatures are the signature descriptors |
-
-
-
-
-
- <!-- end messages -->
-
-
-<a name="cosmos.tx.signing.v1beta1.SignMode"></a>
-
-### SignMode
-SignMode represents a signing mode with its own security guarantees.
-
-| Name | Number | Description |
-| ---- | ------ | ----------- |
-| SIGN_MODE_UNSPECIFIED | 0 | SIGN_MODE_UNSPECIFIED specifies an unknown signing mode and will be rejected. |
-| SIGN_MODE_DIRECT | 1 | SIGN_MODE_DIRECT specifies a signing mode which uses SignDoc and is verified with raw bytes from Tx. |
-| SIGN_MODE_TEXTUAL | 2 | SIGN_MODE_TEXTUAL is a future signing mode that will verify some human-readable textual representation on top of the binary representation from SIGN_MODE_DIRECT. It is currently not supported. |
-| SIGN_MODE_DIRECT_AUX | 3 | SIGN_MODE_DIRECT_AUX specifies a signing mode which uses SignDocDirectAux. As opposed to SIGN_MODE_DIRECT, this sign mode does not require signers signing over other signers' `signer_info`. It also allows for adding Tips in transactions. |
-| SIGN_MODE_LEGACY_AMINO_JSON | 127 | SIGN_MODE_LEGACY_AMINO_JSON is a backwards compatibility mode which uses Amino JSON and will be removed in the future. |
-
-
- <!-- end enums -->
-
- <!-- end HasExtensions -->
-
- <!-- end services -->
-
-
-
-<a name="cosmos/tx/v1beta1/tx.proto"></a>
-<p align="right"><a href="#top">Top</a></p>
-
-## cosmos/tx/v1beta1/tx.proto
-
-
-
-<a name="cosmos.tx.v1beta1.AuthInfo"></a>
-
-### AuthInfo
-AuthInfo describes the fee and signer modes that are used to sign a
-transaction.
-
-
-| Field | Type | Label | Description |
-| ----- | ---- | ----- | ----------- |
-| `signer_infos` | [SignerInfo](#cosmos.tx.v1beta1.SignerInfo) | repeated | signer_infos defines the signing modes for the required signers. The number and order of elements must match the required signers from TxBody's messages. The first element is the primary signer and the one which pays the fee. |
-| `fee` | [Fee](#cosmos.tx.v1beta1.Fee) |  | Fee is the fee and gas limit for the transaction. The first signer is the primary signer and the one which pays the fee. The fee can be calculated based on the cost of evaluating the body and doing signature verification of the signers. This can be estimated via simulation. |
-| `tip` | [Tip](#cosmos.tx.v1beta1.Tip) |  | Tip is the optional tip used for meta-transactions.
-
-Since: cosmos-sdk 0.45 |
-
-
-
-
-
-
-<a name="cosmos.tx.v1beta1.AuxSignerData"></a>
-
-### AuxSignerData
-AuxSignerData is the intermediary format that an auxiliary signer (e.g. a
-tipper) builds and sends to the fee payer (who will build and broadcast the
-actual tx). AuxSignerData is not a valid tx in itself, and will be rejected
-by the node if sent directly as-is.
-
-Since: cosmos-sdk 0.45
-
-
-| Field | Type | Label | Description |
-| ----- | ---- | ----- | ----------- |
-| `address` | [string](#string) |  | address is the bech32-encoded address of the auxiliary signer. If using AuxSignerData across different chains, the bech32 prefix of the target chain (where the final transaction is broadcasted) should be used. |
-| `sign_doc` | [SignDocDirectAux](#cosmos.tx.v1beta1.SignDocDirectAux) |  | sign_doc is the SIGN_MOD_DIRECT_AUX sign doc that the auxiliary signer signs. Note: we use the same sign doc even if we're signing with LEGACY_AMINO_JSON. |
-| `mode` | [cosmos.tx.signing.v1beta1.SignMode](#cosmos.tx.signing.v1beta1.SignMode) |  | mode is the signing mode of the single signer |
-| `sig` | [bytes](#bytes) |  | sig is the signature of the sign doc. |
-
-
-
-
-
-
-<a name="cosmos.tx.v1beta1.Fee"></a>
-
-### Fee
-Fee includes the amount of coins paid in fees and the maximum
-gas to be used by the transaction. The ratio yields an effective "gasprice",
-which must be above some miminum to be accepted into the mempool.
-
-
-| Field | Type | Label | Description |
-| ----- | ---- | ----- | ----------- |
-| `amount` | [cosmos.base.v1beta1.Coin](#cosmos.base.v1beta1.Coin) | repeated | amount is the amount of coins to be paid as a fee |
-| `gas_limit` | [uint64](#uint64) |  | gas_limit is the maximum gas that can be used in transaction processing before an out of gas error occurs |
-| `payer` | [string](#string) |  | if unset, the first signer is responsible for paying the fees. If set, the specified account must pay the fees. the payer must be a tx signer (and thus have signed this field in AuthInfo). setting this field does *not* change the ordering of required signers for the transaction. |
-| `granter` | [string](#string) |  | if set, the fee payer (either the first signer or the value of the payer field) requests that a fee grant be used to pay fees instead of the fee payer's own balance. If an appropriate fee grant does not exist or the chain does not support fee grants, this will fail |
-
-
-
-
-
-
-<a name="cosmos.tx.v1beta1.ModeInfo"></a>
-
-### ModeInfo
-ModeInfo describes the signing mode of a single or nested multisig signer.
-
-
-| Field | Type | Label | Description |
-| ----- | ---- | ----- | ----------- |
-| `single` | [ModeInfo.Single](#cosmos.tx.v1beta1.ModeInfo.Single) |  | single represents a single signer |
-| `multi` | [ModeInfo.Multi](#cosmos.tx.v1beta1.ModeInfo.Multi) |  | multi represents a nested multisig signer |
-
-
-
-
-
-
-<a name="cosmos.tx.v1beta1.ModeInfo.Multi"></a>
-
-### ModeInfo.Multi
-Multi is the mode info for a multisig public key
-
-
-| Field | Type | Label | Description |
-| ----- | ---- | ----- | ----------- |
-| `bitarray` | [cosmos.crypto.multisig.v1beta1.CompactBitArray](#cosmos.crypto.multisig.v1beta1.CompactBitArray) |  | bitarray specifies which keys within the multisig are signing |
-| `mode_infos` | [ModeInfo](#cosmos.tx.v1beta1.ModeInfo) | repeated | mode_infos is the corresponding modes of the signers of the multisig which could include nested multisig public keys |
-
-
-
-
-
-
-<a name="cosmos.tx.v1beta1.ModeInfo.Single"></a>
-
-### ModeInfo.Single
-Single is the mode info for a single signer. It is structured as a message
-to allow for additional fields such as locale for SIGN_MODE_TEXTUAL in the
-future
-
-
-| Field | Type | Label | Description |
-| ----- | ---- | ----- | ----------- |
-| `mode` | [cosmos.tx.signing.v1beta1.SignMode](#cosmos.tx.signing.v1beta1.SignMode) |  | mode is the signing mode of the single signer |
-
-
-
-
-
-
-<a name="cosmos.tx.v1beta1.SignDoc"></a>
-
-### SignDoc
-SignDoc is the type used for generating sign bytes for SIGN_MODE_DIRECT.
-
-
-| Field | Type | Label | Description |
-| ----- | ---- | ----- | ----------- |
-| `body_bytes` | [bytes](#bytes) |  | body_bytes is protobuf serialization of a TxBody that matches the representation in TxRaw. |
-| `auth_info_bytes` | [bytes](#bytes) |  | auth_info_bytes is a protobuf serialization of an AuthInfo that matches the representation in TxRaw. |
-| `chain_id` | [string](#string) |  | chain_id is the unique identifier of the chain this transaction targets. It prevents signed transactions from being used on another chain by an attacker |
-| `account_number` | [uint64](#uint64) |  | account_number is the account number of the account in state |
-
-
-
-
-
-
-<a name="cosmos.tx.v1beta1.SignDocDirectAux"></a>
-
-### SignDocDirectAux
-SignDocDirectAux is the type used for generating sign bytes for
-SIGN_MODE_DIRECT_AUX.
-
-
-| Field | Type | Label | Description |
-| ----- | ---- | ----- | ----------- |
-| `body_bytes` | [bytes](#bytes) |  | body_bytes is protobuf serialization of a TxBody that matches the representation in TxRaw. |
-| `public_key` | [google.protobuf.Any](#google.protobuf.Any) |  | public_key is the public key of the signing account. |
-| `chain_id` | [string](#string) |  | chain_id is the identifier of the chain this transaction targets. It prevents signed transactions from being used on another chain by an attacker. |
-| `account_number` | [uint64](#uint64) |  | account_number is the account number of the account in state. |
-| `sequence` | [uint64](#uint64) |  | sequence is the sequence number of the signing account. |
-| `tip` | [Tip](#cosmos.tx.v1beta1.Tip) |  | Tip is the optional tip used for meta-transactions. It should be left empty if the signer is not the tipper for this transaction. |
-
-
-
-
-
-
-<a name="cosmos.tx.v1beta1.SignerInfo"></a>
-
-### SignerInfo
-SignerInfo describes the public key and signing mode of a single top-level
-signer.
-
-
-| Field | Type | Label | Description |
-| ----- | ---- | ----- | ----------- |
-| `public_key` | [google.protobuf.Any](#google.protobuf.Any) |  | public_key is the public key of the signer. It is optional for accounts that already exist in state. If unset, the verifier can use the required \ signer address for this position and lookup the public key. |
-| `mode_info` | [ModeInfo](#cosmos.tx.v1beta1.ModeInfo) |  | mode_info describes the signing mode of the signer and is a nested structure to support nested multisig pubkey's |
-| `sequence` | [uint64](#uint64) |  | sequence is the sequence of the account, which describes the number of committed transactions signed by a given address. It is used to prevent replay attacks. |
-
-
-
-
-
-
-<a name="cosmos.tx.v1beta1.Tip"></a>
-
-### Tip
-Tip is the tip used for meta-transactions.
-
-
-| Field | Type | Label | Description |
-| ----- | ---- | ----- | ----------- |
-| `amount` | [cosmos.base.v1beta1.Coin](#cosmos.base.v1beta1.Coin) | repeated | amount is the amount of the tip |
-| `tipper` | [string](#string) |  | tipper is the address of the account paying for the tip |
-
-
-
-
-
-
-<a name="cosmos.tx.v1beta1.Tx"></a>
-
-### Tx
-Tx is the standard type used for broadcasting transactions.
-
-
-| Field | Type | Label | Description |
-| ----- | ---- | ----- | ----------- |
-| `body` | [TxBody](#cosmos.tx.v1beta1.TxBody) |  | body is the processable content of the transaction |
-| `auth_info` | [AuthInfo](#cosmos.tx.v1beta1.AuthInfo) |  | auth_info is the authorization related content of the transaction, specifically signers, signer modes and fee |
-| `signatures` | [bytes](#bytes) | repeated | signatures is a list of signatures that matches the length and order of AuthInfo's signer_infos to allow connecting signature meta information like public key and signing mode by position. |
-
-
-
-
-
-
-<a name="cosmos.tx.v1beta1.TxBody"></a>
-
-### TxBody
-TxBody is the body of a transaction that all signers sign over.
-
-
-| Field | Type | Label | Description |
-| ----- | ---- | ----- | ----------- |
-| `messages` | [google.protobuf.Any](#google.protobuf.Any) | repeated | messages is a list of messages to be executed. The required signers of those messages define the number and order of elements in AuthInfo's signer_infos and Tx's signatures. Each required signer address is added to the list only the first time it occurs. By convention, the first required signer (usually from the first message) is referred to as the primary signer and pays the fee for the whole transaction. |
-| `memo` | [string](#string) |  | memo is any arbitrary note/comment to be added to the transaction. WARNING: in clients, any publicly exposed text should not be called memo, but should be called `note` instead (see https://github.com/cosmos/cosmos-sdk/issues/9122). |
-| `timeout_height` | [uint64](#uint64) |  | timeout is the block height after which this transaction will not be processed by the chain |
-| `extension_options` | [google.protobuf.Any](#google.protobuf.Any) | repeated | extension_options are arbitrary options that can be added by chains when the default options are not sufficient. If any of these are present and can't be handled, the transaction will be rejected |
-| `non_critical_extension_options` | [google.protobuf.Any](#google.protobuf.Any) | repeated | extension_options are arbitrary options that can be added by chains when the default options are not sufficient. If any of these are present and can't be handled, they will be ignored |
-
-
-
-
-
-
-<a name="cosmos.tx.v1beta1.TxRaw"></a>
-
-### TxRaw
-TxRaw is a variant of Tx that pins the signer's exact binary representation
-of body and auth_info. This is used for signing, broadcasting and
-verification. The binary `serialize(tx: TxRaw)` is stored in Tendermint and
-the hash `sha256(serialize(tx: TxRaw))` becomes the "txhash", commonly used
-as the transaction ID.
-
-
-| Field | Type | Label | Description |
-| ----- | ---- | ----- | ----------- |
-| `body_bytes` | [bytes](#bytes) |  | body_bytes is a protobuf serialization of a TxBody that matches the representation in SignDoc. |
-| `auth_info_bytes` | [bytes](#bytes) |  | auth_info_bytes is a protobuf serialization of an AuthInfo that matches the representation in SignDoc. |
-| `signatures` | [bytes](#bytes) | repeated | signatures is a list of signatures that matches the length and order of AuthInfo's signer_infos to allow connecting signature meta information like public key and signing mode by position. |
-
-
-
-
-
- <!-- end messages -->
-
- <!-- end enums -->
-
- <!-- end HasExtensions -->
-
- <!-- end services -->
-
-
-
-<a name="cosmos/tx/v1beta1/service.proto"></a>
-<p align="right"><a href="#top">Top</a></p>
-
-## cosmos/tx/v1beta1/service.proto
-
-
-
-<a name="cosmos.tx.v1beta1.BroadcastTxRequest"></a>
-
-### BroadcastTxRequest
-BroadcastTxRequest is the request type for the Service.BroadcastTxRequest
-RPC method.
-
-
-| Field | Type | Label | Description |
-| ----- | ---- | ----- | ----------- |
-| `tx_bytes` | [bytes](#bytes) |  | tx_bytes is the raw transaction. |
-| `mode` | [BroadcastMode](#cosmos.tx.v1beta1.BroadcastMode) |  |  |
-
-
-
-
-
-
-<a name="cosmos.tx.v1beta1.BroadcastTxResponse"></a>
-
-### BroadcastTxResponse
-BroadcastTxResponse is the response type for the
-Service.BroadcastTx method.
-
-
-| Field | Type | Label | Description |
-| ----- | ---- | ----- | ----------- |
-| `tx_response` | [cosmos.base.abci.v1beta1.TxResponse](#cosmos.base.abci.v1beta1.TxResponse) |  | tx_response is the queried TxResponses. |
-
-
-
-
-
-
-<a name="cosmos.tx.v1beta1.GetTxRequest"></a>
-
-### GetTxRequest
-GetTxRequest is the request type for the Service.GetTx
-RPC method.
-
-
-| Field | Type | Label | Description |
-| ----- | ---- | ----- | ----------- |
-| `hash` | [string](#string) |  | hash is the tx hash to query, encoded as a hex string. |
-
-
-
-
-
-
-<a name="cosmos.tx.v1beta1.GetTxResponse"></a>
-
-### GetTxResponse
-GetTxResponse is the response type for the Service.GetTx method.
-
-
-| Field | Type | Label | Description |
-| ----- | ---- | ----- | ----------- |
-| `tx` | [Tx](#cosmos.tx.v1beta1.Tx) |  | tx is the queried transaction. |
-| `tx_response` | [cosmos.base.abci.v1beta1.TxResponse](#cosmos.base.abci.v1beta1.TxResponse) |  | tx_response is the queried TxResponses. |
-
-
-
-
-
-
-<a name="cosmos.tx.v1beta1.GetTxsEventRequest"></a>
-
-### GetTxsEventRequest
-GetTxsEventRequest is the request type for the Service.TxsByEvents
-RPC method.
-
-
-| Field | Type | Label | Description |
-| ----- | ---- | ----- | ----------- |
-| `events` | [string](#string) | repeated | events is the list of transaction event type. |
-| `pagination` | [cosmos.base.query.v1beta1.PageRequest](#cosmos.base.query.v1beta1.PageRequest) |  | pagination defines an pagination for the request. |
-| `order_by` | [OrderBy](#cosmos.tx.v1beta1.OrderBy) |  |  |
-
-
-
-
-
-
-<a name="cosmos.tx.v1beta1.GetTxsEventResponse"></a>
-
-### GetTxsEventResponse
-GetTxsEventResponse is the response type for the Service.TxsByEvents
-RPC method.
-
-
-| Field | Type | Label | Description |
-| ----- | ---- | ----- | ----------- |
-| `txs` | [Tx](#cosmos.tx.v1beta1.Tx) | repeated | txs is the list of queried transactions. |
-| `tx_responses` | [cosmos.base.abci.v1beta1.TxResponse](#cosmos.base.abci.v1beta1.TxResponse) | repeated | tx_responses is the list of queried TxResponses. |
-| `pagination` | [cosmos.base.query.v1beta1.PageResponse](#cosmos.base.query.v1beta1.PageResponse) |  | pagination defines an pagination for the response. |
-
-
-
-
-
-
-<a name="cosmos.tx.v1beta1.SimulateRequest"></a>
-
-### SimulateRequest
-SimulateRequest is the request type for the Service.Simulate
-RPC method.
-
-
-| Field | Type | Label | Description |
-| ----- | ---- | ----- | ----------- |
-| `tx` | [Tx](#cosmos.tx.v1beta1.Tx) |  | **Deprecated.** tx is the transaction to simulate. Deprecated. Send raw tx bytes instead. |
-| `tx_bytes` | [bytes](#bytes) |  | tx_bytes is the raw transaction.
-
-Since: cosmos-sdk 0.43 |
-
-
-
-
-
-
-<a name="cosmos.tx.v1beta1.SimulateResponse"></a>
-
-### SimulateResponse
-SimulateResponse is the response type for the
-Service.SimulateRPC method.
-
-
-| Field | Type | Label | Description |
-| ----- | ---- | ----- | ----------- |
-| `gas_info` | [cosmos.base.abci.v1beta1.GasInfo](#cosmos.base.abci.v1beta1.GasInfo) |  | gas_info is the information about gas used in the simulation. |
-| `result` | [cosmos.base.abci.v1beta1.Result](#cosmos.base.abci.v1beta1.Result) |  | result is the result of the simulation. |
-
-
-
-
-
- <!-- end messages -->
-
-
-<a name="cosmos.tx.v1beta1.BroadcastMode"></a>
-
-### BroadcastMode
-BroadcastMode specifies the broadcast mode for the TxService.Broadcast RPC method.
-
-| Name | Number | Description |
-| ---- | ------ | ----------- |
-| BROADCAST_MODE_UNSPECIFIED | 0 | zero-value for mode ordering |
-| BROADCAST_MODE_BLOCK | 1 | BROADCAST_MODE_BLOCK defines a tx broadcasting mode where the client waits for the tx to be committed in a block. |
-| BROADCAST_MODE_SYNC | 2 | BROADCAST_MODE_SYNC defines a tx broadcasting mode where the client waits for a CheckTx execution response only. |
-| BROADCAST_MODE_ASYNC | 3 | BROADCAST_MODE_ASYNC defines a tx broadcasting mode where the client returns immediately. |
-
-
-
-<a name="cosmos.tx.v1beta1.OrderBy"></a>
-
-### OrderBy
-OrderBy defines the sorting order
-
-| Name | Number | Description |
-| ---- | ------ | ----------- |
-| ORDER_BY_UNSPECIFIED | 0 | ORDER_BY_UNSPECIFIED specifies an unknown sorting order. OrderBy defaults to ASC in this case. |
-| ORDER_BY_ASC | 1 | ORDER_BY_ASC defines ascending order |
-| ORDER_BY_DESC | 2 | ORDER_BY_DESC defines descending order |
-
-
- <!-- end enums -->
-
- <!-- end HasExtensions -->
-
-
-<a name="cosmos.tx.v1beta1.Service"></a>
-
-### Service
-Service defines a gRPC service for interacting with transactions.
-
-| Method Name | Request Type | Response Type | Description | HTTP Verb | Endpoint |
-| ----------- | ------------ | ------------- | ------------| ------- | -------- |
-| `Simulate` | [SimulateRequest](#cosmos.tx.v1beta1.SimulateRequest) | [SimulateResponse](#cosmos.tx.v1beta1.SimulateResponse) | Simulate simulates executing a transaction for estimating gas usage. | POST|/cosmos/tx/v1beta1/simulate|
-| `GetTx` | [GetTxRequest](#cosmos.tx.v1beta1.GetTxRequest) | [GetTxResponse](#cosmos.tx.v1beta1.GetTxResponse) | GetTx fetches a tx by hash. | GET|/cosmos/tx/v1beta1/txs/{hash}|
-| `BroadcastTx` | [BroadcastTxRequest](#cosmos.tx.v1beta1.BroadcastTxRequest) | [BroadcastTxResponse](#cosmos.tx.v1beta1.BroadcastTxResponse) | BroadcastTx broadcast transaction. | POST|/cosmos/tx/v1beta1/txs|
-| `GetTxsEvent` | [GetTxsEventRequest](#cosmos.tx.v1beta1.GetTxsEventRequest) | [GetTxsEventResponse](#cosmos.tx.v1beta1.GetTxsEventResponse) | GetTxsEvent fetches txs by event. | GET|/cosmos/tx/v1beta1/txs|
-
- <!-- end services -->
-
-
-
-<a name="cosmos/upgrade/v1beta1/upgrade.proto"></a>
-<p align="right"><a href="#top">Top</a></p>
-
-## cosmos/upgrade/v1beta1/upgrade.proto
-
-
-
-<a name="cosmos.upgrade.v1beta1.CancelSoftwareUpgradeProposal"></a>
-
-### CancelSoftwareUpgradeProposal
-CancelSoftwareUpgradeProposal is a gov Content type for cancelling a software
-upgrade.
-
-
-| Field | Type | Label | Description |
-| ----- | ---- | ----- | ----------- |
-| `title` | [string](#string) |  |  |
-| `description` | [string](#string) |  |  |
-
-
-
-
-
-
-<a name="cosmos.upgrade.v1beta1.ModuleVersion"></a>
-
-### ModuleVersion
-ModuleVersion specifies a module and its consensus version.
-
-Since: cosmos-sdk 0.43
-
-
-| Field | Type | Label | Description |
-| ----- | ---- | ----- | ----------- |
-| `name` | [string](#string) |  | name of the app module |
-| `version` | [uint64](#uint64) |  | consensus version of the app module |
-
-
-
-
-
-
-<a name="cosmos.upgrade.v1beta1.Plan"></a>
-
-### Plan
-Plan specifies information about a planned upgrade and when it should occur.
-
-
-| Field | Type | Label | Description |
-| ----- | ---- | ----- | ----------- |
-| `name` | [string](#string) |  | Sets the name for the upgrade. This name will be used by the upgraded version of the software to apply any special "on-upgrade" commands during the first BeginBlock method after the upgrade is applied. It is also used to detect whether a software version can handle a given upgrade. If no upgrade handler with this name has been set in the software, it will be assumed that the software is out-of-date when the upgrade Time or Height is reached and the software will exit. |
-| `time` | [google.protobuf.Timestamp](#google.protobuf.Timestamp) |  | **Deprecated.** Deprecated: Time based upgrades have been deprecated. Time based upgrade logic has been removed from the SDK. If this field is not empty, an error will be thrown. |
-| `height` | [int64](#int64) |  | The height at which the upgrade must be performed. Only used if Time is not set. |
-| `info` | [string](#string) |  | Any application specific upgrade info to be included on-chain such as a git commit that validators could automatically upgrade to |
-| `upgraded_client_state` | [google.protobuf.Any](#google.protobuf.Any) |  | **Deprecated.** Deprecated: UpgradedClientState field has been deprecated. IBC upgrade logic has been moved to the IBC module in the sub module 02-client. If this field is not empty, an error will be thrown. |
-
-
-
-
-
-
-<a name="cosmos.upgrade.v1beta1.SoftwareUpgradeProposal"></a>
-
-### SoftwareUpgradeProposal
-SoftwareUpgradeProposal is a gov Content type for initiating a software
-upgrade.
-
-
-| Field | Type | Label | Description |
-| ----- | ---- | ----- | ----------- |
-| `title` | [string](#string) |  |  |
-| `description` | [string](#string) |  |  |
-| `plan` | [Plan](#cosmos.upgrade.v1beta1.Plan) |  |  |
-
-
-
-
-
- <!-- end messages -->
-
- <!-- end enums -->
-
- <!-- end HasExtensions -->
-
- <!-- end services -->
-
-
-
-<a name="cosmos/upgrade/v1beta1/query.proto"></a>
-<p align="right"><a href="#top">Top</a></p>
-
-## cosmos/upgrade/v1beta1/query.proto
-
-
-
-<a name="cosmos.upgrade.v1beta1.QueryAppliedPlanRequest"></a>
-
-### QueryAppliedPlanRequest
-QueryCurrentPlanRequest is the request type for the Query/AppliedPlan RPC
-method.
-
-
-| Field | Type | Label | Description |
-| ----- | ---- | ----- | ----------- |
-| `name` | [string](#string) |  | name is the name of the applied plan to query for. |
-
-
-
-
-
-
-<a name="cosmos.upgrade.v1beta1.QueryAppliedPlanResponse"></a>
-
-### QueryAppliedPlanResponse
-QueryAppliedPlanResponse is the response type for the Query/AppliedPlan RPC
-method.
-
-
-| Field | Type | Label | Description |
-| ----- | ---- | ----- | ----------- |
-| `height` | [int64](#int64) |  | height is the block height at which the plan was applied. |
-
-
-
-
-
-
-<a name="cosmos.upgrade.v1beta1.QueryCurrentPlanRequest"></a>
-
-### QueryCurrentPlanRequest
-QueryCurrentPlanRequest is the request type for the Query/CurrentPlan RPC
-method.
-
-
-
-
-
-
-<a name="cosmos.upgrade.v1beta1.QueryCurrentPlanResponse"></a>
-
-### QueryCurrentPlanResponse
-QueryCurrentPlanResponse is the response type for the Query/CurrentPlan RPC
-method.
-
-
-| Field | Type | Label | Description |
-| ----- | ---- | ----- | ----------- |
-| `plan` | [Plan](#cosmos.upgrade.v1beta1.Plan) |  | plan is the current upgrade plan. |
-
-
-
-
-
-
-<a name="cosmos.upgrade.v1beta1.QueryModuleVersionsRequest"></a>
-
-### QueryModuleVersionsRequest
-QueryModuleVersionsRequest is the request type for the Query/ModuleVersions
-RPC method.
-
-Since: cosmos-sdk 0.43
-
-
-| Field | Type | Label | Description |
-| ----- | ---- | ----- | ----------- |
-| `module_name` | [string](#string) |  | module_name is a field to query a specific module consensus version from state. Leaving this empty will fetch the full list of module versions from state |
-
-
-
-
-
-
-<a name="cosmos.upgrade.v1beta1.QueryModuleVersionsResponse"></a>
-
-### QueryModuleVersionsResponse
-QueryModuleVersionsResponse is the response type for the Query/ModuleVersions
-RPC method.
-
-Since: cosmos-sdk 0.43
-
-
-| Field | Type | Label | Description |
-| ----- | ---- | ----- | ----------- |
-| `module_versions` | [ModuleVersion](#cosmos.upgrade.v1beta1.ModuleVersion) | repeated | module_versions is a list of module names with their consensus versions. |
-
-
-
-
-
-
-<a name="cosmos.upgrade.v1beta1.QueryUpgradedConsensusStateRequest"></a>
-
-### QueryUpgradedConsensusStateRequest
-QueryUpgradedConsensusStateRequest is the request type for the Query/UpgradedConsensusState
-RPC method.
-
-
-| Field | Type | Label | Description |
-| ----- | ---- | ----- | ----------- |
-| `last_height` | [int64](#int64) |  | last height of the current chain must be sent in request as this is the height under which next consensus state is stored |
-
-
-
-
-
-
-<a name="cosmos.upgrade.v1beta1.QueryUpgradedConsensusStateResponse"></a>
-
-### QueryUpgradedConsensusStateResponse
-QueryUpgradedConsensusStateResponse is the response type for the Query/UpgradedConsensusState
-RPC method.
-
-
-| Field | Type | Label | Description |
-| ----- | ---- | ----- | ----------- |
-| `upgraded_consensus_state` | [bytes](#bytes) |  | Since: cosmos-sdk 0.43 |
-
-
-
-
-
- <!-- end messages -->
-
- <!-- end enums -->
-
- <!-- end HasExtensions -->
-
-
-<a name="cosmos.upgrade.v1beta1.Query"></a>
-
-### Query
-Query defines the gRPC upgrade querier service.
-
-| Method Name | Request Type | Response Type | Description | HTTP Verb | Endpoint |
-| ----------- | ------------ | ------------- | ------------| ------- | -------- |
-| `CurrentPlan` | [QueryCurrentPlanRequest](#cosmos.upgrade.v1beta1.QueryCurrentPlanRequest) | [QueryCurrentPlanResponse](#cosmos.upgrade.v1beta1.QueryCurrentPlanResponse) | CurrentPlan queries the current upgrade plan. | GET|/cosmos/upgrade/v1beta1/current_plan|
-| `AppliedPlan` | [QueryAppliedPlanRequest](#cosmos.upgrade.v1beta1.QueryAppliedPlanRequest) | [QueryAppliedPlanResponse](#cosmos.upgrade.v1beta1.QueryAppliedPlanResponse) | AppliedPlan queries a previously applied upgrade plan by its name. | GET|/cosmos/upgrade/v1beta1/applied_plan/{name}|
-| `UpgradedConsensusState` | [QueryUpgradedConsensusStateRequest](#cosmos.upgrade.v1beta1.QueryUpgradedConsensusStateRequest) | [QueryUpgradedConsensusStateResponse](#cosmos.upgrade.v1beta1.QueryUpgradedConsensusStateResponse) | UpgradedConsensusState queries the consensus state that will serve as a trusted kernel for the next version of this chain. It will only be stored at the last height of this chain. UpgradedConsensusState RPC not supported with legacy querier This rpc is deprecated now that IBC has its own replacement (https://github.com/cosmos/ibc-go/blob/2c880a22e9f9cc75f62b527ca94aa75ce1106001/proto/ibc/core/client/v1/query.proto#L54) | GET|/cosmos/upgrade/v1beta1/upgraded_consensus_state/{last_height}|
-| `ModuleVersions` | [QueryModuleVersionsRequest](#cosmos.upgrade.v1beta1.QueryModuleVersionsRequest) | [QueryModuleVersionsResponse](#cosmos.upgrade.v1beta1.QueryModuleVersionsResponse) | ModuleVersions queries the list of module versions from state.
-
-Since: cosmos-sdk 0.43 | GET|/cosmos/upgrade/v1beta1/module_versions|
-
- <!-- end services -->
-
-
-
-<a name="cosmos/vesting/v1beta1/vesting.proto"></a>
-<p align="right"><a href="#top">Top</a></p>
-
-## cosmos/vesting/v1beta1/vesting.proto
-
-
-
-<a name="cosmos.vesting.v1beta1.BaseVestingAccount"></a>
-
-### BaseVestingAccount
-BaseVestingAccount implements the VestingAccount interface. It contains all
-the necessary fields needed for any vesting account implementation.
-
-
-| Field | Type | Label | Description |
-| ----- | ---- | ----- | ----------- |
-| `base_account` | [cosmos.auth.v1beta1.BaseAccount](#cosmos.auth.v1beta1.BaseAccount) |  |  |
-| `original_vesting` | [cosmos.base.v1beta1.Coin](#cosmos.base.v1beta1.Coin) | repeated |  |
-| `delegated_free` | [cosmos.base.v1beta1.Coin](#cosmos.base.v1beta1.Coin) | repeated |  |
-| `delegated_vesting` | [cosmos.base.v1beta1.Coin](#cosmos.base.v1beta1.Coin) | repeated |  |
-| `end_time` | [int64](#int64) |  |  |
-
-
-
-
-
-
-<a name="cosmos.vesting.v1beta1.ContinuousVestingAccount"></a>
-
-### ContinuousVestingAccount
-ContinuousVestingAccount implements the VestingAccount interface. It
-continuously vests by unlocking coins linearly with respect to time.
-
-
-| Field | Type | Label | Description |
-| ----- | ---- | ----- | ----------- |
-| `base_vesting_account` | [BaseVestingAccount](#cosmos.vesting.v1beta1.BaseVestingAccount) |  |  |
-| `start_time` | [int64](#int64) |  |  |
-
-
-
-
-
-
-<a name="cosmos.vesting.v1beta1.DelayedVestingAccount"></a>
-
-### DelayedVestingAccount
-DelayedVestingAccount implements the VestingAccount interface. It vests all
-coins after a specific time, but non prior. In other words, it keeps them
-locked until a specified time.
-
-
-| Field | Type | Label | Description |
-| ----- | ---- | ----- | ----------- |
-| `base_vesting_account` | [BaseVestingAccount](#cosmos.vesting.v1beta1.BaseVestingAccount) |  |  |
-
-
-
-
-
-
-<a name="cosmos.vesting.v1beta1.Period"></a>
-
-### Period
-Period defines a length of time and amount of coins that will vest.
-
-
-| Field | Type | Label | Description |
-| ----- | ---- | ----- | ----------- |
-| `length` | [int64](#int64) |  |  |
-| `amount` | [cosmos.base.v1beta1.Coin](#cosmos.base.v1beta1.Coin) | repeated |  |
-
-
-
-
-
-
-<a name="cosmos.vesting.v1beta1.PeriodicVestingAccount"></a>
-
-### PeriodicVestingAccount
-PeriodicVestingAccount implements the VestingAccount interface. It
-periodically vests by unlocking coins during each specified period.
-
-
-| Field | Type | Label | Description |
-| ----- | ---- | ----- | ----------- |
-| `base_vesting_account` | [BaseVestingAccount](#cosmos.vesting.v1beta1.BaseVestingAccount) |  |  |
-| `start_time` | [int64](#int64) |  |  |
-| `vesting_periods` | [Period](#cosmos.vesting.v1beta1.Period) | repeated |  |
-
-
-
-
-
-
-<a name="cosmos.vesting.v1beta1.PermanentLockedAccount"></a>
-
-### PermanentLockedAccount
-PermanentLockedAccount implements the VestingAccount interface. It does
-not ever release coins, locking them indefinitely. Coins in this account can
-still be used for delegating and for governance votes even while locked.
-
-Since: cosmos-sdk 0.43
-
-
-| Field | Type | Label | Description |
-| ----- | ---- | ----- | ----------- |
-| `base_vesting_account` | [BaseVestingAccount](#cosmos.vesting.v1beta1.BaseVestingAccount) |  |  |
-
-
-
-
-
- <!-- end messages -->
-
- <!-- end enums -->
-
- <!-- end HasExtensions -->
-
- <!-- end services -->
-
-
-
-<a name="cosmos/vesting/v1beta1/tx.proto"></a>
-<p align="right"><a href="#top">Top</a></p>
-
-## cosmos/vesting/v1beta1/tx.proto
-
-
-
-<a name="cosmos.vesting.v1beta1.MsgCreatePeriodicVestingAccount"></a>
-
-### MsgCreatePeriodicVestingAccount
-MsgCreateVestingAccount defines a message that enables creating a vesting
-account.
-
-
-| Field | Type | Label | Description |
-| ----- | ---- | ----- | ----------- |
-| `from_address` | [string](#string) |  |  |
-| `to_address` | [string](#string) |  |  |
-| `start_time` | [int64](#int64) |  |  |
-| `vesting_periods` | [Period](#cosmos.vesting.v1beta1.Period) | repeated |  |
-
-
-
-
-
-
-<a name="cosmos.vesting.v1beta1.MsgCreatePeriodicVestingAccountResponse"></a>
-
-### MsgCreatePeriodicVestingAccountResponse
-MsgCreateVestingAccountResponse defines the Msg/CreatePeriodicVestingAccount
-response type.
-
-
-
-
-
-
-<a name="cosmos.vesting.v1beta1.MsgCreateVestingAccount"></a>
-
-### MsgCreateVestingAccount
-MsgCreateVestingAccount defines a message that enables creating a vesting
-account.
-
-
-| Field | Type | Label | Description |
-| ----- | ---- | ----- | ----------- |
-| `from_address` | [string](#string) |  |  |
-| `to_address` | [string](#string) |  |  |
-| `amount` | [cosmos.base.v1beta1.Coin](#cosmos.base.v1beta1.Coin) | repeated |  |
-| `end_time` | [int64](#int64) |  |  |
-| `delayed` | [bool](#bool) |  |  |
-
-
-
-
-
-
-<a name="cosmos.vesting.v1beta1.MsgCreateVestingAccountResponse"></a>
-
-### MsgCreateVestingAccountResponse
-MsgCreateVestingAccountResponse defines the Msg/CreateVestingAccount response type.
-
-
-
-
-
- <!-- end messages -->
-
- <!-- end enums -->
-
- <!-- end HasExtensions -->
-
-
-<a name="cosmos.vesting.v1beta1.Msg"></a>
-
-### Msg
-Msg defines the bank Msg service.
-
-| Method Name | Request Type | Response Type | Description | HTTP Verb | Endpoint |
-| ----------- | ------------ | ------------- | ------------| ------- | -------- |
-| `CreateVestingAccount` | [MsgCreateVestingAccount](#cosmos.vesting.v1beta1.MsgCreateVestingAccount) | [MsgCreateVestingAccountResponse](#cosmos.vesting.v1beta1.MsgCreateVestingAccountResponse) | CreateVestingAccount defines a method that enables creating a vesting account. | |
-| `CreatePeriodicVestingAccount` | [MsgCreatePeriodicVestingAccount](#cosmos.vesting.v1beta1.MsgCreatePeriodicVestingAccount) | [MsgCreatePeriodicVestingAccountResponse](#cosmos.vesting.v1beta1.MsgCreatePeriodicVestingAccountResponse) | CreatePeriodicVestingAccount defines a method that enables creating a periodic vesting account. | |
-
- <!-- end services -->
-
-
-
-## Scalar Value Types
-
-| .proto Type | Notes | C++ | Java | Python | Go | C# | PHP | Ruby |
-| ----------- | ----- | --- | ---- | ------ | -- | -- | --- | ---- |
-| <a name="double" /> double |  | double | double | float | float64 | double | float | Float |
-| <a name="float" /> float |  | float | float | float | float32 | float | float | Float |
-| <a name="int32" /> int32 | Uses variable-length encoding. Inefficient for encoding negative numbers – if your field is likely to have negative values, use sint32 instead. | int32 | int | int | int32 | int | integer | Bignum or Fixnum (as required) |
-| <a name="int64" /> int64 | Uses variable-length encoding. Inefficient for encoding negative numbers – if your field is likely to have negative values, use sint64 instead. | int64 | long | int/long | int64 | long | integer/string | Bignum |
-| <a name="uint32" /> uint32 | Uses variable-length encoding. | uint32 | int | int/long | uint32 | uint | integer | Bignum or Fixnum (as required) |
-| <a name="uint64" /> uint64 | Uses variable-length encoding. | uint64 | long | int/long | uint64 | ulong | integer/string | Bignum or Fixnum (as required) |
-| <a name="sint32" /> sint32 | Uses variable-length encoding. Signed int value. These more efficiently encode negative numbers than regular int32s. | int32 | int | int | int32 | int | integer | Bignum or Fixnum (as required) |
-| <a name="sint64" /> sint64 | Uses variable-length encoding. Signed int value. These more efficiently encode negative numbers than regular int64s. | int64 | long | int/long | int64 | long | integer/string | Bignum |
-| <a name="fixed32" /> fixed32 | Always four bytes. More efficient than uint32 if values are often greater than 2^28. | uint32 | int | int | uint32 | uint | integer | Bignum or Fixnum (as required) |
-| <a name="fixed64" /> fixed64 | Always eight bytes. More efficient than uint64 if values are often greater than 2^56. | uint64 | long | int/long | uint64 | ulong | integer/string | Bignum |
-| <a name="sfixed32" /> sfixed32 | Always four bytes. | int32 | int | int | int32 | int | integer | Bignum or Fixnum (as required) |
-| <a name="sfixed64" /> sfixed64 | Always eight bytes. | int64 | long | int/long | int64 | long | integer/string | Bignum |
-| <a name="bool" /> bool |  | bool | boolean | boolean | bool | bool | boolean | TrueClass/FalseClass |
-| <a name="string" /> string | A string must always contain UTF-8 encoded or 7-bit ASCII text. | string | String | str/unicode | string | string | string | String (UTF-8) |
-| <a name="bytes" /> bytes | May contain any arbitrary sequence of bytes. | string | ByteString | str | []byte | ByteString | string | String (ASCII-8BIT) |
-=======
->>>>>>> likhita/add-group-genesis
 
 This file has been replaced by [Cosmos-SDK Buf Proto-docs](https://buf.build/cosmos/cosmos-sdk/docs/main)