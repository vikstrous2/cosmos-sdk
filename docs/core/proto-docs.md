<!-- This file is auto-generated. Please do not modify it yourself. -->
# Protobuf Documentation

<a name="top"></a>

## Table of Contents

- [cosmos/auth/v1beta1/auth.proto](#cosmos/auth/v1beta1/auth.proto)
  - [BaseAccount](#cosmos.auth.v1beta1.BaseAccount)
  - [ModuleAccount](#cosmos.auth.v1beta1.ModuleAccount)
  - [Params](#cosmos.auth.v1beta1.Params)
  
- [cosmos/auth/v1beta1/genesis.proto](#cosmos/auth/v1beta1/genesis.proto)
  - [GenesisState](#cosmos.auth.v1beta1.GenesisState)
  
- [cosmos/base/query/v1beta1/pagination.proto](#cosmos/base/query/v1beta1/pagination.proto)
  - [PageRequest](#cosmos.base.query.v1beta1.PageRequest)
  - [PageResponse](#cosmos.base.query.v1beta1.PageResponse)
  
- [cosmos/auth/v1beta1/query.proto](#cosmos/auth/v1beta1/query.proto)
<<<<<<< HEAD
  - [QueryAccountRequest](#cosmos.auth.v1beta1.QueryAccountRequest)
  - [QueryAccountResponse](#cosmos.auth.v1beta1.QueryAccountResponse)
  - [QueryAccountsRequest](#cosmos.auth.v1beta1.QueryAccountsRequest)
  - [QueryAccountsResponse](#cosmos.auth.v1beta1.QueryAccountsResponse)
  - [QueryParamsRequest](#cosmos.auth.v1beta1.QueryParamsRequest)
  - [QueryParamsResponse](#cosmos.auth.v1beta1.QueryParamsResponse)
=======
    - [QueryAccountRequest](#cosmos.auth.v1beta1.QueryAccountRequest)
    - [QueryAccountResponse](#cosmos.auth.v1beta1.QueryAccountResponse)
    - [QueryAccountsRequest](#cosmos.auth.v1beta1.QueryAccountsRequest)
    - [QueryAccountsResponse](#cosmos.auth.v1beta1.QueryAccountsResponse)
    - [QueryModuleAccountsRequest](#cosmos.auth.v1beta1.QueryModuleAccountsRequest)
    - [QueryModuleAccountsResponse](#cosmos.auth.v1beta1.QueryModuleAccountsResponse)
    - [QueryParamsRequest](#cosmos.auth.v1beta1.QueryParamsRequest)
    - [QueryParamsResponse](#cosmos.auth.v1beta1.QueryParamsResponse)
>>>>>>> 6a0eb507
  
  - [Query](#cosmos.auth.v1beta1.Query)
  
- [cosmos/authz/v1beta1/authz.proto](#cosmos/authz/v1beta1/authz.proto)
  - [GenericAuthorization](#cosmos.authz.v1beta1.GenericAuthorization)
  - [Grant](#cosmos.authz.v1beta1.Grant)
  
- [cosmos/authz/v1beta1/event.proto](#cosmos/authz/v1beta1/event.proto)
  - [EventGrant](#cosmos.authz.v1beta1.EventGrant)
  - [EventRevoke](#cosmos.authz.v1beta1.EventRevoke)
  
- [cosmos/authz/v1beta1/genesis.proto](#cosmos/authz/v1beta1/genesis.proto)
  - [GenesisState](#cosmos.authz.v1beta1.GenesisState)
  - [GrantAuthorization](#cosmos.authz.v1beta1.GrantAuthorization)
  
- [cosmos/authz/v1beta1/query.proto](#cosmos/authz/v1beta1/query.proto)
  - [QueryGrantsRequest](#cosmos.authz.v1beta1.QueryGrantsRequest)
  - [QueryGrantsResponse](#cosmos.authz.v1beta1.QueryGrantsResponse)
  
  - [Query](#cosmos.authz.v1beta1.Query)
  
- [cosmos/base/abci/v1beta1/abci.proto](#cosmos/base/abci/v1beta1/abci.proto)
  - [ABCIMessageLog](#cosmos.base.abci.v1beta1.ABCIMessageLog)
  - [Attribute](#cosmos.base.abci.v1beta1.Attribute)
  - [GasInfo](#cosmos.base.abci.v1beta1.GasInfo)
  - [MsgData](#cosmos.base.abci.v1beta1.MsgData)
  - [Result](#cosmos.base.abci.v1beta1.Result)
  - [SearchTxsResult](#cosmos.base.abci.v1beta1.SearchTxsResult)
  - [SimulationResponse](#cosmos.base.abci.v1beta1.SimulationResponse)
  - [StringEvent](#cosmos.base.abci.v1beta1.StringEvent)
  - [TxMsgData](#cosmos.base.abci.v1beta1.TxMsgData)
  - [TxResponse](#cosmos.base.abci.v1beta1.TxResponse)
  
- [cosmos/authz/v1beta1/tx.proto](#cosmos/authz/v1beta1/tx.proto)
  - [MsgExec](#cosmos.authz.v1beta1.MsgExec)
  - [MsgExecResponse](#cosmos.authz.v1beta1.MsgExecResponse)
  - [MsgGrant](#cosmos.authz.v1beta1.MsgGrant)
  - [MsgGrantResponse](#cosmos.authz.v1beta1.MsgGrantResponse)
  - [MsgRevoke](#cosmos.authz.v1beta1.MsgRevoke)
  - [MsgRevokeResponse](#cosmos.authz.v1beta1.MsgRevokeResponse)
  
  - [Msg](#cosmos.authz.v1beta1.Msg)
  
- [cosmos/base/v1beta1/coin.proto](#cosmos/base/v1beta1/coin.proto)
  - [Coin](#cosmos.base.v1beta1.Coin)
  - [DecCoin](#cosmos.base.v1beta1.DecCoin)
  - [DecProto](#cosmos.base.v1beta1.DecProto)
  - [IntProto](#cosmos.base.v1beta1.IntProto)
  
- [cosmos/bank/v1beta1/authz.proto](#cosmos/bank/v1beta1/authz.proto)
  - [SendAuthorization](#cosmos.bank.v1beta1.SendAuthorization)
  
- [cosmos/bank/v1beta1/bank.proto](#cosmos/bank/v1beta1/bank.proto)
  - [DenomUnit](#cosmos.bank.v1beta1.DenomUnit)
  - [Input](#cosmos.bank.v1beta1.Input)
  - [Metadata](#cosmos.bank.v1beta1.Metadata)
  - [Output](#cosmos.bank.v1beta1.Output)
  - [Params](#cosmos.bank.v1beta1.Params)
  - [SendEnabled](#cosmos.bank.v1beta1.SendEnabled)
  - [Supply](#cosmos.bank.v1beta1.Supply)
  
- [cosmos/bank/v1beta1/genesis.proto](#cosmos/bank/v1beta1/genesis.proto)
  - [Balance](#cosmos.bank.v1beta1.Balance)
  - [GenesisState](#cosmos.bank.v1beta1.GenesisState)
  
- [cosmos/bank/v1beta1/query.proto](#cosmos/bank/v1beta1/query.proto)
<<<<<<< HEAD
  - [QueryAllBalancesRequest](#cosmos.bank.v1beta1.QueryAllBalancesRequest)
  - [QueryAllBalancesResponse](#cosmos.bank.v1beta1.QueryAllBalancesResponse)
  - [QueryBalanceRequest](#cosmos.bank.v1beta1.QueryBalanceRequest)
  - [QueryBalanceResponse](#cosmos.bank.v1beta1.QueryBalanceResponse)
  - [QueryDenomMetadataRequest](#cosmos.bank.v1beta1.QueryDenomMetadataRequest)
  - [QueryDenomMetadataResponse](#cosmos.bank.v1beta1.QueryDenomMetadataResponse)
  - [QueryDenomsMetadataRequest](#cosmos.bank.v1beta1.QueryDenomsMetadataRequest)
  - [QueryDenomsMetadataResponse](#cosmos.bank.v1beta1.QueryDenomsMetadataResponse)
  - [QueryParamsRequest](#cosmos.bank.v1beta1.QueryParamsRequest)
  - [QueryParamsResponse](#cosmos.bank.v1beta1.QueryParamsResponse)
  - [QuerySupplyOfRequest](#cosmos.bank.v1beta1.QuerySupplyOfRequest)
  - [QuerySupplyOfResponse](#cosmos.bank.v1beta1.QuerySupplyOfResponse)
  - [QueryTotalSupplyRequest](#cosmos.bank.v1beta1.QueryTotalSupplyRequest)
  - [QueryTotalSupplyResponse](#cosmos.bank.v1beta1.QueryTotalSupplyResponse)
=======
    - [DenomOwner](#cosmos.bank.v1beta1.DenomOwner)
    - [QueryAllBalancesRequest](#cosmos.bank.v1beta1.QueryAllBalancesRequest)
    - [QueryAllBalancesResponse](#cosmos.bank.v1beta1.QueryAllBalancesResponse)
    - [QueryBalanceRequest](#cosmos.bank.v1beta1.QueryBalanceRequest)
    - [QueryBalanceResponse](#cosmos.bank.v1beta1.QueryBalanceResponse)
    - [QueryDenomMetadataRequest](#cosmos.bank.v1beta1.QueryDenomMetadataRequest)
    - [QueryDenomMetadataResponse](#cosmos.bank.v1beta1.QueryDenomMetadataResponse)
    - [QueryDenomOwnersRequest](#cosmos.bank.v1beta1.QueryDenomOwnersRequest)
    - [QueryDenomOwnersResponse](#cosmos.bank.v1beta1.QueryDenomOwnersResponse)
    - [QueryDenomsMetadataRequest](#cosmos.bank.v1beta1.QueryDenomsMetadataRequest)
    - [QueryDenomsMetadataResponse](#cosmos.bank.v1beta1.QueryDenomsMetadataResponse)
    - [QueryParamsRequest](#cosmos.bank.v1beta1.QueryParamsRequest)
    - [QueryParamsResponse](#cosmos.bank.v1beta1.QueryParamsResponse)
    - [QuerySupplyOfRequest](#cosmos.bank.v1beta1.QuerySupplyOfRequest)
    - [QuerySupplyOfResponse](#cosmos.bank.v1beta1.QuerySupplyOfResponse)
    - [QueryTotalSupplyRequest](#cosmos.bank.v1beta1.QueryTotalSupplyRequest)
    - [QueryTotalSupplyResponse](#cosmos.bank.v1beta1.QueryTotalSupplyResponse)
>>>>>>> 6a0eb507
  
  - [Query](#cosmos.bank.v1beta1.Query)
  
- [cosmos/bank/v1beta1/tx.proto](#cosmos/bank/v1beta1/tx.proto)
  - [MsgMultiSend](#cosmos.bank.v1beta1.MsgMultiSend)
  - [MsgMultiSendResponse](#cosmos.bank.v1beta1.MsgMultiSendResponse)
  - [MsgSend](#cosmos.bank.v1beta1.MsgSend)
  - [MsgSendResponse](#cosmos.bank.v1beta1.MsgSendResponse)
  
  - [Msg](#cosmos.bank.v1beta1.Msg)
  
- [cosmos/base/kv/v1beta1/kv.proto](#cosmos/base/kv/v1beta1/kv.proto)
  - [Pair](#cosmos.base.kv.v1beta1.Pair)
  - [Pairs](#cosmos.base.kv.v1beta1.Pairs)
  
- [cosmos/base/reflection/v1beta1/reflection.proto](#cosmos/base/reflection/v1beta1/reflection.proto)
  - [ListAllInterfacesRequest](#cosmos.base.reflection.v1beta1.ListAllInterfacesRequest)
  - [ListAllInterfacesResponse](#cosmos.base.reflection.v1beta1.ListAllInterfacesResponse)
  - [ListImplementationsRequest](#cosmos.base.reflection.v1beta1.ListImplementationsRequest)
  - [ListImplementationsResponse](#cosmos.base.reflection.v1beta1.ListImplementationsResponse)
  
  - [ReflectionService](#cosmos.base.reflection.v1beta1.ReflectionService)
  
- [cosmos/base/reflection/v2alpha1/reflection.proto](#cosmos/base/reflection/v2alpha1/reflection.proto)
  - [AppDescriptor](#cosmos.base.reflection.v2alpha1.AppDescriptor)
  - [AuthnDescriptor](#cosmos.base.reflection.v2alpha1.AuthnDescriptor)
  - [ChainDescriptor](#cosmos.base.reflection.v2alpha1.ChainDescriptor)
  - [CodecDescriptor](#cosmos.base.reflection.v2alpha1.CodecDescriptor)
  - [ConfigurationDescriptor](#cosmos.base.reflection.v2alpha1.ConfigurationDescriptor)
  - [GetAuthnDescriptorRequest](#cosmos.base.reflection.v2alpha1.GetAuthnDescriptorRequest)
  - [GetAuthnDescriptorResponse](#cosmos.base.reflection.v2alpha1.GetAuthnDescriptorResponse)
  - [GetChainDescriptorRequest](#cosmos.base.reflection.v2alpha1.GetChainDescriptorRequest)
  - [GetChainDescriptorResponse](#cosmos.base.reflection.v2alpha1.GetChainDescriptorResponse)
  - [GetCodecDescriptorRequest](#cosmos.base.reflection.v2alpha1.GetCodecDescriptorRequest)
  - [GetCodecDescriptorResponse](#cosmos.base.reflection.v2alpha1.GetCodecDescriptorResponse)
  - [GetConfigurationDescriptorRequest](#cosmos.base.reflection.v2alpha1.GetConfigurationDescriptorRequest)
  - [GetConfigurationDescriptorResponse](#cosmos.base.reflection.v2alpha1.GetConfigurationDescriptorResponse)
  - [GetQueryServicesDescriptorRequest](#cosmos.base.reflection.v2alpha1.GetQueryServicesDescriptorRequest)
  - [GetQueryServicesDescriptorResponse](#cosmos.base.reflection.v2alpha1.GetQueryServicesDescriptorResponse)
  - [GetTxDescriptorRequest](#cosmos.base.reflection.v2alpha1.GetTxDescriptorRequest)
  - [GetTxDescriptorResponse](#cosmos.base.reflection.v2alpha1.GetTxDescriptorResponse)
  - [InterfaceAcceptingMessageDescriptor](#cosmos.base.reflection.v2alpha1.InterfaceAcceptingMessageDescriptor)
  - [InterfaceDescriptor](#cosmos.base.reflection.v2alpha1.InterfaceDescriptor)
  - [InterfaceImplementerDescriptor](#cosmos.base.reflection.v2alpha1.InterfaceImplementerDescriptor)
  - [MsgDescriptor](#cosmos.base.reflection.v2alpha1.MsgDescriptor)
  - [QueryMethodDescriptor](#cosmos.base.reflection.v2alpha1.QueryMethodDescriptor)
  - [QueryServiceDescriptor](#cosmos.base.reflection.v2alpha1.QueryServiceDescriptor)
  - [QueryServicesDescriptor](#cosmos.base.reflection.v2alpha1.QueryServicesDescriptor)
  - [SigningModeDescriptor](#cosmos.base.reflection.v2alpha1.SigningModeDescriptor)
  - [TxDescriptor](#cosmos.base.reflection.v2alpha1.TxDescriptor)
  
  - [ReflectionService](#cosmos.base.reflection.v2alpha1.ReflectionService)
  
- [cosmos/base/snapshots/v1beta1/snapshot.proto](#cosmos/base/snapshots/v1beta1/snapshot.proto)
  - [Metadata](#cosmos.base.snapshots.v1beta1.Metadata)
  - [Snapshot](#cosmos.base.snapshots.v1beta1.Snapshot)
  
- [cosmos/base/store/v1beta1/commit_info.proto](#cosmos/base/store/v1beta1/commit_info.proto)
  - [CommitID](#cosmos.base.store.v1beta1.CommitID)
  - [CommitInfo](#cosmos.base.store.v1beta1.CommitInfo)
  - [StoreInfo](#cosmos.base.store.v1beta1.StoreInfo)
  
- [cosmos/base/store/v1beta1/listening.proto](#cosmos/base/store/v1beta1/listening.proto)
  - [StoreKVPair](#cosmos.base.store.v1beta1.StoreKVPair)
  
- [cosmos/base/store/v1beta1/snapshot.proto](#cosmos/base/store/v1beta1/snapshot.proto)
  - [SnapshotIAVLItem](#cosmos.base.store.v1beta1.SnapshotIAVLItem)
  - [SnapshotItem](#cosmos.base.store.v1beta1.SnapshotItem)
  - [SnapshotStoreItem](#cosmos.base.store.v1beta1.SnapshotStoreItem)
  
- [cosmos/base/tendermint/v1beta1/query.proto](#cosmos/base/tendermint/v1beta1/query.proto)
  - [GetBlockByHeightRequest](#cosmos.base.tendermint.v1beta1.GetBlockByHeightRequest)
  - [GetBlockByHeightResponse](#cosmos.base.tendermint.v1beta1.GetBlockByHeightResponse)
  - [GetLatestBlockRequest](#cosmos.base.tendermint.v1beta1.GetLatestBlockRequest)
  - [GetLatestBlockResponse](#cosmos.base.tendermint.v1beta1.GetLatestBlockResponse)
  - [GetLatestValidatorSetRequest](#cosmos.base.tendermint.v1beta1.GetLatestValidatorSetRequest)
  - [GetLatestValidatorSetResponse](#cosmos.base.tendermint.v1beta1.GetLatestValidatorSetResponse)
  - [GetNodeInfoRequest](#cosmos.base.tendermint.v1beta1.GetNodeInfoRequest)
  - [GetNodeInfoResponse](#cosmos.base.tendermint.v1beta1.GetNodeInfoResponse)
  - [GetSyncingRequest](#cosmos.base.tendermint.v1beta1.GetSyncingRequest)
  - [GetSyncingResponse](#cosmos.base.tendermint.v1beta1.GetSyncingResponse)
  - [GetValidatorSetByHeightRequest](#cosmos.base.tendermint.v1beta1.GetValidatorSetByHeightRequest)
  - [GetValidatorSetByHeightResponse](#cosmos.base.tendermint.v1beta1.GetValidatorSetByHeightResponse)
  - [Module](#cosmos.base.tendermint.v1beta1.Module)
  - [Validator](#cosmos.base.tendermint.v1beta1.Validator)
  - [VersionInfo](#cosmos.base.tendermint.v1beta1.VersionInfo)
  
  - [Service](#cosmos.base.tendermint.v1beta1.Service)
  
- [cosmos/capability/v1beta1/capability.proto](#cosmos/capability/v1beta1/capability.proto)
  - [Capability](#cosmos.capability.v1beta1.Capability)
  - [CapabilityOwners](#cosmos.capability.v1beta1.CapabilityOwners)
  - [Owner](#cosmos.capability.v1beta1.Owner)
  
- [cosmos/capability/v1beta1/genesis.proto](#cosmos/capability/v1beta1/genesis.proto)
  - [GenesisOwners](#cosmos.capability.v1beta1.GenesisOwners)
  - [GenesisState](#cosmos.capability.v1beta1.GenesisState)
  
- [cosmos/crisis/v1beta1/genesis.proto](#cosmos/crisis/v1beta1/genesis.proto)
  - [GenesisState](#cosmos.crisis.v1beta1.GenesisState)
  
- [cosmos/crisis/v1beta1/tx.proto](#cosmos/crisis/v1beta1/tx.proto)
  - [MsgVerifyInvariant](#cosmos.crisis.v1beta1.MsgVerifyInvariant)
  - [MsgVerifyInvariantResponse](#cosmos.crisis.v1beta1.MsgVerifyInvariantResponse)
  
  - [Msg](#cosmos.crisis.v1beta1.Msg)
  
- [cosmos/crypto/ed25519/keys.proto](#cosmos/crypto/ed25519/keys.proto)
  - [PrivKey](#cosmos.crypto.ed25519.PrivKey)
  - [PubKey](#cosmos.crypto.ed25519.PubKey)
  
- [cosmos/crypto/multisig/keys.proto](#cosmos/crypto/multisig/keys.proto)
  - [LegacyAminoPubKey](#cosmos.crypto.multisig.LegacyAminoPubKey)
  
- [cosmos/crypto/multisig/v1beta1/multisig.proto](#cosmos/crypto/multisig/v1beta1/multisig.proto)
  - [CompactBitArray](#cosmos.crypto.multisig.v1beta1.CompactBitArray)
  - [MultiSignature](#cosmos.crypto.multisig.v1beta1.MultiSignature)
  
- [cosmos/crypto/secp256k1/keys.proto](#cosmos/crypto/secp256k1/keys.proto)
  - [PrivKey](#cosmos.crypto.secp256k1.PrivKey)
  - [PubKey](#cosmos.crypto.secp256k1.PubKey)
  
- [cosmos/crypto/secp256r1/keys.proto](#cosmos/crypto/secp256r1/keys.proto)
  - [PrivKey](#cosmos.crypto.secp256r1.PrivKey)
  - [PubKey](#cosmos.crypto.secp256r1.PubKey)
  
- [cosmos/distribution/v1beta1/distribution.proto](#cosmos/distribution/v1beta1/distribution.proto)
  - [CommunityPoolSpendProposal](#cosmos.distribution.v1beta1.CommunityPoolSpendProposal)
  - [CommunityPoolSpendProposalWithDeposit](#cosmos.distribution.v1beta1.CommunityPoolSpendProposalWithDeposit)
  - [DelegationDelegatorReward](#cosmos.distribution.v1beta1.DelegationDelegatorReward)
  - [DelegatorStartingInfo](#cosmos.distribution.v1beta1.DelegatorStartingInfo)
  - [FeePool](#cosmos.distribution.v1beta1.FeePool)
  - [Params](#cosmos.distribution.v1beta1.Params)
  - [ValidatorAccumulatedCommission](#cosmos.distribution.v1beta1.ValidatorAccumulatedCommission)
  - [ValidatorCurrentRewards](#cosmos.distribution.v1beta1.ValidatorCurrentRewards)
  - [ValidatorHistoricalRewards](#cosmos.distribution.v1beta1.ValidatorHistoricalRewards)
  - [ValidatorOutstandingRewards](#cosmos.distribution.v1beta1.ValidatorOutstandingRewards)
  - [ValidatorSlashEvent](#cosmos.distribution.v1beta1.ValidatorSlashEvent)
  - [ValidatorSlashEvents](#cosmos.distribution.v1beta1.ValidatorSlashEvents)
  
- [cosmos/distribution/v1beta1/genesis.proto](#cosmos/distribution/v1beta1/genesis.proto)
  - [DelegatorStartingInfoRecord](#cosmos.distribution.v1beta1.DelegatorStartingInfoRecord)
  - [DelegatorWithdrawInfo](#cosmos.distribution.v1beta1.DelegatorWithdrawInfo)
  - [GenesisState](#cosmos.distribution.v1beta1.GenesisState)
  - [ValidatorAccumulatedCommissionRecord](#cosmos.distribution.v1beta1.ValidatorAccumulatedCommissionRecord)
  - [ValidatorCurrentRewardsRecord](#cosmos.distribution.v1beta1.ValidatorCurrentRewardsRecord)
  - [ValidatorHistoricalRewardsRecord](#cosmos.distribution.v1beta1.ValidatorHistoricalRewardsRecord)
  - [ValidatorOutstandingRewardsRecord](#cosmos.distribution.v1beta1.ValidatorOutstandingRewardsRecord)
  - [ValidatorSlashEventRecord](#cosmos.distribution.v1beta1.ValidatorSlashEventRecord)
  
- [cosmos/distribution/v1beta1/query.proto](#cosmos/distribution/v1beta1/query.proto)
  - [QueryCommunityPoolRequest](#cosmos.distribution.v1beta1.QueryCommunityPoolRequest)
  - [QueryCommunityPoolResponse](#cosmos.distribution.v1beta1.QueryCommunityPoolResponse)
  - [QueryDelegationRewardsRequest](#cosmos.distribution.v1beta1.QueryDelegationRewardsRequest)
  - [QueryDelegationRewardsResponse](#cosmos.distribution.v1beta1.QueryDelegationRewardsResponse)
  - [QueryDelegationTotalRewardsRequest](#cosmos.distribution.v1beta1.QueryDelegationTotalRewardsRequest)
  - [QueryDelegationTotalRewardsResponse](#cosmos.distribution.v1beta1.QueryDelegationTotalRewardsResponse)
  - [QueryDelegatorValidatorsRequest](#cosmos.distribution.v1beta1.QueryDelegatorValidatorsRequest)
  - [QueryDelegatorValidatorsResponse](#cosmos.distribution.v1beta1.QueryDelegatorValidatorsResponse)
  - [QueryDelegatorWithdrawAddressRequest](#cosmos.distribution.v1beta1.QueryDelegatorWithdrawAddressRequest)
  - [QueryDelegatorWithdrawAddressResponse](#cosmos.distribution.v1beta1.QueryDelegatorWithdrawAddressResponse)
  - [QueryParamsRequest](#cosmos.distribution.v1beta1.QueryParamsRequest)
  - [QueryParamsResponse](#cosmos.distribution.v1beta1.QueryParamsResponse)
  - [QueryValidatorCommissionRequest](#cosmos.distribution.v1beta1.QueryValidatorCommissionRequest)
  - [QueryValidatorCommissionResponse](#cosmos.distribution.v1beta1.QueryValidatorCommissionResponse)
  - [QueryValidatorOutstandingRewardsRequest](#cosmos.distribution.v1beta1.QueryValidatorOutstandingRewardsRequest)
  - [QueryValidatorOutstandingRewardsResponse](#cosmos.distribution.v1beta1.QueryValidatorOutstandingRewardsResponse)
  - [QueryValidatorSlashesRequest](#cosmos.distribution.v1beta1.QueryValidatorSlashesRequest)
  - [QueryValidatorSlashesResponse](#cosmos.distribution.v1beta1.QueryValidatorSlashesResponse)
  
  - [Query](#cosmos.distribution.v1beta1.Query)
  
- [cosmos/distribution/v1beta1/tx.proto](#cosmos/distribution/v1beta1/tx.proto)
  - [MsgFundCommunityPool](#cosmos.distribution.v1beta1.MsgFundCommunityPool)
  - [MsgFundCommunityPoolResponse](#cosmos.distribution.v1beta1.MsgFundCommunityPoolResponse)
  - [MsgSetWithdrawAddress](#cosmos.distribution.v1beta1.MsgSetWithdrawAddress)
  - [MsgSetWithdrawAddressResponse](#cosmos.distribution.v1beta1.MsgSetWithdrawAddressResponse)
  - [MsgWithdrawDelegatorReward](#cosmos.distribution.v1beta1.MsgWithdrawDelegatorReward)
  - [MsgWithdrawDelegatorRewardResponse](#cosmos.distribution.v1beta1.MsgWithdrawDelegatorRewardResponse)
  - [MsgWithdrawValidatorCommission](#cosmos.distribution.v1beta1.MsgWithdrawValidatorCommission)
  - [MsgWithdrawValidatorCommissionResponse](#cosmos.distribution.v1beta1.MsgWithdrawValidatorCommissionResponse)
  
  - [Msg](#cosmos.distribution.v1beta1.Msg)
  
- [cosmos/evidence/v1beta1/evidence.proto](#cosmos/evidence/v1beta1/evidence.proto)
  - [Equivocation](#cosmos.evidence.v1beta1.Equivocation)
  
- [cosmos/evidence/v1beta1/genesis.proto](#cosmos/evidence/v1beta1/genesis.proto)
  - [GenesisState](#cosmos.evidence.v1beta1.GenesisState)
  
- [cosmos/evidence/v1beta1/query.proto](#cosmos/evidence/v1beta1/query.proto)
  - [QueryAllEvidenceRequest](#cosmos.evidence.v1beta1.QueryAllEvidenceRequest)
  - [QueryAllEvidenceResponse](#cosmos.evidence.v1beta1.QueryAllEvidenceResponse)
  - [QueryEvidenceRequest](#cosmos.evidence.v1beta1.QueryEvidenceRequest)
  - [QueryEvidenceResponse](#cosmos.evidence.v1beta1.QueryEvidenceResponse)
  
  - [Query](#cosmos.evidence.v1beta1.Query)
  
- [cosmos/evidence/v1beta1/tx.proto](#cosmos/evidence/v1beta1/tx.proto)
  - [MsgSubmitEvidence](#cosmos.evidence.v1beta1.MsgSubmitEvidence)
  - [MsgSubmitEvidenceResponse](#cosmos.evidence.v1beta1.MsgSubmitEvidenceResponse)
  
  - [Msg](#cosmos.evidence.v1beta1.Msg)
  
- [cosmos/feegrant/v1beta1/feegrant.proto](#cosmos/feegrant/v1beta1/feegrant.proto)
  - [AllowedMsgAllowance](#cosmos.feegrant.v1beta1.AllowedMsgAllowance)
  - [BasicAllowance](#cosmos.feegrant.v1beta1.BasicAllowance)
  - [Grant](#cosmos.feegrant.v1beta1.Grant)
  - [PeriodicAllowance](#cosmos.feegrant.v1beta1.PeriodicAllowance)
  
- [cosmos/feegrant/v1beta1/genesis.proto](#cosmos/feegrant/v1beta1/genesis.proto)
  - [GenesisState](#cosmos.feegrant.v1beta1.GenesisState)
  
- [cosmos/feegrant/v1beta1/query.proto](#cosmos/feegrant/v1beta1/query.proto)
  - [QueryAllowanceRequest](#cosmos.feegrant.v1beta1.QueryAllowanceRequest)
  - [QueryAllowanceResponse](#cosmos.feegrant.v1beta1.QueryAllowanceResponse)
  - [QueryAllowancesRequest](#cosmos.feegrant.v1beta1.QueryAllowancesRequest)
  - [QueryAllowancesResponse](#cosmos.feegrant.v1beta1.QueryAllowancesResponse)
  
  - [Query](#cosmos.feegrant.v1beta1.Query)
  
- [cosmos/feegrant/v1beta1/tx.proto](#cosmos/feegrant/v1beta1/tx.proto)
  - [MsgGrantAllowance](#cosmos.feegrant.v1beta1.MsgGrantAllowance)
  - [MsgGrantAllowanceResponse](#cosmos.feegrant.v1beta1.MsgGrantAllowanceResponse)
  - [MsgRevokeAllowance](#cosmos.feegrant.v1beta1.MsgRevokeAllowance)
  - [MsgRevokeAllowanceResponse](#cosmos.feegrant.v1beta1.MsgRevokeAllowanceResponse)
  
  - [Msg](#cosmos.feegrant.v1beta1.Msg)
  
- [cosmos/genutil/v1beta1/genesis.proto](#cosmos/genutil/v1beta1/genesis.proto)
  - [GenesisState](#cosmos.genutil.v1beta1.GenesisState)
  
- [cosmos/gov/v1beta1/gov.proto](#cosmos/gov/v1beta1/gov.proto)
  - [Deposit](#cosmos.gov.v1beta1.Deposit)
  - [DepositParams](#cosmos.gov.v1beta1.DepositParams)
  - [Proposal](#cosmos.gov.v1beta1.Proposal)
  - [TallyParams](#cosmos.gov.v1beta1.TallyParams)
  - [TallyResult](#cosmos.gov.v1beta1.TallyResult)
  - [TextProposal](#cosmos.gov.v1beta1.TextProposal)
  - [Vote](#cosmos.gov.v1beta1.Vote)
  - [VotingParams](#cosmos.gov.v1beta1.VotingParams)
  - [WeightedVoteOption](#cosmos.gov.v1beta1.WeightedVoteOption)
  
  - [ProposalStatus](#cosmos.gov.v1beta1.ProposalStatus)
  - [VoteOption](#cosmos.gov.v1beta1.VoteOption)
  
- [cosmos/gov/v1beta1/genesis.proto](#cosmos/gov/v1beta1/genesis.proto)
  - [GenesisState](#cosmos.gov.v1beta1.GenesisState)
  
- [cosmos/gov/v1beta1/query.proto](#cosmos/gov/v1beta1/query.proto)
  - [QueryDepositRequest](#cosmos.gov.v1beta1.QueryDepositRequest)
  - [QueryDepositResponse](#cosmos.gov.v1beta1.QueryDepositResponse)
  - [QueryDepositsRequest](#cosmos.gov.v1beta1.QueryDepositsRequest)
  - [QueryDepositsResponse](#cosmos.gov.v1beta1.QueryDepositsResponse)
  - [QueryParamsRequest](#cosmos.gov.v1beta1.QueryParamsRequest)
  - [QueryParamsResponse](#cosmos.gov.v1beta1.QueryParamsResponse)
  - [QueryProposalRequest](#cosmos.gov.v1beta1.QueryProposalRequest)
  - [QueryProposalResponse](#cosmos.gov.v1beta1.QueryProposalResponse)
  - [QueryProposalsRequest](#cosmos.gov.v1beta1.QueryProposalsRequest)
  - [QueryProposalsResponse](#cosmos.gov.v1beta1.QueryProposalsResponse)
  - [QueryTallyResultRequest](#cosmos.gov.v1beta1.QueryTallyResultRequest)
  - [QueryTallyResultResponse](#cosmos.gov.v1beta1.QueryTallyResultResponse)
  - [QueryVoteRequest](#cosmos.gov.v1beta1.QueryVoteRequest)
  - [QueryVoteResponse](#cosmos.gov.v1beta1.QueryVoteResponse)
  - [QueryVotesRequest](#cosmos.gov.v1beta1.QueryVotesRequest)
  - [QueryVotesResponse](#cosmos.gov.v1beta1.QueryVotesResponse)
  
  - [Query](#cosmos.gov.v1beta1.Query)
  
- [cosmos/gov/v1beta1/tx.proto](#cosmos/gov/v1beta1/tx.proto)
  - [MsgDeposit](#cosmos.gov.v1beta1.MsgDeposit)
  - [MsgDepositResponse](#cosmos.gov.v1beta1.MsgDepositResponse)
  - [MsgSubmitProposal](#cosmos.gov.v1beta1.MsgSubmitProposal)
  - [MsgSubmitProposalResponse](#cosmos.gov.v1beta1.MsgSubmitProposalResponse)
  - [MsgVote](#cosmos.gov.v1beta1.MsgVote)
  - [MsgVoteResponse](#cosmos.gov.v1beta1.MsgVoteResponse)
  - [MsgVoteWeighted](#cosmos.gov.v1beta1.MsgVoteWeighted)
  - [MsgVoteWeightedResponse](#cosmos.gov.v1beta1.MsgVoteWeightedResponse)
  
  - [Msg](#cosmos.gov.v1beta1.Msg)
  
- [cosmos/group/v1beta1/types.proto](#cosmos/group/v1beta1/types.proto)
    - [GroupAccountInfo](#cosmos.group.v1beta1.GroupAccountInfo)
    - [GroupInfo](#cosmos.group.v1beta1.GroupInfo)
    - [GroupMember](#cosmos.group.v1beta1.GroupMember)
    - [Member](#cosmos.group.v1beta1.Member)
    - [Members](#cosmos.group.v1beta1.Members)
    - [Proposal](#cosmos.group.v1beta1.Proposal)
    - [Tally](#cosmos.group.v1beta1.Tally)
    - [ThresholdDecisionPolicy](#cosmos.group.v1beta1.ThresholdDecisionPolicy)
    - [Vote](#cosmos.group.v1beta1.Vote)
  
    - [Choice](#cosmos.group.v1beta1.Choice)
    - [Proposal.ExecutorResult](#cosmos.group.v1beta1.Proposal.ExecutorResult)
    - [Proposal.Result](#cosmos.group.v1beta1.Proposal.Result)
    - [Proposal.Status](#cosmos.group.v1beta1.Proposal.Status)
  
- [cosmos/group/v1beta1/query.proto](#cosmos/group/v1beta1/query.proto)
    - [QueryGroupAccountInfoRequest](#cosmos.group.v1beta1.QueryGroupAccountInfoRequest)
    - [QueryGroupAccountInfoResponse](#cosmos.group.v1beta1.QueryGroupAccountInfoResponse)
    - [QueryGroupAccountsByAdminRequest](#cosmos.group.v1beta1.QueryGroupAccountsByAdminRequest)
    - [QueryGroupAccountsByAdminResponse](#cosmos.group.v1beta1.QueryGroupAccountsByAdminResponse)
    - [QueryGroupAccountsByGroupRequest](#cosmos.group.v1beta1.QueryGroupAccountsByGroupRequest)
    - [QueryGroupAccountsByGroupResponse](#cosmos.group.v1beta1.QueryGroupAccountsByGroupResponse)
    - [QueryGroupInfoRequest](#cosmos.group.v1beta1.QueryGroupInfoRequest)
    - [QueryGroupInfoResponse](#cosmos.group.v1beta1.QueryGroupInfoResponse)
    - [QueryGroupMembersRequest](#cosmos.group.v1beta1.QueryGroupMembersRequest)
    - [QueryGroupMembersResponse](#cosmos.group.v1beta1.QueryGroupMembersResponse)
    - [QueryGroupsByAdminRequest](#cosmos.group.v1beta1.QueryGroupsByAdminRequest)
    - [QueryGroupsByAdminResponse](#cosmos.group.v1beta1.QueryGroupsByAdminResponse)
    - [QueryProposalRequest](#cosmos.group.v1beta1.QueryProposalRequest)
    - [QueryProposalResponse](#cosmos.group.v1beta1.QueryProposalResponse)
    - [QueryProposalsByGroupAccountRequest](#cosmos.group.v1beta1.QueryProposalsByGroupAccountRequest)
    - [QueryProposalsByGroupAccountResponse](#cosmos.group.v1beta1.QueryProposalsByGroupAccountResponse)
    - [QueryVoteByProposalVoterRequest](#cosmos.group.v1beta1.QueryVoteByProposalVoterRequest)
    - [QueryVoteByProposalVoterResponse](#cosmos.group.v1beta1.QueryVoteByProposalVoterResponse)
    - [QueryVotesByProposalRequest](#cosmos.group.v1beta1.QueryVotesByProposalRequest)
    - [QueryVotesByProposalResponse](#cosmos.group.v1beta1.QueryVotesByProposalResponse)
    - [QueryVotesByVoterRequest](#cosmos.group.v1beta1.QueryVotesByVoterRequest)
    - [QueryVotesByVoterResponse](#cosmos.group.v1beta1.QueryVotesByVoterResponse)
  
    - [Query](#cosmos.group.v1beta1.Query)
  
- [cosmos/group/v1beta1/tx.proto](#cosmos/group/v1beta1/tx.proto)
    - [MsgCreateGroupAccountRequest](#cosmos.group.v1beta1.MsgCreateGroupAccountRequest)
    - [MsgCreateGroupAccountResponse](#cosmos.group.v1beta1.MsgCreateGroupAccountResponse)
    - [MsgCreateGroupRequest](#cosmos.group.v1beta1.MsgCreateGroupRequest)
    - [MsgCreateGroupResponse](#cosmos.group.v1beta1.MsgCreateGroupResponse)
    - [MsgCreateProposalRequest](#cosmos.group.v1beta1.MsgCreateProposalRequest)
    - [MsgCreateProposalResponse](#cosmos.group.v1beta1.MsgCreateProposalResponse)
    - [MsgExecRequest](#cosmos.group.v1beta1.MsgExecRequest)
    - [MsgExecResponse](#cosmos.group.v1beta1.MsgExecResponse)
    - [MsgUpdateGroupAccountAdminRequest](#cosmos.group.v1beta1.MsgUpdateGroupAccountAdminRequest)
    - [MsgUpdateGroupAccountAdminResponse](#cosmos.group.v1beta1.MsgUpdateGroupAccountAdminResponse)
    - [MsgUpdateGroupAccountDecisionPolicyRequest](#cosmos.group.v1beta1.MsgUpdateGroupAccountDecisionPolicyRequest)
    - [MsgUpdateGroupAccountDecisionPolicyResponse](#cosmos.group.v1beta1.MsgUpdateGroupAccountDecisionPolicyResponse)
    - [MsgUpdateGroupAccountMetadataRequest](#cosmos.group.v1beta1.MsgUpdateGroupAccountMetadataRequest)
    - [MsgUpdateGroupAccountMetadataResponse](#cosmos.group.v1beta1.MsgUpdateGroupAccountMetadataResponse)
    - [MsgUpdateGroupAdminRequest](#cosmos.group.v1beta1.MsgUpdateGroupAdminRequest)
    - [MsgUpdateGroupAdminResponse](#cosmos.group.v1beta1.MsgUpdateGroupAdminResponse)
    - [MsgUpdateGroupMembersRequest](#cosmos.group.v1beta1.MsgUpdateGroupMembersRequest)
    - [MsgUpdateGroupMembersResponse](#cosmos.group.v1beta1.MsgUpdateGroupMembersResponse)
    - [MsgUpdateGroupMetadataRequest](#cosmos.group.v1beta1.MsgUpdateGroupMetadataRequest)
    - [MsgUpdateGroupMetadataResponse](#cosmos.group.v1beta1.MsgUpdateGroupMetadataResponse)
    - [MsgVoteRequest](#cosmos.group.v1beta1.MsgVoteRequest)
    - [MsgVoteResponse](#cosmos.group.v1beta1.MsgVoteResponse)
  
    - [Exec](#cosmos.group.v1beta1.Exec)
  
    - [Msg](#cosmos.group.v1beta1.Msg)
  
- [cosmos/mint/v1beta1/mint.proto](#cosmos/mint/v1beta1/mint.proto)
  - [Minter](#cosmos.mint.v1beta1.Minter)
  - [Params](#cosmos.mint.v1beta1.Params)
  
- [cosmos/mint/v1beta1/genesis.proto](#cosmos/mint/v1beta1/genesis.proto)
  - [GenesisState](#cosmos.mint.v1beta1.GenesisState)
  
- [cosmos/mint/v1beta1/query.proto](#cosmos/mint/v1beta1/query.proto)
  - [QueryAnnualProvisionsRequest](#cosmos.mint.v1beta1.QueryAnnualProvisionsRequest)
  - [QueryAnnualProvisionsResponse](#cosmos.mint.v1beta1.QueryAnnualProvisionsResponse)
  - [QueryInflationRequest](#cosmos.mint.v1beta1.QueryInflationRequest)
  - [QueryInflationResponse](#cosmos.mint.v1beta1.QueryInflationResponse)
  - [QueryParamsRequest](#cosmos.mint.v1beta1.QueryParamsRequest)
  - [QueryParamsResponse](#cosmos.mint.v1beta1.QueryParamsResponse)
  
  - [Query](#cosmos.mint.v1beta1.Query)
  
- [cosmos/params/v1beta1/params.proto](#cosmos/params/v1beta1/params.proto)
  - [ParamChange](#cosmos.params.v1beta1.ParamChange)
  - [ParameterChangeProposal](#cosmos.params.v1beta1.ParameterChangeProposal)
  
- [cosmos/params/v1beta1/query.proto](#cosmos/params/v1beta1/query.proto)
<<<<<<< HEAD
  - [QueryParamsRequest](#cosmos.params.v1beta1.QueryParamsRequest)
  - [QueryParamsResponse](#cosmos.params.v1beta1.QueryParamsResponse)
=======
    - [QueryParamsRequest](#cosmos.params.v1beta1.QueryParamsRequest)
    - [QueryParamsResponse](#cosmos.params.v1beta1.QueryParamsResponse)
    - [QuerySubspacesRequest](#cosmos.params.v1beta1.QuerySubspacesRequest)
    - [QuerySubspacesResponse](#cosmos.params.v1beta1.QuerySubspacesResponse)
    - [Subspace](#cosmos.params.v1beta1.Subspace)
>>>>>>> 6a0eb507
  
  - [Query](#cosmos.params.v1beta1.Query)
  
- [cosmos/slashing/v1beta1/slashing.proto](#cosmos/slashing/v1beta1/slashing.proto)
  - [Params](#cosmos.slashing.v1beta1.Params)
  - [SlashEvent](#cosmos.slashing.v1beta1.SlashEvent)
  - [ValidatorSigningInfo](#cosmos.slashing.v1beta1.ValidatorSigningInfo)
  
- [cosmos/slashing/v1beta1/genesis.proto](#cosmos/slashing/v1beta1/genesis.proto)
  - [GenesisState](#cosmos.slashing.v1beta1.GenesisState)
  - [MissedBlock](#cosmos.slashing.v1beta1.MissedBlock)
  - [SigningInfo](#cosmos.slashing.v1beta1.SigningInfo)
  - [ValidatorMissedBlocks](#cosmos.slashing.v1beta1.ValidatorMissedBlocks)
  
- [cosmos/slashing/v1beta1/query.proto](#cosmos/slashing/v1beta1/query.proto)
  - [QueryParamsRequest](#cosmos.slashing.v1beta1.QueryParamsRequest)
  - [QueryParamsResponse](#cosmos.slashing.v1beta1.QueryParamsResponse)
  - [QuerySigningInfoRequest](#cosmos.slashing.v1beta1.QuerySigningInfoRequest)
  - [QuerySigningInfoResponse](#cosmos.slashing.v1beta1.QuerySigningInfoResponse)
  - [QuerySigningInfosRequest](#cosmos.slashing.v1beta1.QuerySigningInfosRequest)
  - [QuerySigningInfosResponse](#cosmos.slashing.v1beta1.QuerySigningInfosResponse)
  
  - [Query](#cosmos.slashing.v1beta1.Query)
  
- [cosmos/slashing/v1beta1/tx.proto](#cosmos/slashing/v1beta1/tx.proto)
  - [MsgUnjail](#cosmos.slashing.v1beta1.MsgUnjail)
  - [MsgUnjailResponse](#cosmos.slashing.v1beta1.MsgUnjailResponse)
  
  - [Msg](#cosmos.slashing.v1beta1.Msg)
  
- [cosmos/staking/v1beta1/authz.proto](#cosmos/staking/v1beta1/authz.proto)
  - [StakeAuthorization](#cosmos.staking.v1beta1.StakeAuthorization)
  - [StakeAuthorization.Validators](#cosmos.staking.v1beta1.StakeAuthorization.Validators)
  
  - [AuthorizationType](#cosmos.staking.v1beta1.AuthorizationType)
  
- [cosmos/staking/v1beta1/staking.proto](#cosmos/staking/v1beta1/staking.proto)
  - [Commission](#cosmos.staking.v1beta1.Commission)
  - [CommissionRates](#cosmos.staking.v1beta1.CommissionRates)
  - [DVPair](#cosmos.staking.v1beta1.DVPair)
  - [DVPairs](#cosmos.staking.v1beta1.DVPairs)
  - [DVVTriplet](#cosmos.staking.v1beta1.DVVTriplet)
  - [DVVTriplets](#cosmos.staking.v1beta1.DVVTriplets)
  - [Delegation](#cosmos.staking.v1beta1.Delegation)
  - [DelegationResponse](#cosmos.staking.v1beta1.DelegationResponse)
  - [Description](#cosmos.staking.v1beta1.Description)
  - [HistoricalInfo](#cosmos.staking.v1beta1.HistoricalInfo)
  - [Params](#cosmos.staking.v1beta1.Params)
  - [Pool](#cosmos.staking.v1beta1.Pool)
  - [Redelegation](#cosmos.staking.v1beta1.Redelegation)
  - [RedelegationEntry](#cosmos.staking.v1beta1.RedelegationEntry)
  - [RedelegationEntryResponse](#cosmos.staking.v1beta1.RedelegationEntryResponse)
  - [RedelegationResponse](#cosmos.staking.v1beta1.RedelegationResponse)
  - [UnbondingDelegation](#cosmos.staking.v1beta1.UnbondingDelegation)
  - [UnbondingDelegationEntry](#cosmos.staking.v1beta1.UnbondingDelegationEntry)
  - [ValAddresses](#cosmos.staking.v1beta1.ValAddresses)
  - [Validator](#cosmos.staking.v1beta1.Validator)
  
  - [BondStatus](#cosmos.staking.v1beta1.BondStatus)
  
- [cosmos/staking/v1beta1/genesis.proto](#cosmos/staking/v1beta1/genesis.proto)
  - [GenesisState](#cosmos.staking.v1beta1.GenesisState)
  - [LastValidatorPower](#cosmos.staking.v1beta1.LastValidatorPower)
  
- [cosmos/staking/v1beta1/tx.proto](#cosmos/staking/v1beta1/tx.proto)
  - [MsgBeginRedelegate](#cosmos.staking.v1beta1.MsgBeginRedelegate)
  - [MsgBeginRedelegateResponse](#cosmos.staking.v1beta1.MsgBeginRedelegateResponse)
  - [MsgCreateValidator](#cosmos.staking.v1beta1.MsgCreateValidator)
  - [MsgCreateValidatorResponse](#cosmos.staking.v1beta1.MsgCreateValidatorResponse)
  - [MsgDelegate](#cosmos.staking.v1beta1.MsgDelegate)
  - [MsgDelegateResponse](#cosmos.staking.v1beta1.MsgDelegateResponse)
  - [MsgEditValidator](#cosmos.staking.v1beta1.MsgEditValidator)
  - [MsgEditValidatorResponse](#cosmos.staking.v1beta1.MsgEditValidatorResponse)
  - [MsgUndelegate](#cosmos.staking.v1beta1.MsgUndelegate)
  - [MsgUndelegateResponse](#cosmos.staking.v1beta1.MsgUndelegateResponse)
  
  - [Msg](#cosmos.staking.v1beta1.Msg)
  
- [cosmos/staking/v1beta1/query.proto](#cosmos/staking/v1beta1/query.proto)
  - [QueryBufferedValidatorsRequest](#cosmos.staking.v1beta1.QueryBufferedValidatorsRequest)
  - [QueryBufferedValidatorsResponse](#cosmos.staking.v1beta1.QueryBufferedValidatorsResponse)
  - [QueryDelegationRequest](#cosmos.staking.v1beta1.QueryDelegationRequest)
  - [QueryDelegationResponse](#cosmos.staking.v1beta1.QueryDelegationResponse)
  - [QueryDelegatorDelegationsRequest](#cosmos.staking.v1beta1.QueryDelegatorDelegationsRequest)
  - [QueryDelegatorDelegationsResponse](#cosmos.staking.v1beta1.QueryDelegatorDelegationsResponse)
  - [QueryDelegatorUnbondingDelegationsRequest](#cosmos.staking.v1beta1.QueryDelegatorUnbondingDelegationsRequest)
  - [QueryDelegatorUnbondingDelegationsResponse](#cosmos.staking.v1beta1.QueryDelegatorUnbondingDelegationsResponse)
  - [QueryDelegatorValidatorRequest](#cosmos.staking.v1beta1.QueryDelegatorValidatorRequest)
  - [QueryDelegatorValidatorResponse](#cosmos.staking.v1beta1.QueryDelegatorValidatorResponse)
  - [QueryDelegatorValidatorsRequest](#cosmos.staking.v1beta1.QueryDelegatorValidatorsRequest)
  - [QueryDelegatorValidatorsResponse](#cosmos.staking.v1beta1.QueryDelegatorValidatorsResponse)
  - [QueryHistoricalInfoRequest](#cosmos.staking.v1beta1.QueryHistoricalInfoRequest)
  - [QueryHistoricalInfoResponse](#cosmos.staking.v1beta1.QueryHistoricalInfoResponse)
  - [QueryParamsRequest](#cosmos.staking.v1beta1.QueryParamsRequest)
  - [QueryParamsResponse](#cosmos.staking.v1beta1.QueryParamsResponse)
  - [QueryPoolRequest](#cosmos.staking.v1beta1.QueryPoolRequest)
  - [QueryPoolResponse](#cosmos.staking.v1beta1.QueryPoolResponse)
  - [QueryQueuedMsgBeginRedelegateRequest](#cosmos.staking.v1beta1.QueryQueuedMsgBeginRedelegateRequest)
  - [QueryQueuedMsgBeginRedelegateResponse](#cosmos.staking.v1beta1.QueryQueuedMsgBeginRedelegateResponse)
  - [QueryQueuedMsgBeginRedelegatesRequest](#cosmos.staking.v1beta1.QueryQueuedMsgBeginRedelegatesRequest)
  - [QueryQueuedMsgBeginRedelegatesResponse](#cosmos.staking.v1beta1.QueryQueuedMsgBeginRedelegatesResponse)
  - [QueryQueuedMsgCreateValidatorsRequest](#cosmos.staking.v1beta1.QueryQueuedMsgCreateValidatorsRequest)
  - [QueryQueuedMsgCreateValidatorsResponse](#cosmos.staking.v1beta1.QueryQueuedMsgCreateValidatorsResponse)
  - [QueryQueuedMsgDelegateRequest](#cosmos.staking.v1beta1.QueryQueuedMsgDelegateRequest)
  - [QueryQueuedMsgDelegateResponse](#cosmos.staking.v1beta1.QueryQueuedMsgDelegateResponse)
  - [QueryQueuedMsgDelegatesRequest](#cosmos.staking.v1beta1.QueryQueuedMsgDelegatesRequest)
  - [QueryQueuedMsgDelegatesResponse](#cosmos.staking.v1beta1.QueryQueuedMsgDelegatesResponse)
  - [QueryQueuedMsgEditValidatorsRequest](#cosmos.staking.v1beta1.QueryQueuedMsgEditValidatorsRequest)
  - [QueryQueuedMsgEditValidatorsResponse](#cosmos.staking.v1beta1.QueryQueuedMsgEditValidatorsResponse)
  - [QueryQueuedMsgUndelegateRequest](#cosmos.staking.v1beta1.QueryQueuedMsgUndelegateRequest)
  - [QueryQueuedMsgUndelegateResponse](#cosmos.staking.v1beta1.QueryQueuedMsgUndelegateResponse)
  - [QueryQueuedMsgUndelegatesRequest](#cosmos.staking.v1beta1.QueryQueuedMsgUndelegatesRequest)
  - [QueryQueuedMsgUndelegatesResponse](#cosmos.staking.v1beta1.QueryQueuedMsgUndelegatesResponse)
  - [QueryRedelegationsRequest](#cosmos.staking.v1beta1.QueryRedelegationsRequest)
  - [QueryRedelegationsResponse](#cosmos.staking.v1beta1.QueryRedelegationsResponse)
  - [QueryUnbondingDelegationRequest](#cosmos.staking.v1beta1.QueryUnbondingDelegationRequest)
  - [QueryUnbondingDelegationResponse](#cosmos.staking.v1beta1.QueryUnbondingDelegationResponse)
  - [QueryValidatorDelegationsRequest](#cosmos.staking.v1beta1.QueryValidatorDelegationsRequest)
  - [QueryValidatorDelegationsResponse](#cosmos.staking.v1beta1.QueryValidatorDelegationsResponse)
  - [QueryValidatorRequest](#cosmos.staking.v1beta1.QueryValidatorRequest)
  - [QueryValidatorResponse](#cosmos.staking.v1beta1.QueryValidatorResponse)
  - [QueryValidatorUnbondingDelegationsRequest](#cosmos.staking.v1beta1.QueryValidatorUnbondingDelegationsRequest)
  - [QueryValidatorUnbondingDelegationsResponse](#cosmos.staking.v1beta1.QueryValidatorUnbondingDelegationsResponse)
  - [QueryValidatorsRequest](#cosmos.staking.v1beta1.QueryValidatorsRequest)
  - [QueryValidatorsResponse](#cosmos.staking.v1beta1.QueryValidatorsResponse)
  
  - [Query](#cosmos.staking.v1beta1.Query)
  
- [cosmos/tx/signing/v1beta1/signing.proto](#cosmos/tx/signing/v1beta1/signing.proto)
  - [SignatureDescriptor](#cosmos.tx.signing.v1beta1.SignatureDescriptor)
  - [SignatureDescriptor.Data](#cosmos.tx.signing.v1beta1.SignatureDescriptor.Data)
  - [SignatureDescriptor.Data.Multi](#cosmos.tx.signing.v1beta1.SignatureDescriptor.Data.Multi)
  - [SignatureDescriptor.Data.Single](#cosmos.tx.signing.v1beta1.SignatureDescriptor.Data.Single)
  - [SignatureDescriptors](#cosmos.tx.signing.v1beta1.SignatureDescriptors)
  
  - [SignMode](#cosmos.tx.signing.v1beta1.SignMode)
  
- [cosmos/tx/v1beta1/tx.proto](#cosmos/tx/v1beta1/tx.proto)
<<<<<<< HEAD
  - [AuthInfo](#cosmos.tx.v1beta1.AuthInfo)
  - [Fee](#cosmos.tx.v1beta1.Fee)
  - [ModeInfo](#cosmos.tx.v1beta1.ModeInfo)
  - [ModeInfo.Multi](#cosmos.tx.v1beta1.ModeInfo.Multi)
  - [ModeInfo.Single](#cosmos.tx.v1beta1.ModeInfo.Single)
  - [SignDoc](#cosmos.tx.v1beta1.SignDoc)
  - [SignerInfo](#cosmos.tx.v1beta1.SignerInfo)
  - [Tx](#cosmos.tx.v1beta1.Tx)
  - [TxBody](#cosmos.tx.v1beta1.TxBody)
  - [TxRaw](#cosmos.tx.v1beta1.TxRaw)
=======
    - [AuthInfo](#cosmos.tx.v1beta1.AuthInfo)
    - [Fee](#cosmos.tx.v1beta1.Fee)
    - [ModeInfo](#cosmos.tx.v1beta1.ModeInfo)
    - [ModeInfo.Multi](#cosmos.tx.v1beta1.ModeInfo.Multi)
    - [ModeInfo.Single](#cosmos.tx.v1beta1.ModeInfo.Single)
    - [SignDoc](#cosmos.tx.v1beta1.SignDoc)
    - [SignDocDirectAux](#cosmos.tx.v1beta1.SignDocDirectAux)
    - [SignDocJSON](#cosmos.tx.v1beta1.SignDocJSON)
    - [SignerInfo](#cosmos.tx.v1beta1.SignerInfo)
    - [Tip](#cosmos.tx.v1beta1.Tip)
    - [Tx](#cosmos.tx.v1beta1.Tx)
    - [TxBody](#cosmos.tx.v1beta1.TxBody)
    - [TxRaw](#cosmos.tx.v1beta1.TxRaw)
>>>>>>> 6a0eb507
  
- [cosmos/tx/v1beta1/service.proto](#cosmos/tx/v1beta1/service.proto)
  - [BroadcastTxRequest](#cosmos.tx.v1beta1.BroadcastTxRequest)
  - [BroadcastTxResponse](#cosmos.tx.v1beta1.BroadcastTxResponse)
  - [GetTxRequest](#cosmos.tx.v1beta1.GetTxRequest)
  - [GetTxResponse](#cosmos.tx.v1beta1.GetTxResponse)
  - [GetTxsEventRequest](#cosmos.tx.v1beta1.GetTxsEventRequest)
  - [GetTxsEventResponse](#cosmos.tx.v1beta1.GetTxsEventResponse)
  - [SimulateRequest](#cosmos.tx.v1beta1.SimulateRequest)
  - [SimulateResponse](#cosmos.tx.v1beta1.SimulateResponse)
  
  - [BroadcastMode](#cosmos.tx.v1beta1.BroadcastMode)
  - [OrderBy](#cosmos.tx.v1beta1.OrderBy)
  
  - [Service](#cosmos.tx.v1beta1.Service)
  
- [cosmos/upgrade/v1beta1/upgrade.proto](#cosmos/upgrade/v1beta1/upgrade.proto)
  - [CancelSoftwareUpgradeProposal](#cosmos.upgrade.v1beta1.CancelSoftwareUpgradeProposal)
  - [ModuleVersion](#cosmos.upgrade.v1beta1.ModuleVersion)
  - [Plan](#cosmos.upgrade.v1beta1.Plan)
  - [SoftwareUpgradeProposal](#cosmos.upgrade.v1beta1.SoftwareUpgradeProposal)
  
- [cosmos/upgrade/v1beta1/query.proto](#cosmos/upgrade/v1beta1/query.proto)
  - [QueryAppliedPlanRequest](#cosmos.upgrade.v1beta1.QueryAppliedPlanRequest)
  - [QueryAppliedPlanResponse](#cosmos.upgrade.v1beta1.QueryAppliedPlanResponse)
  - [QueryCurrentPlanRequest](#cosmos.upgrade.v1beta1.QueryCurrentPlanRequest)
  - [QueryCurrentPlanResponse](#cosmos.upgrade.v1beta1.QueryCurrentPlanResponse)
  - [QueryModuleVersionsRequest](#cosmos.upgrade.v1beta1.QueryModuleVersionsRequest)
  - [QueryModuleVersionsResponse](#cosmos.upgrade.v1beta1.QueryModuleVersionsResponse)
  - [QueryUpgradedConsensusStateRequest](#cosmos.upgrade.v1beta1.QueryUpgradedConsensusStateRequest)
  - [QueryUpgradedConsensusStateResponse](#cosmos.upgrade.v1beta1.QueryUpgradedConsensusStateResponse)
  
  - [Query](#cosmos.upgrade.v1beta1.Query)
  
- [cosmos/vesting/v1beta1/tx.proto](#cosmos/vesting/v1beta1/tx.proto)
  - [MsgCreateVestingAccount](#cosmos.vesting.v1beta1.MsgCreateVestingAccount)
  - [MsgCreateVestingAccountResponse](#cosmos.vesting.v1beta1.MsgCreateVestingAccountResponse)
  
  - [Msg](#cosmos.vesting.v1beta1.Msg)
  
- [cosmos/vesting/v1beta1/vesting.proto](#cosmos/vesting/v1beta1/vesting.proto)
  - [BaseVestingAccount](#cosmos.vesting.v1beta1.BaseVestingAccount)
  - [ContinuousVestingAccount](#cosmos.vesting.v1beta1.ContinuousVestingAccount)
  - [DelayedVestingAccount](#cosmos.vesting.v1beta1.DelayedVestingAccount)
  - [Period](#cosmos.vesting.v1beta1.Period)
  - [PeriodicVestingAccount](#cosmos.vesting.v1beta1.PeriodicVestingAccount)
  - [PermanentLockedAccount](#cosmos.vesting.v1beta1.PermanentLockedAccount)
  
- [Scalar Value Types](#scalar-value-types)

<a name="cosmos/auth/v1beta1/auth.proto"></a>
<p align="right"><a href="#top">Top</a></p>

## cosmos/auth/v1beta1/auth.proto

<a name="cosmos.auth.v1beta1.BaseAccount"></a>

### BaseAccount

BaseAccount defines a base account type. It contains all the necessary fields
for basic account functionality. Any custom account type should extend this
type for additional functionality (e.g. vesting).

| Field | Type | Label | Description |
| ----- | ---- | ----- | ----------- |
| `address` | [string](#string) |  |  |
| `pub_key` | [google.protobuf.Any](#google.protobuf.Any) |  |  |
| `account_number` | [uint64](#uint64) |  |  |
| `sequence` | [uint64](#uint64) |  |  |

<a name="cosmos.auth.v1beta1.ModuleAccount"></a>

### ModuleAccount

ModuleAccount defines an account for modules that holds coins on a pool.

| Field | Type | Label | Description |
| ----- | ---- | ----- | ----------- |
| `base_account` | [BaseAccount](#cosmos.auth.v1beta1.BaseAccount) |  |  |
| `name` | [string](#string) |  |  |
| `permissions` | [string](#string) | repeated |  |

<a name="cosmos.auth.v1beta1.Params"></a>

### Params

Params defines the parameters for the auth module.

| Field | Type | Label | Description |
| ----- | ---- | ----- | ----------- |
| `max_memo_characters` | [uint64](#uint64) |  |  |
| `tx_sig_limit` | [uint64](#uint64) |  |  |
| `tx_size_cost_per_byte` | [uint64](#uint64) |  |  |
| `sig_verify_cost_ed25519` | [uint64](#uint64) |  |  |
| `sig_verify_cost_secp256k1` | [uint64](#uint64) |  |  |

 <!-- end messages -->

 <!-- end enums -->

 <!-- end HasExtensions -->

 <!-- end services -->

<a name="cosmos/auth/v1beta1/genesis.proto"></a>
<p align="right"><a href="#top">Top</a></p>

## cosmos/auth/v1beta1/genesis.proto

<a name="cosmos.auth.v1beta1.GenesisState"></a>

### GenesisState

GenesisState defines the auth module's genesis state.

| Field | Type | Label | Description |
| ----- | ---- | ----- | ----------- |
| `params` | [Params](#cosmos.auth.v1beta1.Params) |  | params defines all the paramaters of the module. |
| `accounts` | [google.protobuf.Any](#google.protobuf.Any) | repeated | accounts are the accounts present at genesis. |

 <!-- end messages -->

 <!-- end enums -->

 <!-- end HasExtensions -->

 <!-- end services -->

<a name="cosmos/base/query/v1beta1/pagination.proto"></a>
<p align="right"><a href="#top">Top</a></p>

## cosmos/base/query/v1beta1/pagination.proto

<a name="cosmos.base.query.v1beta1.PageRequest"></a>

### PageRequest

PageRequest is to be embedded in gRPC request messages for efficient
pagination. Ex:

 message SomeRequest {
         Foo some_parameter = 1;
         PageRequest pagination = 2;
 }

| Field | Type | Label | Description |
| ----- | ---- | ----- | ----------- |
| `key` | [bytes](#bytes) |  | key is a value returned in PageResponse.next_key to begin querying the next page most efficiently. Only one of offset or key should be set. |
| `offset` | [uint64](#uint64) |  | offset is a numeric offset that can be used when key is unavailable. It is less efficient than using key. Only one of offset or key should be set. |
| `limit` | [uint64](#uint64) |  | limit is the total number of results to be returned in the result page. If left empty it will default to a value to be set by each app. |
| `count_total` | [bool](#bool) |  | count_total is set to true to indicate that the result set should include a count of the total number of items available for pagination in UIs. count_total is only respected when offset is used. It is ignored when key is set. |
| `reverse` | [bool](#bool) |  | reverse is set to true if results are to be returned in the descending order. |

<a name="cosmos.base.query.v1beta1.PageResponse"></a>

### PageResponse

PageResponse is to be embedded in gRPC response messages where the
corresponding request message has used PageRequest.

 message SomeResponse {
         repeated Bar results = 1;
         PageResponse page = 2;
 }

| Field | Type | Label | Description |
| ----- | ---- | ----- | ----------- |
| `next_key` | [bytes](#bytes) |  | next_key is the key to be passed to PageRequest.key to query the next page most efficiently |
| `total` | [uint64](#uint64) |  | total is total number of results available if PageRequest.count_total was set, its value is undefined otherwise |

 <!-- end messages -->

 <!-- end enums -->

 <!-- end HasExtensions -->

 <!-- end services -->

<a name="cosmos/auth/v1beta1/query.proto"></a>
<p align="right"><a href="#top">Top</a></p>

## cosmos/auth/v1beta1/query.proto

<a name="cosmos.auth.v1beta1.QueryAccountRequest"></a>

### QueryAccountRequest

QueryAccountRequest is the request type for the Query/Account RPC method.

| Field | Type | Label | Description |
| ----- | ---- | ----- | ----------- |
| `address` | [string](#string) |  | address defines the address to query for. |

<a name="cosmos.auth.v1beta1.QueryAccountResponse"></a>

### QueryAccountResponse

QueryAccountResponse is the response type for the Query/Account RPC method.

| Field | Type | Label | Description |
| ----- | ---- | ----- | ----------- |
| `account` | [google.protobuf.Any](#google.protobuf.Any) |  | account defines the account of the corresponding address. |

<a name="cosmos.auth.v1beta1.QueryAccountsRequest"></a>

### QueryAccountsRequest

QueryAccountsRequest is the request type for the Query/Accounts RPC method.

| Field | Type | Label | Description |
| ----- | ---- | ----- | ----------- |
| `pagination` | [cosmos.base.query.v1beta1.PageRequest](#cosmos.base.query.v1beta1.PageRequest) |  | pagination defines an optional pagination for the request. |

<a name="cosmos.auth.v1beta1.QueryAccountsResponse"></a>

### QueryAccountsResponse

QueryAccountsResponse is the response type for the Query/Accounts RPC method.

| Field | Type | Label | Description |
| ----- | ---- | ----- | ----------- |
| `accounts` | [google.protobuf.Any](#google.protobuf.Any) | repeated | accounts are the existing accounts |
| `pagination` | [cosmos.base.query.v1beta1.PageResponse](#cosmos.base.query.v1beta1.PageResponse) |  | pagination defines the pagination in the response. |

<<<<<<< HEAD
=======





<a name="cosmos.auth.v1beta1.QueryModuleAccountsRequest"></a>

### QueryModuleAccountsRequest
QueryModuleAccountsRequest is the request type for the Query/ModuleAccounts RPC method.






<a name="cosmos.auth.v1beta1.QueryModuleAccountsResponse"></a>

### QueryModuleAccountsResponse
QueryModuleAccountsResponse is the response type for the Query/ModuleAccounts RPC method.


| Field | Type | Label | Description |
| ----- | ---- | ----- | ----------- |
| `accounts` | [google.protobuf.Any](#google.protobuf.Any) | repeated |  |






>>>>>>> 6a0eb507
<a name="cosmos.auth.v1beta1.QueryParamsRequest"></a>

### QueryParamsRequest

QueryParamsRequest is the request type for the Query/Params RPC method.

<a name="cosmos.auth.v1beta1.QueryParamsResponse"></a>

### QueryParamsResponse

QueryParamsResponse is the response type for the Query/Params RPC method.

| Field | Type | Label | Description |
| ----- | ---- | ----- | ----------- |
| `params` | [Params](#cosmos.auth.v1beta1.Params) |  | params defines the parameters of the module. |

 <!-- end messages -->

 <!-- end enums -->

 <!-- end HasExtensions -->

<a name="cosmos.auth.v1beta1.Query"></a>

### Query

Query defines the gRPC querier service.

| Method Name | Request Type | Response Type | Description | HTTP Verb | Endpoint |
| ----------- | ------------ | ------------- | ------------| ------- | -------- |
| `Accounts` | [QueryAccountsRequest](#cosmos.auth.v1beta1.QueryAccountsRequest) | [QueryAccountsResponse](#cosmos.auth.v1beta1.QueryAccountsResponse) | Accounts returns all the existing accounts | GET|/cosmos/auth/v1beta1/accounts|
| `Account` | [QueryAccountRequest](#cosmos.auth.v1beta1.QueryAccountRequest) | [QueryAccountResponse](#cosmos.auth.v1beta1.QueryAccountResponse) | Account returns account details based on address. | GET|/cosmos/auth/v1beta1/accounts/{address}|
| `Params` | [QueryParamsRequest](#cosmos.auth.v1beta1.QueryParamsRequest) | [QueryParamsResponse](#cosmos.auth.v1beta1.QueryParamsResponse) | Params queries all parameters. | GET|/cosmos/auth/v1beta1/params|
| `ModuleAccounts` | [QueryModuleAccountsRequest](#cosmos.auth.v1beta1.QueryModuleAccountsRequest) | [QueryModuleAccountsResponse](#cosmos.auth.v1beta1.QueryModuleAccountsResponse) | ModuleAccounts returns all the existing module accounts. | GET|/cosmos/auth/v1beta1/module_accounts|

 <!-- end services -->

<a name="cosmos/authz/v1beta1/authz.proto"></a>
<p align="right"><a href="#top">Top</a></p>

## cosmos/authz/v1beta1/authz.proto

<a name="cosmos.authz.v1beta1.GenericAuthorization"></a>

### GenericAuthorization

GenericAuthorization gives the grantee unrestricted permissions to execute
the provided method on behalf of the granter's account.

| Field | Type | Label | Description |
| ----- | ---- | ----- | ----------- |
| `msg` | [string](#string) |  | Msg, identified by it's type URL, to grant unrestricted permissions to execute |

<a name="cosmos.authz.v1beta1.Grant"></a>

### Grant

Grant gives permissions to execute
the provide method with expiration time.

| Field | Type | Label | Description |
| ----- | ---- | ----- | ----------- |
| `authorization` | [google.protobuf.Any](#google.protobuf.Any) |  |  |
| `expiration` | [google.protobuf.Timestamp](#google.protobuf.Timestamp) |  |  |

 <!-- end messages -->

 <!-- end enums -->

 <!-- end HasExtensions -->

 <!-- end services -->

<a name="cosmos/authz/v1beta1/event.proto"></a>
<p align="right"><a href="#top">Top</a></p>

## cosmos/authz/v1beta1/event.proto

<a name="cosmos.authz.v1beta1.EventGrant"></a>

### EventGrant

EventGrant is emitted on Msg/Grant

| Field | Type | Label | Description |
| ----- | ---- | ----- | ----------- |
| `msg_type_url` | [string](#string) |  | Msg type URL for which an autorization is granted |
| `granter` | [string](#string) |  | Granter account address |
| `grantee` | [string](#string) |  | Grantee account address |

<a name="cosmos.authz.v1beta1.EventRevoke"></a>

### EventRevoke

EventRevoke is emitted on Msg/Revoke

| Field | Type | Label | Description |
| ----- | ---- | ----- | ----------- |
| `msg_type_url` | [string](#string) |  | Msg type URL for which an autorization is revoked |
| `granter` | [string](#string) |  | Granter account address |
| `grantee` | [string](#string) |  | Grantee account address |

 <!-- end messages -->

 <!-- end enums -->

 <!-- end HasExtensions -->

 <!-- end services -->

<a name="cosmos/authz/v1beta1/genesis.proto"></a>
<p align="right"><a href="#top">Top</a></p>

## cosmos/authz/v1beta1/genesis.proto

<a name="cosmos.authz.v1beta1.GenesisState"></a>

### GenesisState

GenesisState defines the authz module's genesis state.

| Field | Type | Label | Description |
| ----- | ---- | ----- | ----------- |
| `authorization` | [GrantAuthorization](#cosmos.authz.v1beta1.GrantAuthorization) | repeated |  |

<a name="cosmos.authz.v1beta1.GrantAuthorization"></a>

### GrantAuthorization

GrantAuthorization defines the GenesisState/GrantAuthorization type.

| Field | Type | Label | Description |
| ----- | ---- | ----- | ----------- |
| `granter` | [string](#string) |  |  |
| `grantee` | [string](#string) |  |  |
| `authorization` | [google.protobuf.Any](#google.protobuf.Any) |  |  |
| `expiration` | [google.protobuf.Timestamp](#google.protobuf.Timestamp) |  |  |

 <!-- end messages -->

 <!-- end enums -->

 <!-- end HasExtensions -->

 <!-- end services -->

<a name="cosmos/authz/v1beta1/query.proto"></a>
<p align="right"><a href="#top">Top</a></p>

## cosmos/authz/v1beta1/query.proto

<a name="cosmos.authz.v1beta1.QueryGrantsRequest"></a>

### QueryGrantsRequest

QueryGrantsRequest is the request type for the Query/Grants RPC method.

| Field | Type | Label | Description |
| ----- | ---- | ----- | ----------- |
| `granter` | [string](#string) |  |  |
| `grantee` | [string](#string) |  |  |
| `msg_type_url` | [string](#string) |  | Optional, msg_type_url, when set, will query only grants matching given msg type. |
| `pagination` | [cosmos.base.query.v1beta1.PageRequest](#cosmos.base.query.v1beta1.PageRequest) |  | pagination defines an pagination for the request. |

<a name="cosmos.authz.v1beta1.QueryGrantsResponse"></a>

### QueryGrantsResponse

QueryGrantsResponse is the response type for the Query/Authorizations RPC method.

| Field | Type | Label | Description |
| ----- | ---- | ----- | ----------- |
| `grants` | [Grant](#cosmos.authz.v1beta1.Grant) | repeated | authorizations is a list of grants granted for grantee by granter. |
| `pagination` | [cosmos.base.query.v1beta1.PageResponse](#cosmos.base.query.v1beta1.PageResponse) |  | pagination defines an pagination for the response. |

 <!-- end messages -->

 <!-- end enums -->

 <!-- end HasExtensions -->

<a name="cosmos.authz.v1beta1.Query"></a>

### Query

Query defines the gRPC querier service.

| Method Name | Request Type | Response Type | Description | HTTP Verb | Endpoint |
| ----------- | ------------ | ------------- | ------------| ------- | -------- |
| `Grants` | [QueryGrantsRequest](#cosmos.authz.v1beta1.QueryGrantsRequest) | [QueryGrantsResponse](#cosmos.authz.v1beta1.QueryGrantsResponse) | Returns list of `Authorization`, granted to the grantee by the granter. | GET|/cosmos/authz/v1beta1/grants|

 <!-- end services -->

<a name="cosmos/base/abci/v1beta1/abci.proto"></a>
<p align="right"><a href="#top">Top</a></p>

## cosmos/base/abci/v1beta1/abci.proto

<a name="cosmos.base.abci.v1beta1.ABCIMessageLog"></a>

### ABCIMessageLog

ABCIMessageLog defines a structure containing an indexed tx ABCI message log.

| Field | Type | Label | Description |
| ----- | ---- | ----- | ----------- |
| `msg_index` | [uint32](#uint32) |  |  |
| `log` | [string](#string) |  |  |
| `events` | [StringEvent](#cosmos.base.abci.v1beta1.StringEvent) | repeated | Events contains a slice of Event objects that were emitted during some execution. |

<a name="cosmos.base.abci.v1beta1.Attribute"></a>

### Attribute

Attribute defines an attribute wrapper where the key and value are
strings instead of raw bytes.

| Field | Type | Label | Description |
| ----- | ---- | ----- | ----------- |
| `key` | [string](#string) |  |  |
| `value` | [string](#string) |  |  |

<a name="cosmos.base.abci.v1beta1.GasInfo"></a>

### GasInfo

GasInfo defines tx execution gas context.

| Field | Type | Label | Description |
| ----- | ---- | ----- | ----------- |
| `gas_wanted` | [uint64](#uint64) |  | GasWanted is the maximum units of work we allow this tx to perform. |
| `gas_used` | [uint64](#uint64) |  | GasUsed is the amount of gas actually consumed. |

<a name="cosmos.base.abci.v1beta1.MsgData"></a>

### MsgData

MsgData defines the data returned in a Result object during message
execution.

| Field | Type | Label | Description |
| ----- | ---- | ----- | ----------- |
| `msg_type` | [string](#string) |  |  |
| `data` | [bytes](#bytes) |  |  |

<a name="cosmos.base.abci.v1beta1.Result"></a>

### Result

Result is the union of ResponseFormat and ResponseCheckTx.

| Field | Type | Label | Description |
| ----- | ---- | ----- | ----------- |
| `data` | [bytes](#bytes) |  | Data is any data returned from message or handler execution. It MUST be length prefixed in order to separate data from multiple message executions. |
| `log` | [string](#string) |  | Log contains the log information from message or handler execution. |
| `events` | [tendermint.abci.Event](#tendermint.abci.Event) | repeated | Events contains a slice of Event objects that were emitted during message or handler execution. |

<a name="cosmos.base.abci.v1beta1.SearchTxsResult"></a>

### SearchTxsResult

SearchTxsResult defines a structure for querying txs pageable

| Field | Type | Label | Description |
| ----- | ---- | ----- | ----------- |
| `total_count` | [uint64](#uint64) |  | Count of all txs |
| `count` | [uint64](#uint64) |  | Count of txs in current page |
| `page_number` | [uint64](#uint64) |  | Index of current page, start from 1 |
| `page_total` | [uint64](#uint64) |  | Count of total pages |
| `limit` | [uint64](#uint64) |  | Max count txs per page |
| `txs` | [TxResponse](#cosmos.base.abci.v1beta1.TxResponse) | repeated | List of txs in current page |

<a name="cosmos.base.abci.v1beta1.SimulationResponse"></a>

### SimulationResponse

SimulationResponse defines the response generated when a transaction is
successfully simulated.

| Field | Type | Label | Description |
| ----- | ---- | ----- | ----------- |
| `gas_info` | [GasInfo](#cosmos.base.abci.v1beta1.GasInfo) |  |  |
| `result` | [Result](#cosmos.base.abci.v1beta1.Result) |  |  |

<a name="cosmos.base.abci.v1beta1.StringEvent"></a>

### StringEvent

StringEvent defines en Event object wrapper where all the attributes
contain key/value pairs that are strings instead of raw bytes.

| Field | Type | Label | Description |
| ----- | ---- | ----- | ----------- |
| `type` | [string](#string) |  |  |
| `attributes` | [Attribute](#cosmos.base.abci.v1beta1.Attribute) | repeated |  |

<a name="cosmos.base.abci.v1beta1.TxMsgData"></a>

### TxMsgData

TxMsgData defines a list of MsgData. A transaction will have a MsgData object
for each message.

| Field | Type | Label | Description |
| ----- | ---- | ----- | ----------- |
| `data` | [MsgData](#cosmos.base.abci.v1beta1.MsgData) | repeated |  |

<a name="cosmos.base.abci.v1beta1.TxResponse"></a>

### TxResponse

TxResponse defines a structure containing relevant tx data and metadata. The
tags are stringified and the log is JSON decoded.

| Field | Type | Label | Description |
| ----- | ---- | ----- | ----------- |
| `height` | [int64](#int64) |  | The block height |
| `txhash` | [string](#string) |  | The transaction hash. |
| `codespace` | [string](#string) |  | Namespace for the Code |
| `code` | [uint32](#uint32) |  | Response code. |
| `data` | [string](#string) |  | Result bytes, if any. |
| `raw_log` | [string](#string) |  | The output of the application's logger (raw string). May be non-deterministic. |
| `logs` | [ABCIMessageLog](#cosmos.base.abci.v1beta1.ABCIMessageLog) | repeated | The output of the application's logger (typed). May be non-deterministic. |
| `info` | [string](#string) |  | Additional information. May be non-deterministic. |
| `gas_wanted` | [int64](#int64) |  | Amount of gas requested for transaction. |
| `gas_used` | [int64](#int64) |  | Amount of gas consumed by transaction. |
| `tx` | [google.protobuf.Any](#google.protobuf.Any) |  | The request transaction bytes. |
| `timestamp` | [string](#string) |  | Time of the previous block. For heights > 1, it's the weighted median of the timestamps of the valid votes in the block.LastCommit. For height == 1, it's genesis time. |

 <!-- end messages -->

 <!-- end enums -->

 <!-- end HasExtensions -->

 <!-- end services -->

<a name="cosmos/authz/v1beta1/tx.proto"></a>
<p align="right"><a href="#top">Top</a></p>

## cosmos/authz/v1beta1/tx.proto

<a name="cosmos.authz.v1beta1.MsgExec"></a>

### MsgExec

MsgExec attempts to execute the provided messages using
authorizations granted to the grantee. Each message should have only
one signer corresponding to the granter of the authorization.

| Field | Type | Label | Description |
| ----- | ---- | ----- | ----------- |
| `grantee` | [string](#string) |  |  |
| `msgs` | [google.protobuf.Any](#google.protobuf.Any) | repeated | Authorization Msg requests to execute. Each msg must implement Authorization interface The x/authz will try to find a grant matching (msg.signers[0], grantee, MsgTypeURL(msg)) triple and validate it. |

<a name="cosmos.authz.v1beta1.MsgExecResponse"></a>

### MsgExecResponse

MsgExecResponse defines the Msg/MsgExecResponse response type.

| Field | Type | Label | Description |
| ----- | ---- | ----- | ----------- |
| `results` | [bytes](#bytes) | repeated |  |

<a name="cosmos.authz.v1beta1.MsgGrant"></a>

### MsgGrant

MsgGrant is a request type for Grant method. It declares authorization to the grantee
on behalf of the granter with the provided expiration time.

| Field | Type | Label | Description |
| ----- | ---- | ----- | ----------- |
| `granter` | [string](#string) |  |  |
| `grantee` | [string](#string) |  |  |
| `grant` | [Grant](#cosmos.authz.v1beta1.Grant) |  |  |

<a name="cosmos.authz.v1beta1.MsgGrantResponse"></a>

### MsgGrantResponse

MsgGrantResponse defines the Msg/MsgGrant response type.

<a name="cosmos.authz.v1beta1.MsgRevoke"></a>

### MsgRevoke

MsgRevoke revokes any authorization with the provided sdk.Msg type on the
granter's account with that has been granted to the grantee.

| Field | Type | Label | Description |
| ----- | ---- | ----- | ----------- |
| `granter` | [string](#string) |  |  |
| `grantee` | [string](#string) |  |  |
| `msg_type_url` | [string](#string) |  |  |

<a name="cosmos.authz.v1beta1.MsgRevokeResponse"></a>

### MsgRevokeResponse

MsgRevokeResponse defines the Msg/MsgRevokeResponse response type.

 <!-- end messages -->

 <!-- end enums -->

 <!-- end HasExtensions -->

<a name="cosmos.authz.v1beta1.Msg"></a>

### Msg

Msg defines the authz Msg service.

| Method Name | Request Type | Response Type | Description | HTTP Verb | Endpoint |
| ----------- | ------------ | ------------- | ------------| ------- | -------- |
| `Grant` | [MsgGrant](#cosmos.authz.v1beta1.MsgGrant) | [MsgGrantResponse](#cosmos.authz.v1beta1.MsgGrantResponse) | Grant grants the provided authorization to the grantee on the granter's account with the provided expiration time. If there is already a grant for the given (granter, grantee, Authorization) triple, then the grant will be overwritten. | |
| `Exec` | [MsgExec](#cosmos.authz.v1beta1.MsgExec) | [MsgExecResponse](#cosmos.authz.v1beta1.MsgExecResponse) | Exec attempts to execute the provided messages using authorizations granted to the grantee. Each message should have only one signer corresponding to the granter of the authorization. | |
| `Revoke` | [MsgRevoke](#cosmos.authz.v1beta1.MsgRevoke) | [MsgRevokeResponse](#cosmos.authz.v1beta1.MsgRevokeResponse) | Revoke revokes any authorization corresponding to the provided method name on the granter's account that has been granted to the grantee. | |

 <!-- end services -->

<a name="cosmos/base/v1beta1/coin.proto"></a>
<p align="right"><a href="#top">Top</a></p>

## cosmos/base/v1beta1/coin.proto

<a name="cosmos.base.v1beta1.Coin"></a>

### Coin

Coin defines a token with a denomination and an amount.

NOTE: The amount field is an Int which implements the custom method
signatures required by gogoproto.

| Field | Type | Label | Description |
| ----- | ---- | ----- | ----------- |
| `denom` | [string](#string) |  |  |
| `amount` | [string](#string) |  |  |

<a name="cosmos.base.v1beta1.DecCoin"></a>

### DecCoin

DecCoin defines a token with a denomination and a decimal amount.

NOTE: The amount field is an Dec which implements the custom method
signatures required by gogoproto.

| Field | Type | Label | Description |
| ----- | ---- | ----- | ----------- |
| `denom` | [string](#string) |  |  |
| `amount` | [string](#string) |  |  |

<a name="cosmos.base.v1beta1.DecProto"></a>

### DecProto

DecProto defines a Protobuf wrapper around a Dec object.

| Field | Type | Label | Description |
| ----- | ---- | ----- | ----------- |
| `dec` | [string](#string) |  |  |

<a name="cosmos.base.v1beta1.IntProto"></a>

### IntProto

IntProto defines a Protobuf wrapper around an Int object.

| Field | Type | Label | Description |
| ----- | ---- | ----- | ----------- |
| `int` | [string](#string) |  |  |

 <!-- end messages -->

 <!-- end enums -->

 <!-- end HasExtensions -->

 <!-- end services -->

<a name="cosmos/bank/v1beta1/authz.proto"></a>
<p align="right"><a href="#top">Top</a></p>

## cosmos/bank/v1beta1/authz.proto

<a name="cosmos.bank.v1beta1.SendAuthorization"></a>

### SendAuthorization

SendAuthorization allows the grantee to spend up to spend_limit coins from
the granter's account.

| Field | Type | Label | Description |
| ----- | ---- | ----- | ----------- |
| `spend_limit` | [cosmos.base.v1beta1.Coin](#cosmos.base.v1beta1.Coin) | repeated |  |

 <!-- end messages -->

 <!-- end enums -->

 <!-- end HasExtensions -->

 <!-- end services -->

<a name="cosmos/bank/v1beta1/bank.proto"></a>
<p align="right"><a href="#top">Top</a></p>

## cosmos/bank/v1beta1/bank.proto

<a name="cosmos.bank.v1beta1.DenomUnit"></a>

### DenomUnit

DenomUnit represents a struct that describes a given
denomination unit of the basic token.

| Field | Type | Label | Description |
| ----- | ---- | ----- | ----------- |
| `denom` | [string](#string) |  | denom represents the string name of the given denom unit (e.g uatom). |
| `exponent` | [uint32](#uint32) |  | exponent represents power of 10 exponent that one must raise the base_denom to in order to equal the given DenomUnit's denom 1 denom = 1^exponent base_denom (e.g. with a base_denom of uatom, one can create a DenomUnit of 'atom' with exponent = 6, thus: 1 atom = 10^6 uatom). |
| `aliases` | [string](#string) | repeated | aliases is a list of string aliases for the given denom |

<a name="cosmos.bank.v1beta1.Input"></a>

### Input

Input models transaction input.

| Field | Type | Label | Description |
| ----- | ---- | ----- | ----------- |
| `address` | [string](#string) |  |  |
| `coins` | [cosmos.base.v1beta1.Coin](#cosmos.base.v1beta1.Coin) | repeated |  |

<a name="cosmos.bank.v1beta1.Metadata"></a>

### Metadata

Metadata represents a struct that describes
a basic token.

| Field | Type | Label | Description |
| ----- | ---- | ----- | ----------- |
| `description` | [string](#string) |  |  |
| `denom_units` | [DenomUnit](#cosmos.bank.v1beta1.DenomUnit) | repeated | denom_units represents the list of DenomUnit's for a given coin |
| `base` | [string](#string) |  | base represents the base denom (should be the DenomUnit with exponent = 0). |
| `display` | [string](#string) |  | display indicates the suggested denom that should be displayed in clients. |
| `name` | [string](#string) |  | name defines the name of the token (eg: Cosmos Atom) |
| `symbol` | [string](#string) |  | symbol is the token symbol usually shown on exchanges (eg: ATOM). This can be the same as the display. |
| `uri` | [string](#string) |  | URI to a document (on or off-chain) that contains additional information. Optional. |
| `uri_hash` | [string](#string) |  | URIHash is a sha256 hash of a document pointed by URI. It's used to verify that the document didn't change. Optional. |

<a name="cosmos.bank.v1beta1.Output"></a>

### Output

Output models transaction outputs.

| Field | Type | Label | Description |
| ----- | ---- | ----- | ----------- |
| `address` | [string](#string) |  |  |
| `coins` | [cosmos.base.v1beta1.Coin](#cosmos.base.v1beta1.Coin) | repeated |  |

<a name="cosmos.bank.v1beta1.Params"></a>

### Params

Params defines the parameters for the bank module.

| Field | Type | Label | Description |
| ----- | ---- | ----- | ----------- |
| `send_enabled` | [SendEnabled](#cosmos.bank.v1beta1.SendEnabled) | repeated |  |
| `default_send_enabled` | [bool](#bool) |  |  |

<a name="cosmos.bank.v1beta1.SendEnabled"></a>

### SendEnabled

SendEnabled maps coin denom to a send_enabled status (whether a denom is
sendable).

| Field | Type | Label | Description |
| ----- | ---- | ----- | ----------- |
| `denom` | [string](#string) |  |  |
| `enabled` | [bool](#bool) |  |  |

<a name="cosmos.bank.v1beta1.Supply"></a>

### Supply

Supply represents a struct that passively keeps track of the total supply
amounts in the network.
This message is deprecated now that supply is indexed by denom.

| Field | Type | Label | Description |
| ----- | ---- | ----- | ----------- |
| `total` | [cosmos.base.v1beta1.Coin](#cosmos.base.v1beta1.Coin) | repeated |  |

 <!-- end messages -->

 <!-- end enums -->

 <!-- end HasExtensions -->

 <!-- end services -->

<a name="cosmos/bank/v1beta1/genesis.proto"></a>
<p align="right"><a href="#top">Top</a></p>

## cosmos/bank/v1beta1/genesis.proto

<a name="cosmos.bank.v1beta1.Balance"></a>

### Balance

Balance defines an account address and balance pair used in the bank module's
genesis state.

| Field | Type | Label | Description |
| ----- | ---- | ----- | ----------- |
| `address` | [string](#string) |  | address is the address of the balance holder. |
| `coins` | [cosmos.base.v1beta1.Coin](#cosmos.base.v1beta1.Coin) | repeated | coins defines the different coins this balance holds. |

<a name="cosmos.bank.v1beta1.GenesisState"></a>

### GenesisState

GenesisState defines the bank module's genesis state.

| Field | Type | Label | Description |
| ----- | ---- | ----- | ----------- |
| `params` | [Params](#cosmos.bank.v1beta1.Params) |  | params defines all the paramaters of the module. |
| `balances` | [Balance](#cosmos.bank.v1beta1.Balance) | repeated | balances is an array containing the balances of all the accounts. |
| `supply` | [cosmos.base.v1beta1.Coin](#cosmos.base.v1beta1.Coin) | repeated | supply represents the total supply. If it is left empty, then supply will be calculated based on the provided balances. Otherwise, it will be used to validate that the sum of the balances equals this amount. |
| `denom_metadata` | [Metadata](#cosmos.bank.v1beta1.Metadata) | repeated | denom_metadata defines the metadata of the differents coins. |

 <!-- end messages -->

 <!-- end enums -->

 <!-- end HasExtensions -->

 <!-- end services -->

<a name="cosmos/bank/v1beta1/query.proto"></a>
<p align="right"><a href="#top">Top</a></p>

## cosmos/bank/v1beta1/query.proto

<<<<<<< HEAD
=======


<a name="cosmos.bank.v1beta1.DenomOwner"></a>

### DenomOwner
DenomOwner defines structure representing an account that owns or holds a
particular denominated token. It contains the account address and account
balance of the denominated token.


| Field | Type | Label | Description |
| ----- | ---- | ----- | ----------- |
| `address` | [string](#string) |  | address defines the address that owns a particular denomination. |
| `balance` | [cosmos.base.v1beta1.Coin](#cosmos.base.v1beta1.Coin) |  | balance is the balance of the denominated coin for an account. |






>>>>>>> 6a0eb507
<a name="cosmos.bank.v1beta1.QueryAllBalancesRequest"></a>

### QueryAllBalancesRequest

QueryBalanceRequest is the request type for the Query/AllBalances RPC method.

| Field | Type | Label | Description |
| ----- | ---- | ----- | ----------- |
| `address` | [string](#string) |  | address is the address to query balances for. |
| `pagination` | [cosmos.base.query.v1beta1.PageRequest](#cosmos.base.query.v1beta1.PageRequest) |  | pagination defines an optional pagination for the request. |

<a name="cosmos.bank.v1beta1.QueryAllBalancesResponse"></a>

### QueryAllBalancesResponse

QueryAllBalancesResponse is the response type for the Query/AllBalances RPC
method.

| Field | Type | Label | Description |
| ----- | ---- | ----- | ----------- |
| `balances` | [cosmos.base.v1beta1.Coin](#cosmos.base.v1beta1.Coin) | repeated | balances is the balances of all the coins. |
| `pagination` | [cosmos.base.query.v1beta1.PageResponse](#cosmos.base.query.v1beta1.PageResponse) |  | pagination defines the pagination in the response. |

<a name="cosmos.bank.v1beta1.QueryBalanceRequest"></a>

### QueryBalanceRequest

QueryBalanceRequest is the request type for the Query/Balance RPC method.

| Field | Type | Label | Description |
| ----- | ---- | ----- | ----------- |
| `address` | [string](#string) |  | address is the address to query balances for. |
| `denom` | [string](#string) |  | denom is the coin denom to query balances for. |

<a name="cosmos.bank.v1beta1.QueryBalanceResponse"></a>

### QueryBalanceResponse

QueryBalanceResponse is the response type for the Query/Balance RPC method.

| Field | Type | Label | Description |
| ----- | ---- | ----- | ----------- |
| `balance` | [cosmos.base.v1beta1.Coin](#cosmos.base.v1beta1.Coin) |  | balance is the balance of the coin. |

<a name="cosmos.bank.v1beta1.QueryDenomMetadataRequest"></a>

### QueryDenomMetadataRequest

QueryDenomMetadataRequest is the request type for the Query/DenomMetadata RPC method.

| Field | Type | Label | Description |
| ----- | ---- | ----- | ----------- |
| `denom` | [string](#string) |  | denom is the coin denom to query the metadata for. |

<a name="cosmos.bank.v1beta1.QueryDenomMetadataResponse"></a>

### QueryDenomMetadataResponse

QueryDenomMetadataResponse is the response type for the Query/DenomMetadata RPC
method.

| Field | Type | Label | Description |
| ----- | ---- | ----- | ----------- |
| `metadata` | [Metadata](#cosmos.bank.v1beta1.Metadata) |  | metadata describes and provides all the client information for the requested token. |

<<<<<<< HEAD
=======





<a name="cosmos.bank.v1beta1.QueryDenomOwnersRequest"></a>

### QueryDenomOwnersRequest
QueryDenomOwnersRequest defines the request type for the DenomOwners RPC query,
which queries for a paginated set of all account holders of a particular
denomination.


| Field | Type | Label | Description |
| ----- | ---- | ----- | ----------- |
| `denom` | [string](#string) |  | denom defines the coin denomination to query all account holders for. |
| `pagination` | [cosmos.base.query.v1beta1.PageRequest](#cosmos.base.query.v1beta1.PageRequest) |  | pagination defines an optional pagination for the request. |






<a name="cosmos.bank.v1beta1.QueryDenomOwnersResponse"></a>

### QueryDenomOwnersResponse
QueryDenomOwnersResponse defines the RPC response of a DenomOwners RPC query.


| Field | Type | Label | Description |
| ----- | ---- | ----- | ----------- |
| `denom_owners` | [DenomOwner](#cosmos.bank.v1beta1.DenomOwner) | repeated |  |
| `pagination` | [cosmos.base.query.v1beta1.PageResponse](#cosmos.base.query.v1beta1.PageResponse) |  | pagination defines the pagination in the response. |






>>>>>>> 6a0eb507
<a name="cosmos.bank.v1beta1.QueryDenomsMetadataRequest"></a>

### QueryDenomsMetadataRequest

QueryDenomsMetadataRequest is the request type for the Query/DenomsMetadata RPC method.

| Field | Type | Label | Description |
| ----- | ---- | ----- | ----------- |
| `pagination` | [cosmos.base.query.v1beta1.PageRequest](#cosmos.base.query.v1beta1.PageRequest) |  | pagination defines an optional pagination for the request. |

<a name="cosmos.bank.v1beta1.QueryDenomsMetadataResponse"></a>

### QueryDenomsMetadataResponse

QueryDenomsMetadataResponse is the response type for the Query/DenomsMetadata RPC
method.

| Field | Type | Label | Description |
| ----- | ---- | ----- | ----------- |
| `metadatas` | [Metadata](#cosmos.bank.v1beta1.Metadata) | repeated | metadata provides the client information for all the registered tokens. |
| `pagination` | [cosmos.base.query.v1beta1.PageResponse](#cosmos.base.query.v1beta1.PageResponse) |  | pagination defines the pagination in the response. |

<a name="cosmos.bank.v1beta1.QueryParamsRequest"></a>

### QueryParamsRequest

QueryParamsRequest defines the request type for querying x/bank parameters.

<a name="cosmos.bank.v1beta1.QueryParamsResponse"></a>

### QueryParamsResponse

QueryParamsResponse defines the response type for querying x/bank parameters.

| Field | Type | Label | Description |
| ----- | ---- | ----- | ----------- |
| `params` | [Params](#cosmos.bank.v1beta1.Params) |  |  |

<a name="cosmos.bank.v1beta1.QuerySupplyOfRequest"></a>

### QuerySupplyOfRequest

QuerySupplyOfRequest is the request type for the Query/SupplyOf RPC method.

| Field | Type | Label | Description |
| ----- | ---- | ----- | ----------- |
| `denom` | [string](#string) |  | denom is the coin denom to query balances for. |

<a name="cosmos.bank.v1beta1.QuerySupplyOfResponse"></a>

### QuerySupplyOfResponse

QuerySupplyOfResponse is the response type for the Query/SupplyOf RPC method.

| Field | Type | Label | Description |
| ----- | ---- | ----- | ----------- |
| `amount` | [cosmos.base.v1beta1.Coin](#cosmos.base.v1beta1.Coin) |  | amount is the supply of the coin. |

<a name="cosmos.bank.v1beta1.QueryTotalSupplyRequest"></a>

### QueryTotalSupplyRequest

QueryTotalSupplyRequest is the request type for the Query/TotalSupply RPC
method.

| Field | Type | Label | Description |
| ----- | ---- | ----- | ----------- |
| `pagination` | [cosmos.base.query.v1beta1.PageRequest](#cosmos.base.query.v1beta1.PageRequest) |  | pagination defines an optional pagination for the request. |

<a name="cosmos.bank.v1beta1.QueryTotalSupplyResponse"></a>

### QueryTotalSupplyResponse

QueryTotalSupplyResponse is the response type for the Query/TotalSupply RPC
method

| Field | Type | Label | Description |
| ----- | ---- | ----- | ----------- |
| `supply` | [cosmos.base.v1beta1.Coin](#cosmos.base.v1beta1.Coin) | repeated | supply is the supply of the coins |
| `pagination` | [cosmos.base.query.v1beta1.PageResponse](#cosmos.base.query.v1beta1.PageResponse) |  | pagination defines the pagination in the response. |

 <!-- end messages -->

 <!-- end enums -->

 <!-- end HasExtensions -->

<a name="cosmos.bank.v1beta1.Query"></a>

### Query

Query defines the gRPC querier service.

| Method Name | Request Type | Response Type | Description | HTTP Verb | Endpoint |
| ----------- | ------------ | ------------- | ------------| ------- | -------- |
| `Balance` | [QueryBalanceRequest](#cosmos.bank.v1beta1.QueryBalanceRequest) | [QueryBalanceResponse](#cosmos.bank.v1beta1.QueryBalanceResponse) | Balance queries the balance of a single coin for a single account. | GET|/cosmos/bank/v1beta1/balances/{address}/{denom}|
| `AllBalances` | [QueryAllBalancesRequest](#cosmos.bank.v1beta1.QueryAllBalancesRequest) | [QueryAllBalancesResponse](#cosmos.bank.v1beta1.QueryAllBalancesResponse) | AllBalances queries the balance of all coins for a single account. | GET|/cosmos/bank/v1beta1/balances/{address}|
| `TotalSupply` | [QueryTotalSupplyRequest](#cosmos.bank.v1beta1.QueryTotalSupplyRequest) | [QueryTotalSupplyResponse](#cosmos.bank.v1beta1.QueryTotalSupplyResponse) | TotalSupply queries the total supply of all coins. | GET|/cosmos/bank/v1beta1/supply|
| `SupplyOf` | [QuerySupplyOfRequest](#cosmos.bank.v1beta1.QuerySupplyOfRequest) | [QuerySupplyOfResponse](#cosmos.bank.v1beta1.QuerySupplyOfResponse) | SupplyOf queries the supply of a single coin. | GET|/cosmos/bank/v1beta1/supply/{denom}|
| `Params` | [QueryParamsRequest](#cosmos.bank.v1beta1.QueryParamsRequest) | [QueryParamsResponse](#cosmos.bank.v1beta1.QueryParamsResponse) | Params queries the parameters of x/bank module. | GET|/cosmos/bank/v1beta1/params|
| `DenomMetadata` | [QueryDenomMetadataRequest](#cosmos.bank.v1beta1.QueryDenomMetadataRequest) | [QueryDenomMetadataResponse](#cosmos.bank.v1beta1.QueryDenomMetadataResponse) | DenomsMetadata queries the client metadata of a given coin denomination. | GET|/cosmos/bank/v1beta1/denoms_metadata/{denom}|
| `DenomsMetadata` | [QueryDenomsMetadataRequest](#cosmos.bank.v1beta1.QueryDenomsMetadataRequest) | [QueryDenomsMetadataResponse](#cosmos.bank.v1beta1.QueryDenomsMetadataResponse) | DenomsMetadata queries the client metadata for all registered coin denominations. | GET|/cosmos/bank/v1beta1/denoms_metadata|
| `DenomOwners` | [QueryDenomOwnersRequest](#cosmos.bank.v1beta1.QueryDenomOwnersRequest) | [QueryDenomOwnersResponse](#cosmos.bank.v1beta1.QueryDenomOwnersResponse) | DenomOwners queries for all account addresses that own a particular token denomination. | GET|/cosmos/bank/v1beta1/denom_owners/{denom}|

 <!-- end services -->

<a name="cosmos/bank/v1beta1/tx.proto"></a>
<p align="right"><a href="#top">Top</a></p>

## cosmos/bank/v1beta1/tx.proto

<a name="cosmos.bank.v1beta1.MsgMultiSend"></a>

### MsgMultiSend

MsgMultiSend represents an arbitrary multi-in, multi-out send message.

| Field | Type | Label | Description |
| ----- | ---- | ----- | ----------- |
| `inputs` | [Input](#cosmos.bank.v1beta1.Input) | repeated |  |
| `outputs` | [Output](#cosmos.bank.v1beta1.Output) | repeated |  |

<a name="cosmos.bank.v1beta1.MsgMultiSendResponse"></a>

### MsgMultiSendResponse

MsgMultiSendResponse defines the Msg/MultiSend response type.

<a name="cosmos.bank.v1beta1.MsgSend"></a>

### MsgSend

MsgSend represents a message to send coins from one account to another.

| Field | Type | Label | Description |
| ----- | ---- | ----- | ----------- |
| `from_address` | [string](#string) |  |  |
| `to_address` | [string](#string) |  |  |
| `amount` | [cosmos.base.v1beta1.Coin](#cosmos.base.v1beta1.Coin) | repeated |  |

<a name="cosmos.bank.v1beta1.MsgSendResponse"></a>

### MsgSendResponse

MsgSendResponse defines the Msg/Send response type.

 <!-- end messages -->

 <!-- end enums -->

 <!-- end HasExtensions -->

<a name="cosmos.bank.v1beta1.Msg"></a>

### Msg

Msg defines the bank Msg service.

| Method Name | Request Type | Response Type | Description | HTTP Verb | Endpoint |
| ----------- | ------------ | ------------- | ------------| ------- | -------- |
| `Send` | [MsgSend](#cosmos.bank.v1beta1.MsgSend) | [MsgSendResponse](#cosmos.bank.v1beta1.MsgSendResponse) | Send defines a method for sending coins from one account to another account. | |
| `MultiSend` | [MsgMultiSend](#cosmos.bank.v1beta1.MsgMultiSend) | [MsgMultiSendResponse](#cosmos.bank.v1beta1.MsgMultiSendResponse) | MultiSend defines a method for sending coins from some accounts to other accounts. | |

 <!-- end services -->

<a name="cosmos/base/kv/v1beta1/kv.proto"></a>
<p align="right"><a href="#top">Top</a></p>

## cosmos/base/kv/v1beta1/kv.proto

<a name="cosmos.base.kv.v1beta1.Pair"></a>

### Pair

Pair defines a key/value bytes tuple.

| Field | Type | Label | Description |
| ----- | ---- | ----- | ----------- |
| `key` | [bytes](#bytes) |  |  |
| `value` | [bytes](#bytes) |  |  |

<a name="cosmos.base.kv.v1beta1.Pairs"></a>

### Pairs

Pairs defines a repeated slice of Pair objects.

| Field | Type | Label | Description |
| ----- | ---- | ----- | ----------- |
| `pairs` | [Pair](#cosmos.base.kv.v1beta1.Pair) | repeated |  |

 <!-- end messages -->

 <!-- end enums -->

 <!-- end HasExtensions -->

 <!-- end services -->

<a name="cosmos/base/reflection/v1beta1/reflection.proto"></a>
<p align="right"><a href="#top">Top</a></p>

## cosmos/base/reflection/v1beta1/reflection.proto

<a name="cosmos.base.reflection.v1beta1.ListAllInterfacesRequest"></a>

### ListAllInterfacesRequest

ListAllInterfacesRequest is the request type of the ListAllInterfaces RPC.

<a name="cosmos.base.reflection.v1beta1.ListAllInterfacesResponse"></a>

### ListAllInterfacesResponse

ListAllInterfacesResponse is the response type of the ListAllInterfaces RPC.

| Field | Type | Label | Description |
| ----- | ---- | ----- | ----------- |
| `interface_names` | [string](#string) | repeated | interface_names is an array of all the registered interfaces. |

<a name="cosmos.base.reflection.v1beta1.ListImplementationsRequest"></a>

### ListImplementationsRequest

ListImplementationsRequest is the request type of the ListImplementations
RPC.

| Field | Type | Label | Description |
| ----- | ---- | ----- | ----------- |
| `interface_name` | [string](#string) |  | interface_name defines the interface to query the implementations for. |

<a name="cosmos.base.reflection.v1beta1.ListImplementationsResponse"></a>

### ListImplementationsResponse

ListImplementationsResponse is the response type of the ListImplementations
RPC.

| Field | Type | Label | Description |
| ----- | ---- | ----- | ----------- |
| `implementation_message_names` | [string](#string) | repeated |  |

 <!-- end messages -->

 <!-- end enums -->

 <!-- end HasExtensions -->

<a name="cosmos.base.reflection.v1beta1.ReflectionService"></a>

### ReflectionService

ReflectionService defines a service for interface reflection.

| Method Name | Request Type | Response Type | Description | HTTP Verb | Endpoint |
| ----------- | ------------ | ------------- | ------------| ------- | -------- |
| `ListAllInterfaces` | [ListAllInterfacesRequest](#cosmos.base.reflection.v1beta1.ListAllInterfacesRequest) | [ListAllInterfacesResponse](#cosmos.base.reflection.v1beta1.ListAllInterfacesResponse) | ListAllInterfaces lists all the interfaces registered in the interface registry. | GET|/cosmos/base/reflection/v1beta1/interfaces|
| `ListImplementations` | [ListImplementationsRequest](#cosmos.base.reflection.v1beta1.ListImplementationsRequest) | [ListImplementationsResponse](#cosmos.base.reflection.v1beta1.ListImplementationsResponse) | ListImplementations list all the concrete types that implement a given interface. | GET|/cosmos/base/reflection/v1beta1/interfaces/{interface_name}/implementations|

 <!-- end services -->

<a name="cosmos/base/reflection/v2alpha1/reflection.proto"></a>
<p align="right"><a href="#top">Top</a></p>

## cosmos/base/reflection/v2alpha1/reflection.proto

<a name="cosmos.base.reflection.v2alpha1.AppDescriptor"></a>

### AppDescriptor

AppDescriptor describes a cosmos-sdk based application

| Field | Type | Label | Description |
| ----- | ---- | ----- | ----------- |
| `authn` | [AuthnDescriptor](#cosmos.base.reflection.v2alpha1.AuthnDescriptor) |  | AuthnDescriptor provides information on how to authenticate transactions on the application NOTE: experimental and subject to change in future releases. |
| `chain` | [ChainDescriptor](#cosmos.base.reflection.v2alpha1.ChainDescriptor) |  | chain provides the chain descriptor |
| `codec` | [CodecDescriptor](#cosmos.base.reflection.v2alpha1.CodecDescriptor) |  | codec provides metadata information regarding codec related types |
| `configuration` | [ConfigurationDescriptor](#cosmos.base.reflection.v2alpha1.ConfigurationDescriptor) |  | configuration provides metadata information regarding the sdk.Config type |
| `query_services` | [QueryServicesDescriptor](#cosmos.base.reflection.v2alpha1.QueryServicesDescriptor) |  | query_services provides metadata information regarding the available queriable endpoints |
| `tx` | [TxDescriptor](#cosmos.base.reflection.v2alpha1.TxDescriptor) |  | tx provides metadata information regarding how to send transactions to the given application |

<a name="cosmos.base.reflection.v2alpha1.AuthnDescriptor"></a>

### AuthnDescriptor

AuthnDescriptor provides information on how to sign transactions without relying
on the online RPCs GetTxMetadata and CombineUnsignedTxAndSignatures

| Field | Type | Label | Description |
| ----- | ---- | ----- | ----------- |
| `sign_modes` | [SigningModeDescriptor](#cosmos.base.reflection.v2alpha1.SigningModeDescriptor) | repeated | sign_modes defines the supported signature algorithm |

<a name="cosmos.base.reflection.v2alpha1.ChainDescriptor"></a>

### ChainDescriptor

ChainDescriptor describes chain information of the application

| Field | Type | Label | Description |
| ----- | ---- | ----- | ----------- |
| `id` | [string](#string) |  | id is the chain id |

<a name="cosmos.base.reflection.v2alpha1.CodecDescriptor"></a>

### CodecDescriptor

CodecDescriptor describes the registered interfaces and provides metadata information on the types

| Field | Type | Label | Description |
| ----- | ---- | ----- | ----------- |
| `interfaces` | [InterfaceDescriptor](#cosmos.base.reflection.v2alpha1.InterfaceDescriptor) | repeated | interfaces is a list of the registerted interfaces descriptors |

<a name="cosmos.base.reflection.v2alpha1.ConfigurationDescriptor"></a>

### ConfigurationDescriptor

ConfigurationDescriptor contains metadata information on the sdk.Config

| Field | Type | Label | Description |
| ----- | ---- | ----- | ----------- |
| `bech32_account_address_prefix` | [string](#string) |  | bech32_account_address_prefix is the account address prefix |

<a name="cosmos.base.reflection.v2alpha1.GetAuthnDescriptorRequest"></a>

### GetAuthnDescriptorRequest

GetAuthnDescriptorRequest is the request used for the GetAuthnDescriptor RPC

<a name="cosmos.base.reflection.v2alpha1.GetAuthnDescriptorResponse"></a>

### GetAuthnDescriptorResponse

GetAuthnDescriptorResponse is the response returned by the GetAuthnDescriptor RPC

| Field | Type | Label | Description |
| ----- | ---- | ----- | ----------- |
| `authn` | [AuthnDescriptor](#cosmos.base.reflection.v2alpha1.AuthnDescriptor) |  | authn describes how to authenticate to the application when sending transactions |

<a name="cosmos.base.reflection.v2alpha1.GetChainDescriptorRequest"></a>

### GetChainDescriptorRequest

GetChainDescriptorRequest is the request used for the GetChainDescriptor RPC

<a name="cosmos.base.reflection.v2alpha1.GetChainDescriptorResponse"></a>

### GetChainDescriptorResponse

GetChainDescriptorResponse is the response returned by the GetChainDescriptor RPC

| Field | Type | Label | Description |
| ----- | ---- | ----- | ----------- |
| `chain` | [ChainDescriptor](#cosmos.base.reflection.v2alpha1.ChainDescriptor) |  | chain describes application chain information |

<a name="cosmos.base.reflection.v2alpha1.GetCodecDescriptorRequest"></a>

### GetCodecDescriptorRequest

GetCodecDescriptorRequest is the request used for the GetCodecDescriptor RPC

<a name="cosmos.base.reflection.v2alpha1.GetCodecDescriptorResponse"></a>

### GetCodecDescriptorResponse

GetCodecDescriptorResponse is the response returned by the GetCodecDescriptor RPC

| Field | Type | Label | Description |
| ----- | ---- | ----- | ----------- |
| `codec` | [CodecDescriptor](#cosmos.base.reflection.v2alpha1.CodecDescriptor) |  | codec describes the application codec such as registered interfaces and implementations |

<a name="cosmos.base.reflection.v2alpha1.GetConfigurationDescriptorRequest"></a>

### GetConfigurationDescriptorRequest

GetConfigurationDescriptorRequest is the request used for the GetConfigurationDescriptor RPC

<a name="cosmos.base.reflection.v2alpha1.GetConfigurationDescriptorResponse"></a>

### GetConfigurationDescriptorResponse

GetConfigurationDescriptorResponse is the response returned by the GetConfigurationDescriptor RPC

| Field | Type | Label | Description |
| ----- | ---- | ----- | ----------- |
| `config` | [ConfigurationDescriptor](#cosmos.base.reflection.v2alpha1.ConfigurationDescriptor) |  | config describes the application's sdk.Config |

<a name="cosmos.base.reflection.v2alpha1.GetQueryServicesDescriptorRequest"></a>

### GetQueryServicesDescriptorRequest

GetQueryServicesDescriptorRequest is the request used for the GetQueryServicesDescriptor RPC

<a name="cosmos.base.reflection.v2alpha1.GetQueryServicesDescriptorResponse"></a>

### GetQueryServicesDescriptorResponse

GetQueryServicesDescriptorResponse is the response returned by the GetQueryServicesDescriptor RPC

| Field | Type | Label | Description |
| ----- | ---- | ----- | ----------- |
| `queries` | [QueryServicesDescriptor](#cosmos.base.reflection.v2alpha1.QueryServicesDescriptor) |  | queries provides information on the available queryable services |

<a name="cosmos.base.reflection.v2alpha1.GetTxDescriptorRequest"></a>

### GetTxDescriptorRequest

GetTxDescriptorRequest is the request used for the GetTxDescriptor RPC

<a name="cosmos.base.reflection.v2alpha1.GetTxDescriptorResponse"></a>

### GetTxDescriptorResponse

GetTxDescriptorResponse is the response returned by the GetTxDescriptor RPC

| Field | Type | Label | Description |
| ----- | ---- | ----- | ----------- |
| `tx` | [TxDescriptor](#cosmos.base.reflection.v2alpha1.TxDescriptor) |  | tx provides information on msgs that can be forwarded to the application alongside the accepted transaction protobuf type |

<a name="cosmos.base.reflection.v2alpha1.InterfaceAcceptingMessageDescriptor"></a>

### InterfaceAcceptingMessageDescriptor

InterfaceAcceptingMessageDescriptor describes a protobuf message which contains
an interface represented as a google.protobuf.Any

| Field | Type | Label | Description |
| ----- | ---- | ----- | ----------- |
| `fullname` | [string](#string) |  | fullname is the protobuf fullname of the type containing the interface |
| `field_descriptor_names` | [string](#string) | repeated | field_descriptor_names is a list of the protobuf name (not fullname) of the field which contains the interface as google.protobuf.Any (the interface is the same, but it can be in multiple fields of the same proto message) |

<a name="cosmos.base.reflection.v2alpha1.InterfaceDescriptor"></a>

### InterfaceDescriptor

InterfaceDescriptor describes the implementation of an interface

| Field | Type | Label | Description |
| ----- | ---- | ----- | ----------- |
| `fullname` | [string](#string) |  | fullname is the name of the interface |
| `interface_accepting_messages` | [InterfaceAcceptingMessageDescriptor](#cosmos.base.reflection.v2alpha1.InterfaceAcceptingMessageDescriptor) | repeated | interface_accepting_messages contains information regarding the proto messages which contain the interface as google.protobuf.Any field |
| `interface_implementers` | [InterfaceImplementerDescriptor](#cosmos.base.reflection.v2alpha1.InterfaceImplementerDescriptor) | repeated | interface_implementers is a list of the descriptors of the interface implementers |

<a name="cosmos.base.reflection.v2alpha1.InterfaceImplementerDescriptor"></a>

### InterfaceImplementerDescriptor

InterfaceImplementerDescriptor describes an interface implementer

| Field | Type | Label | Description |
| ----- | ---- | ----- | ----------- |
| `fullname` | [string](#string) |  | fullname is the protobuf queryable name of the interface implementer |
| `type_url` | [string](#string) |  | type_url defines the type URL used when marshalling the type as any this is required so we can provide type safe google.protobuf.Any marshalling and unmarshalling, making sure that we don't accept just 'any' type in our interface fields |

<a name="cosmos.base.reflection.v2alpha1.MsgDescriptor"></a>

### MsgDescriptor

MsgDescriptor describes a cosmos-sdk message that can be delivered with a transaction

| Field | Type | Label | Description |
| ----- | ---- | ----- | ----------- |
| `msg_type_url` | [string](#string) |  | msg_type_url contains the TypeURL of a sdk.Msg. |

<a name="cosmos.base.reflection.v2alpha1.QueryMethodDescriptor"></a>

### QueryMethodDescriptor

QueryMethodDescriptor describes a queryable method of a query service
no other info is provided beside method name and tendermint queryable path
because it would be redundant with the grpc reflection service

| Field | Type | Label | Description |
| ----- | ---- | ----- | ----------- |
| `name` | [string](#string) |  | name is the protobuf name (not fullname) of the method |
| `full_query_path` | [string](#string) |  | full_query_path is the path that can be used to query this method via tendermint abci.Query |

<a name="cosmos.base.reflection.v2alpha1.QueryServiceDescriptor"></a>

### QueryServiceDescriptor

QueryServiceDescriptor describes a cosmos-sdk queryable service

| Field | Type | Label | Description |
| ----- | ---- | ----- | ----------- |
| `fullname` | [string](#string) |  | fullname is the protobuf fullname of the service descriptor |
| `is_module` | [bool](#bool) |  | is_module describes if this service is actually exposed by an application's module |
| `methods` | [QueryMethodDescriptor](#cosmos.base.reflection.v2alpha1.QueryMethodDescriptor) | repeated | methods provides a list of query service methods |

<a name="cosmos.base.reflection.v2alpha1.QueryServicesDescriptor"></a>

### QueryServicesDescriptor

QueryServicesDescriptor contains the list of cosmos-sdk queriable services

| Field | Type | Label | Description |
| ----- | ---- | ----- | ----------- |
| `query_services` | [QueryServiceDescriptor](#cosmos.base.reflection.v2alpha1.QueryServiceDescriptor) | repeated | query_services is a list of cosmos-sdk QueryServiceDescriptor |

<a name="cosmos.base.reflection.v2alpha1.SigningModeDescriptor"></a>

### SigningModeDescriptor

SigningModeDescriptor provides information on a signing flow of the application
NOTE(fdymylja): here we could go as far as providing an entire flow on how
to sign a message given a SigningModeDescriptor, but it's better to think about
this another time

| Field | Type | Label | Description |
| ----- | ---- | ----- | ----------- |
| `name` | [string](#string) |  | name defines the unique name of the signing mode |
| `number` | [int32](#int32) |  | number is the unique int32 identifier for the sign_mode enum |
| `authn_info_provider_method_fullname` | [string](#string) |  | authn_info_provider_method_fullname defines the fullname of the method to call to get the metadata required to authenticate using the provided sign_modes |

<a name="cosmos.base.reflection.v2alpha1.TxDescriptor"></a>

### TxDescriptor

TxDescriptor describes the accepted transaction type

| Field | Type | Label | Description |
| ----- | ---- | ----- | ----------- |
| `fullname` | [string](#string) |  | fullname is the protobuf fullname of the raw transaction type (for instance the tx.Tx type) it is not meant to support polymorphism of transaction types, it is supposed to be used by reflection clients to understand if they can handle a specific transaction type in an application. |
| `msgs` | [MsgDescriptor](#cosmos.base.reflection.v2alpha1.MsgDescriptor) | repeated | msgs lists the accepted application messages (sdk.Msg) |

 <!-- end messages -->

 <!-- end enums -->

 <!-- end HasExtensions -->

<a name="cosmos.base.reflection.v2alpha1.ReflectionService"></a>

### ReflectionService

ReflectionService defines a service for application reflection.

| Method Name | Request Type | Response Type | Description | HTTP Verb | Endpoint |
| ----------- | ------------ | ------------- | ------------| ------- | -------- |
| `GetAuthnDescriptor` | [GetAuthnDescriptorRequest](#cosmos.base.reflection.v2alpha1.GetAuthnDescriptorRequest) | [GetAuthnDescriptorResponse](#cosmos.base.reflection.v2alpha1.GetAuthnDescriptorResponse) | GetAuthnDescriptor returns information on how to authenticate transactions in the application NOTE: this RPC is still experimental and might be subject to breaking changes or removal in future releases of the cosmos-sdk. | GET|/cosmos/base/reflection/v1beta1/app_descriptor/authn|
| `GetChainDescriptor` | [GetChainDescriptorRequest](#cosmos.base.reflection.v2alpha1.GetChainDescriptorRequest) | [GetChainDescriptorResponse](#cosmos.base.reflection.v2alpha1.GetChainDescriptorResponse) | GetChainDescriptor returns the description of the chain | GET|/cosmos/base/reflection/v1beta1/app_descriptor/chain|
| `GetCodecDescriptor` | [GetCodecDescriptorRequest](#cosmos.base.reflection.v2alpha1.GetCodecDescriptorRequest) | [GetCodecDescriptorResponse](#cosmos.base.reflection.v2alpha1.GetCodecDescriptorResponse) | GetCodecDescriptor returns the descriptor of the codec of the application | GET|/cosmos/base/reflection/v1beta1/app_descriptor/codec|
| `GetConfigurationDescriptor` | [GetConfigurationDescriptorRequest](#cosmos.base.reflection.v2alpha1.GetConfigurationDescriptorRequest) | [GetConfigurationDescriptorResponse](#cosmos.base.reflection.v2alpha1.GetConfigurationDescriptorResponse) | GetConfigurationDescriptor returns the descriptor for the sdk.Config of the application | GET|/cosmos/base/reflection/v1beta1/app_descriptor/configuration|
| `GetQueryServicesDescriptor` | [GetQueryServicesDescriptorRequest](#cosmos.base.reflection.v2alpha1.GetQueryServicesDescriptorRequest) | [GetQueryServicesDescriptorResponse](#cosmos.base.reflection.v2alpha1.GetQueryServicesDescriptorResponse) | GetQueryServicesDescriptor returns the available gRPC queryable services of the application | GET|/cosmos/base/reflection/v1beta1/app_descriptor/query_services|
| `GetTxDescriptor` | [GetTxDescriptorRequest](#cosmos.base.reflection.v2alpha1.GetTxDescriptorRequest) | [GetTxDescriptorResponse](#cosmos.base.reflection.v2alpha1.GetTxDescriptorResponse) | GetTxDescriptor returns information on the used transaction object and available msgs that can be used | GET|/cosmos/base/reflection/v1beta1/app_descriptor/tx_descriptor|

 <!-- end services -->

<a name="cosmos/base/snapshots/v1beta1/snapshot.proto"></a>
<p align="right"><a href="#top">Top</a></p>

## cosmos/base/snapshots/v1beta1/snapshot.proto

<a name="cosmos.base.snapshots.v1beta1.Metadata"></a>

### Metadata

Metadata contains SDK-specific snapshot metadata.

| Field | Type | Label | Description |
| ----- | ---- | ----- | ----------- |
| `chunk_hashes` | [bytes](#bytes) | repeated | SHA-256 chunk hashes |

<a name="cosmos.base.snapshots.v1beta1.Snapshot"></a>

### Snapshot

Snapshot contains Tendermint state sync snapshot info.

| Field | Type | Label | Description |
| ----- | ---- | ----- | ----------- |
| `height` | [uint64](#uint64) |  |  |
| `format` | [uint32](#uint32) |  |  |
| `chunks` | [uint32](#uint32) |  |  |
| `hash` | [bytes](#bytes) |  |  |
| `metadata` | [Metadata](#cosmos.base.snapshots.v1beta1.Metadata) |  |  |

 <!-- end messages -->

 <!-- end enums -->

 <!-- end HasExtensions -->

 <!-- end services -->

<a name="cosmos/base/store/v1beta1/commit_info.proto"></a>
<p align="right"><a href="#top">Top</a></p>

## cosmos/base/store/v1beta1/commit_info.proto

<a name="cosmos.base.store.v1beta1.CommitID"></a>

### CommitID

CommitID defines the committment information when a specific store is
committed.

| Field | Type | Label | Description |
| ----- | ---- | ----- | ----------- |
| `version` | [int64](#int64) |  |  |
| `hash` | [bytes](#bytes) |  |  |

<a name="cosmos.base.store.v1beta1.CommitInfo"></a>

### CommitInfo

CommitInfo defines commit information used by the multi-store when committing
a version/height.

| Field | Type | Label | Description |
| ----- | ---- | ----- | ----------- |
| `version` | [int64](#int64) |  |  |
| `store_infos` | [StoreInfo](#cosmos.base.store.v1beta1.StoreInfo) | repeated |  |

<a name="cosmos.base.store.v1beta1.StoreInfo"></a>

### StoreInfo

StoreInfo defines store-specific commit information. It contains a reference
between a store name and the commit ID.

| Field | Type | Label | Description |
| ----- | ---- | ----- | ----------- |
| `name` | [string](#string) |  |  |
| `commit_id` | [CommitID](#cosmos.base.store.v1beta1.CommitID) |  |  |

 <!-- end messages -->

 <!-- end enums -->

 <!-- end HasExtensions -->

 <!-- end services -->

<a name="cosmos/base/store/v1beta1/listening.proto"></a>
<p align="right"><a href="#top">Top</a></p>

## cosmos/base/store/v1beta1/listening.proto

<a name="cosmos.base.store.v1beta1.StoreKVPair"></a>

### StoreKVPair

StoreKVPair is a KVStore KVPair used for listening to state changes (Sets and Deletes)
It optionally includes the StoreKey for the originating KVStore and a Boolean flag to distinguish between Sets and
Deletes

| Field | Type | Label | Description |
| ----- | ---- | ----- | ----------- |
| `store_key` | [string](#string) |  | the store key for the KVStore this pair originates from |
| `delete` | [bool](#bool) |  | true indicates a delete operation, false indicates a set operation |
| `key` | [bytes](#bytes) |  |  |
| `value` | [bytes](#bytes) |  |  |

 <!-- end messages -->

 <!-- end enums -->

 <!-- end HasExtensions -->

 <!-- end services -->

<a name="cosmos/base/store/v1beta1/snapshot.proto"></a>
<p align="right"><a href="#top">Top</a></p>

## cosmos/base/store/v1beta1/snapshot.proto

<a name="cosmos.base.store.v1beta1.SnapshotIAVLItem"></a>

### SnapshotIAVLItem

SnapshotIAVLItem is an exported IAVL node.

| Field | Type | Label | Description |
| ----- | ---- | ----- | ----------- |
| `key` | [bytes](#bytes) |  |  |
| `value` | [bytes](#bytes) |  |  |
| `version` | [int64](#int64) |  |  |
| `height` | [int32](#int32) |  |  |

<a name="cosmos.base.store.v1beta1.SnapshotItem"></a>

### SnapshotItem

SnapshotItem is an item contained in a rootmulti.Store snapshot.

| Field | Type | Label | Description |
| ----- | ---- | ----- | ----------- |
| `store` | [SnapshotStoreItem](#cosmos.base.store.v1beta1.SnapshotStoreItem) |  |  |
| `iavl` | [SnapshotIAVLItem](#cosmos.base.store.v1beta1.SnapshotIAVLItem) |  |  |

<a name="cosmos.base.store.v1beta1.SnapshotStoreItem"></a>

### SnapshotStoreItem

SnapshotStoreItem contains metadata about a snapshotted store.

| Field | Type | Label | Description |
| ----- | ---- | ----- | ----------- |
| `name` | [string](#string) |  |  |

 <!-- end messages -->

 <!-- end enums -->

 <!-- end HasExtensions -->

 <!-- end services -->

<a name="cosmos/base/tendermint/v1beta1/query.proto"></a>
<p align="right"><a href="#top">Top</a></p>

## cosmos/base/tendermint/v1beta1/query.proto

<a name="cosmos.base.tendermint.v1beta1.GetBlockByHeightRequest"></a>

### GetBlockByHeightRequest

GetBlockByHeightRequest is the request type for the Query/GetBlockByHeight RPC method.

| Field | Type | Label | Description |
| ----- | ---- | ----- | ----------- |
| `height` | [int64](#int64) |  |  |

<a name="cosmos.base.tendermint.v1beta1.GetBlockByHeightResponse"></a>

### GetBlockByHeightResponse

GetBlockByHeightResponse is the response type for the Query/GetBlockByHeight RPC method.

| Field | Type | Label | Description |
| ----- | ---- | ----- | ----------- |
| `block_id` | [tendermint.types.BlockID](#tendermint.types.BlockID) |  |  |
| `block` | [tendermint.types.Block](#tendermint.types.Block) |  |  |

<a name="cosmos.base.tendermint.v1beta1.GetLatestBlockRequest"></a>

### GetLatestBlockRequest

GetLatestBlockRequest is the request type for the Query/GetLatestBlock RPC method.

<a name="cosmos.base.tendermint.v1beta1.GetLatestBlockResponse"></a>

### GetLatestBlockResponse

GetLatestBlockResponse is the response type for the Query/GetLatestBlock RPC method.

| Field | Type | Label | Description |
| ----- | ---- | ----- | ----------- |
| `block_id` | [tendermint.types.BlockID](#tendermint.types.BlockID) |  |  |
| `block` | [tendermint.types.Block](#tendermint.types.Block) |  |  |

<a name="cosmos.base.tendermint.v1beta1.GetLatestValidatorSetRequest"></a>

### GetLatestValidatorSetRequest

GetLatestValidatorSetRequest is the request type for the Query/GetValidatorSetByHeight RPC method.

| Field | Type | Label | Description |
| ----- | ---- | ----- | ----------- |
| `pagination` | [cosmos.base.query.v1beta1.PageRequest](#cosmos.base.query.v1beta1.PageRequest) |  | pagination defines an pagination for the request. |

<a name="cosmos.base.tendermint.v1beta1.GetLatestValidatorSetResponse"></a>

### GetLatestValidatorSetResponse

GetLatestValidatorSetResponse is the response type for the Query/GetValidatorSetByHeight RPC method.

| Field | Type | Label | Description |
| ----- | ---- | ----- | ----------- |
| `block_height` | [int64](#int64) |  |  |
| `validators` | [Validator](#cosmos.base.tendermint.v1beta1.Validator) | repeated |  |
| `pagination` | [cosmos.base.query.v1beta1.PageResponse](#cosmos.base.query.v1beta1.PageResponse) |  | pagination defines an pagination for the response. |

<a name="cosmos.base.tendermint.v1beta1.GetNodeInfoRequest"></a>

### GetNodeInfoRequest

GetNodeInfoRequest is the request type for the Query/GetNodeInfo RPC method.

<a name="cosmos.base.tendermint.v1beta1.GetNodeInfoResponse"></a>

### GetNodeInfoResponse

GetNodeInfoResponse is the request type for the Query/GetNodeInfo RPC method.

| Field | Type | Label | Description |
| ----- | ---- | ----- | ----------- |
| `default_node_info` | [tendermint.p2p.DefaultNodeInfo](#tendermint.p2p.DefaultNodeInfo) |  |  |
| `application_version` | [VersionInfo](#cosmos.base.tendermint.v1beta1.VersionInfo) |  |  |

<a name="cosmos.base.tendermint.v1beta1.GetSyncingRequest"></a>

### GetSyncingRequest

GetSyncingRequest is the request type for the Query/GetSyncing RPC method.

<a name="cosmos.base.tendermint.v1beta1.GetSyncingResponse"></a>

### GetSyncingResponse

GetSyncingResponse is the response type for the Query/GetSyncing RPC method.

| Field | Type | Label | Description |
| ----- | ---- | ----- | ----------- |
| `syncing` | [bool](#bool) |  |  |

<a name="cosmos.base.tendermint.v1beta1.GetValidatorSetByHeightRequest"></a>

### GetValidatorSetByHeightRequest

GetValidatorSetByHeightRequest is the request type for the Query/GetValidatorSetByHeight RPC method.

| Field | Type | Label | Description |
| ----- | ---- | ----- | ----------- |
| `height` | [int64](#int64) |  |  |
| `pagination` | [cosmos.base.query.v1beta1.PageRequest](#cosmos.base.query.v1beta1.PageRequest) |  | pagination defines an pagination for the request. |

<a name="cosmos.base.tendermint.v1beta1.GetValidatorSetByHeightResponse"></a>

### GetValidatorSetByHeightResponse

GetValidatorSetByHeightResponse is the response type for the Query/GetValidatorSetByHeight RPC method.

| Field | Type | Label | Description |
| ----- | ---- | ----- | ----------- |
| `block_height` | [int64](#int64) |  |  |
| `validators` | [Validator](#cosmos.base.tendermint.v1beta1.Validator) | repeated |  |
| `pagination` | [cosmos.base.query.v1beta1.PageResponse](#cosmos.base.query.v1beta1.PageResponse) |  | pagination defines an pagination for the response. |

<a name="cosmos.base.tendermint.v1beta1.Module"></a>

### Module

Module is the type for VersionInfo

| Field | Type | Label | Description |
| ----- | ---- | ----- | ----------- |
| `path` | [string](#string) |  | module path |
| `version` | [string](#string) |  | module version |
| `sum` | [string](#string) |  | checksum |

<a name="cosmos.base.tendermint.v1beta1.Validator"></a>

### Validator

Validator is the type for the validator-set.

| Field | Type | Label | Description |
| ----- | ---- | ----- | ----------- |
| `address` | [string](#string) |  |  |
| `pub_key` | [google.protobuf.Any](#google.protobuf.Any) |  |  |
| `voting_power` | [int64](#int64) |  |  |
| `proposer_priority` | [int64](#int64) |  |  |

<a name="cosmos.base.tendermint.v1beta1.VersionInfo"></a>

### VersionInfo

VersionInfo is the type for the GetNodeInfoResponse message.

| Field | Type | Label | Description |
| ----- | ---- | ----- | ----------- |
| `name` | [string](#string) |  |  |
| `app_name` | [string](#string) |  |  |
| `version` | [string](#string) |  |  |
| `git_commit` | [string](#string) |  |  |
| `build_tags` | [string](#string) |  |  |
| `go_version` | [string](#string) |  |  |
| `build_deps` | [Module](#cosmos.base.tendermint.v1beta1.Module) | repeated |  |
| `cosmos_sdk_version` | [string](#string) |  |  |

 <!-- end messages -->

 <!-- end enums -->

 <!-- end HasExtensions -->

<a name="cosmos.base.tendermint.v1beta1.Service"></a>

### Service

Service defines the gRPC querier service for tendermint queries.

| Method Name | Request Type | Response Type | Description | HTTP Verb | Endpoint |
| ----------- | ------------ | ------------- | ------------| ------- | -------- |
| `GetNodeInfo` | [GetNodeInfoRequest](#cosmos.base.tendermint.v1beta1.GetNodeInfoRequest) | [GetNodeInfoResponse](#cosmos.base.tendermint.v1beta1.GetNodeInfoResponse) | GetNodeInfo queries the current node info. | GET|/cosmos/base/tendermint/v1beta1/node_info|
| `GetSyncing` | [GetSyncingRequest](#cosmos.base.tendermint.v1beta1.GetSyncingRequest) | [GetSyncingResponse](#cosmos.base.tendermint.v1beta1.GetSyncingResponse) | GetSyncing queries node syncing. | GET|/cosmos/base/tendermint/v1beta1/syncing|
| `GetLatestBlock` | [GetLatestBlockRequest](#cosmos.base.tendermint.v1beta1.GetLatestBlockRequest) | [GetLatestBlockResponse](#cosmos.base.tendermint.v1beta1.GetLatestBlockResponse) | GetLatestBlock returns the latest block. | GET|/cosmos/base/tendermint/v1beta1/blocks/latest|
| `GetBlockByHeight` | [GetBlockByHeightRequest](#cosmos.base.tendermint.v1beta1.GetBlockByHeightRequest) | [GetBlockByHeightResponse](#cosmos.base.tendermint.v1beta1.GetBlockByHeightResponse) | GetBlockByHeight queries block for given height. | GET|/cosmos/base/tendermint/v1beta1/blocks/{height}|
| `GetLatestValidatorSet` | [GetLatestValidatorSetRequest](#cosmos.base.tendermint.v1beta1.GetLatestValidatorSetRequest) | [GetLatestValidatorSetResponse](#cosmos.base.tendermint.v1beta1.GetLatestValidatorSetResponse) | GetLatestValidatorSet queries latest validator-set. | GET|/cosmos/base/tendermint/v1beta1/validatorsets/latest|
| `GetValidatorSetByHeight` | [GetValidatorSetByHeightRequest](#cosmos.base.tendermint.v1beta1.GetValidatorSetByHeightRequest) | [GetValidatorSetByHeightResponse](#cosmos.base.tendermint.v1beta1.GetValidatorSetByHeightResponse) | GetValidatorSetByHeight queries validator-set at a given height. | GET|/cosmos/base/tendermint/v1beta1/validatorsets/{height}|

 <!-- end services -->

<a name="cosmos/capability/v1beta1/capability.proto"></a>
<p align="right"><a href="#top">Top</a></p>

## cosmos/capability/v1beta1/capability.proto

<a name="cosmos.capability.v1beta1.Capability"></a>

### Capability

Capability defines an implementation of an object capability. The index
provided to a Capability must be globally unique.

| Field | Type | Label | Description |
| ----- | ---- | ----- | ----------- |
| `index` | [uint64](#uint64) |  |  |

<a name="cosmos.capability.v1beta1.CapabilityOwners"></a>

### CapabilityOwners

CapabilityOwners defines a set of owners of a single Capability. The set of
owners must be unique.

| Field | Type | Label | Description |
| ----- | ---- | ----- | ----------- |
| `owners` | [Owner](#cosmos.capability.v1beta1.Owner) | repeated |  |

<a name="cosmos.capability.v1beta1.Owner"></a>

### Owner

Owner defines a single capability owner. An owner is defined by the name of
capability and the module name.

| Field | Type | Label | Description |
| ----- | ---- | ----- | ----------- |
| `module` | [string](#string) |  |  |
| `name` | [string](#string) |  |  |

 <!-- end messages -->

 <!-- end enums -->

 <!-- end HasExtensions -->

 <!-- end services -->

<a name="cosmos/capability/v1beta1/genesis.proto"></a>
<p align="right"><a href="#top">Top</a></p>

## cosmos/capability/v1beta1/genesis.proto

<a name="cosmos.capability.v1beta1.GenesisOwners"></a>

### GenesisOwners

GenesisOwners defines the capability owners with their corresponding index.

| Field | Type | Label | Description |
| ----- | ---- | ----- | ----------- |
| `index` | [uint64](#uint64) |  | index is the index of the capability owner. |
| `index_owners` | [CapabilityOwners](#cosmos.capability.v1beta1.CapabilityOwners) |  | index_owners are the owners at the given index. |

<a name="cosmos.capability.v1beta1.GenesisState"></a>

### GenesisState

GenesisState defines the capability module's genesis state.

| Field | Type | Label | Description |
| ----- | ---- | ----- | ----------- |
| `index` | [uint64](#uint64) |  | index is the capability global index. |
| `owners` | [GenesisOwners](#cosmos.capability.v1beta1.GenesisOwners) | repeated | owners represents a map from index to owners of the capability index index key is string to allow amino marshalling. |

 <!-- end messages -->

 <!-- end enums -->

 <!-- end HasExtensions -->

 <!-- end services -->

<a name="cosmos/crisis/v1beta1/genesis.proto"></a>
<p align="right"><a href="#top">Top</a></p>

## cosmos/crisis/v1beta1/genesis.proto

<a name="cosmos.crisis.v1beta1.GenesisState"></a>

### GenesisState

GenesisState defines the crisis module's genesis state.

| Field | Type | Label | Description |
| ----- | ---- | ----- | ----------- |
| `constant_fee` | [cosmos.base.v1beta1.Coin](#cosmos.base.v1beta1.Coin) |  | constant_fee is the fee used to verify the invariant in the crisis module. |

 <!-- end messages -->

 <!-- end enums -->

 <!-- end HasExtensions -->

 <!-- end services -->

<a name="cosmos/crisis/v1beta1/tx.proto"></a>
<p align="right"><a href="#top">Top</a></p>

## cosmos/crisis/v1beta1/tx.proto

<a name="cosmos.crisis.v1beta1.MsgVerifyInvariant"></a>

### MsgVerifyInvariant

MsgVerifyInvariant represents a message to verify a particular invariance.

| Field | Type | Label | Description |
| ----- | ---- | ----- | ----------- |
| `sender` | [string](#string) |  |  |
| `invariant_module_name` | [string](#string) |  |  |
| `invariant_route` | [string](#string) |  |  |

<a name="cosmos.crisis.v1beta1.MsgVerifyInvariantResponse"></a>

### MsgVerifyInvariantResponse

MsgVerifyInvariantResponse defines the Msg/VerifyInvariant response type.

 <!-- end messages -->

 <!-- end enums -->

 <!-- end HasExtensions -->

<a name="cosmos.crisis.v1beta1.Msg"></a>

### Msg

Msg defines the bank Msg service.

| Method Name | Request Type | Response Type | Description | HTTP Verb | Endpoint |
| ----------- | ------------ | ------------- | ------------| ------- | -------- |
| `VerifyInvariant` | [MsgVerifyInvariant](#cosmos.crisis.v1beta1.MsgVerifyInvariant) | [MsgVerifyInvariantResponse](#cosmos.crisis.v1beta1.MsgVerifyInvariantResponse) | VerifyInvariant defines a method to verify a particular invariance. | |

 <!-- end services -->

<a name="cosmos/crypto/ed25519/keys.proto"></a>
<p align="right"><a href="#top">Top</a></p>

## cosmos/crypto/ed25519/keys.proto

<a name="cosmos.crypto.ed25519.PrivKey"></a>

### PrivKey

Deprecated: PrivKey defines a ed25519 private key.
NOTE: ed25519 keys must not be used in SDK apps except in a tendermint validator context.

| Field | Type | Label | Description |
| ----- | ---- | ----- | ----------- |
| `key` | [bytes](#bytes) |  |  |

<a name="cosmos.crypto.ed25519.PubKey"></a>

### PubKey

PubKey is an ed25519 public key for handling Tendermint keys in SDK.
It's needed for Any serialization and SDK compatibility.
It must not be used in a non Tendermint key context because it doesn't implement
ADR-28. Nevertheless, you will like to use ed25519 in app user level
then you must create a new proto message and follow ADR-28 for Address construction.

| Field | Type | Label | Description |
| ----- | ---- | ----- | ----------- |
| `key` | [bytes](#bytes) |  |  |

 <!-- end messages -->

 <!-- end enums -->

 <!-- end HasExtensions -->

 <!-- end services -->

<a name="cosmos/crypto/multisig/keys.proto"></a>
<p align="right"><a href="#top">Top</a></p>

## cosmos/crypto/multisig/keys.proto

<a name="cosmos.crypto.multisig.LegacyAminoPubKey"></a>

### LegacyAminoPubKey

LegacyAminoPubKey specifies a public key type
which nests multiple public keys and a threshold,
it uses legacy amino address rules.

| Field | Type | Label | Description |
| ----- | ---- | ----- | ----------- |
| `threshold` | [uint32](#uint32) |  |  |
| `public_keys` | [google.protobuf.Any](#google.protobuf.Any) | repeated |  |

 <!-- end messages -->

 <!-- end enums -->

 <!-- end HasExtensions -->

 <!-- end services -->

<a name="cosmos/crypto/multisig/v1beta1/multisig.proto"></a>
<p align="right"><a href="#top">Top</a></p>

## cosmos/crypto/multisig/v1beta1/multisig.proto

<a name="cosmos.crypto.multisig.v1beta1.CompactBitArray"></a>

### CompactBitArray

CompactBitArray is an implementation of a space efficient bit array.
This is used to ensure that the encoded data takes up a minimal amount of
space after proto encoding.
This is not thread safe, and is not intended for concurrent usage.

| Field | Type | Label | Description |
| ----- | ---- | ----- | ----------- |
| `extra_bits_stored` | [uint32](#uint32) |  |  |
| `elems` | [bytes](#bytes) |  |  |

<a name="cosmos.crypto.multisig.v1beta1.MultiSignature"></a>

### MultiSignature

MultiSignature wraps the signatures from a multisig.LegacyAminoPubKey.
See cosmos.tx.v1betata1.ModeInfo.Multi for how to specify which signers
signed and with which modes.

| Field | Type | Label | Description |
| ----- | ---- | ----- | ----------- |
| `signatures` | [bytes](#bytes) | repeated |  |

 <!-- end messages -->

 <!-- end enums -->

 <!-- end HasExtensions -->

 <!-- end services -->

<a name="cosmos/crypto/secp256k1/keys.proto"></a>
<p align="right"><a href="#top">Top</a></p>

## cosmos/crypto/secp256k1/keys.proto

<a name="cosmos.crypto.secp256k1.PrivKey"></a>

### PrivKey

PrivKey defines a secp256k1 private key.

| Field | Type | Label | Description |
| ----- | ---- | ----- | ----------- |
| `key` | [bytes](#bytes) |  |  |

<a name="cosmos.crypto.secp256k1.PubKey"></a>

### PubKey

PubKey defines a secp256k1 public key
Key is the compressed form of the pubkey. The first byte depends is a 0x02 byte
if the y-coordinate is the lexicographically largest of the two associated with
the x-coordinate. Otherwise the first byte is a 0x03.
This prefix is followed with the x-coordinate.

| Field | Type | Label | Description |
| ----- | ---- | ----- | ----------- |
| `key` | [bytes](#bytes) |  |  |

 <!-- end messages -->

 <!-- end enums -->

 <!-- end HasExtensions -->

 <!-- end services -->

<a name="cosmos/crypto/secp256r1/keys.proto"></a>
<p align="right"><a href="#top">Top</a></p>

## cosmos/crypto/secp256r1/keys.proto

<a name="cosmos.crypto.secp256r1.PrivKey"></a>

### PrivKey

PrivKey defines a secp256r1 ECDSA private key.

| Field | Type | Label | Description |
| ----- | ---- | ----- | ----------- |
| `secret` | [bytes](#bytes) |  | secret number serialized using big-endian encoding |

<a name="cosmos.crypto.secp256r1.PubKey"></a>

### PubKey

PubKey defines a secp256r1 ECDSA public key.

| Field | Type | Label | Description |
| ----- | ---- | ----- | ----------- |
| `key` | [bytes](#bytes) |  | Point on secp256r1 curve in a compressed representation as specified in section 4.3.6 of ANSI X9.62: <https://webstore.ansi.org/standards/ascx9/ansix9621998> |

 <!-- end messages -->

 <!-- end enums -->

 <!-- end HasExtensions -->

 <!-- end services -->

<a name="cosmos/distribution/v1beta1/distribution.proto"></a>
<p align="right"><a href="#top">Top</a></p>

## cosmos/distribution/v1beta1/distribution.proto

<a name="cosmos.distribution.v1beta1.CommunityPoolSpendProposal"></a>

### CommunityPoolSpendProposal

CommunityPoolSpendProposal details a proposal for use of community funds,
together with how many coins are proposed to be spent, and to which
recipient account.

| Field | Type | Label | Description |
| ----- | ---- | ----- | ----------- |
| `title` | [string](#string) |  |  |
| `description` | [string](#string) |  |  |
| `recipient` | [string](#string) |  |  |
| `amount` | [cosmos.base.v1beta1.Coin](#cosmos.base.v1beta1.Coin) | repeated |  |

<a name="cosmos.distribution.v1beta1.CommunityPoolSpendProposalWithDeposit"></a>

### CommunityPoolSpendProposalWithDeposit

CommunityPoolSpendProposalWithDeposit defines a CommunityPoolSpendProposal
with a deposit

| Field | Type | Label | Description |
| ----- | ---- | ----- | ----------- |
| `title` | [string](#string) |  |  |
| `description` | [string](#string) |  |  |
| `recipient` | [string](#string) |  |  |
| `amount` | [string](#string) |  |  |
| `deposit` | [string](#string) |  |  |

<a name="cosmos.distribution.v1beta1.DelegationDelegatorReward"></a>

### DelegationDelegatorReward

DelegationDelegatorReward represents the properties
of a delegator's delegation reward.

| Field | Type | Label | Description |
| ----- | ---- | ----- | ----------- |
| `validator_address` | [string](#string) |  |  |
| `reward` | [cosmos.base.v1beta1.DecCoin](#cosmos.base.v1beta1.DecCoin) | repeated |  |

<a name="cosmos.distribution.v1beta1.DelegatorStartingInfo"></a>

### DelegatorStartingInfo

DelegatorStartingInfo represents the starting info for a delegator reward
period. It tracks the previous validator period, the delegation's amount of
staking token, and the creation height (to check later on if any slashes have
occurred). NOTE: Even though validators are slashed to whole staking tokens,
the delegators within the validator may be left with less than a full token,
thus sdk.Dec is used.

| Field | Type | Label | Description |
| ----- | ---- | ----- | ----------- |
| `previous_period` | [uint64](#uint64) |  |  |
| `stake` | [string](#string) |  |  |
| `height` | [uint64](#uint64) |  |  |

<a name="cosmos.distribution.v1beta1.FeePool"></a>

### FeePool

FeePool is the global fee pool for distribution.

| Field | Type | Label | Description |
| ----- | ---- | ----- | ----------- |
| `community_pool` | [cosmos.base.v1beta1.DecCoin](#cosmos.base.v1beta1.DecCoin) | repeated |  |

<a name="cosmos.distribution.v1beta1.Params"></a>

### Params

Params defines the set of params for the distribution module.

| Field | Type | Label | Description |
| ----- | ---- | ----- | ----------- |
| `community_tax` | [string](#string) |  |  |
| `base_proposer_reward` | [string](#string) |  |  |
| `bonus_proposer_reward` | [string](#string) |  |  |
| `withdraw_addr_enabled` | [bool](#bool) |  |  |

<a name="cosmos.distribution.v1beta1.ValidatorAccumulatedCommission"></a>

### ValidatorAccumulatedCommission

ValidatorAccumulatedCommission represents accumulated commission
for a validator kept as a running counter, can be withdrawn at any time.

| Field | Type | Label | Description |
| ----- | ---- | ----- | ----------- |
| `commission` | [cosmos.base.v1beta1.DecCoin](#cosmos.base.v1beta1.DecCoin) | repeated |  |

<a name="cosmos.distribution.v1beta1.ValidatorCurrentRewards"></a>

### ValidatorCurrentRewards

ValidatorCurrentRewards represents current rewards and current
period for a validator kept as a running counter and incremented
each block as long as the validator's tokens remain constant.

| Field | Type | Label | Description |
| ----- | ---- | ----- | ----------- |
| `rewards` | [cosmos.base.v1beta1.DecCoin](#cosmos.base.v1beta1.DecCoin) | repeated |  |
| `period` | [uint64](#uint64) |  |  |

<a name="cosmos.distribution.v1beta1.ValidatorHistoricalRewards"></a>

### ValidatorHistoricalRewards

ValidatorHistoricalRewards represents historical rewards for a validator.
Height is implicit within the store key.
Cumulative reward ratio is the sum from the zeroeth period
until this period of rewards / tokens, per the spec.
The reference count indicates the number of objects
which might need to reference this historical entry at any point.
ReferenceCount =
   number of outstanding delegations which ended the associated period (and
   might need to read that record)

- number of slashes which ended the associated period (and might need to
 read that record)
- one per validator for the zeroeth period, set on initialization

| Field | Type | Label | Description |
| ----- | ---- | ----- | ----------- |
| `cumulative_reward_ratio` | [cosmos.base.v1beta1.DecCoin](#cosmos.base.v1beta1.DecCoin) | repeated |  |
| `reference_count` | [uint32](#uint32) |  |  |

<a name="cosmos.distribution.v1beta1.ValidatorOutstandingRewards"></a>

### ValidatorOutstandingRewards

ValidatorOutstandingRewards represents outstanding (un-withdrawn) rewards
for a validator inexpensive to track, allows simple sanity checks.

| Field | Type | Label | Description |
| ----- | ---- | ----- | ----------- |
| `rewards` | [cosmos.base.v1beta1.DecCoin](#cosmos.base.v1beta1.DecCoin) | repeated |  |

<a name="cosmos.distribution.v1beta1.ValidatorSlashEvent"></a>

### ValidatorSlashEvent

ValidatorSlashEvent represents a validator slash event.
Height is implicit within the store key.
This is needed to calculate appropriate amount of staking tokens
for delegations which are withdrawn after a slash has occurred.

| Field | Type | Label | Description |
| ----- | ---- | ----- | ----------- |
| `validator_period` | [uint64](#uint64) |  |  |
| `fraction` | [string](#string) |  |  |

<a name="cosmos.distribution.v1beta1.ValidatorSlashEvents"></a>

### ValidatorSlashEvents

ValidatorSlashEvents is a collection of ValidatorSlashEvent messages.

| Field | Type | Label | Description |
| ----- | ---- | ----- | ----------- |
| `validator_slash_events` | [ValidatorSlashEvent](#cosmos.distribution.v1beta1.ValidatorSlashEvent) | repeated |  |

 <!-- end messages -->

 <!-- end enums -->

 <!-- end HasExtensions -->

 <!-- end services -->

<a name="cosmos/distribution/v1beta1/genesis.proto"></a>
<p align="right"><a href="#top">Top</a></p>

## cosmos/distribution/v1beta1/genesis.proto

<a name="cosmos.distribution.v1beta1.DelegatorStartingInfoRecord"></a>

### DelegatorStartingInfoRecord

DelegatorStartingInfoRecord used for import / export via genesis json.

| Field | Type | Label | Description |
| ----- | ---- | ----- | ----------- |
| `delegator_address` | [string](#string) |  | delegator_address is the address of the delegator. |
| `validator_address` | [string](#string) |  | validator_address is the address of the validator. |
| `starting_info` | [DelegatorStartingInfo](#cosmos.distribution.v1beta1.DelegatorStartingInfo) |  | starting_info defines the starting info of a delegator. |

<a name="cosmos.distribution.v1beta1.DelegatorWithdrawInfo"></a>

### DelegatorWithdrawInfo

DelegatorWithdrawInfo is the address for where distributions rewards are
withdrawn to by default this struct is only used at genesis to feed in
default withdraw addresses.

| Field | Type | Label | Description |
| ----- | ---- | ----- | ----------- |
| `delegator_address` | [string](#string) |  | delegator_address is the address of the delegator. |
| `withdraw_address` | [string](#string) |  | withdraw_address is the address to withdraw the delegation rewards to. |

<a name="cosmos.distribution.v1beta1.GenesisState"></a>

### GenesisState

GenesisState defines the distribution module's genesis state.

| Field | Type | Label | Description |
| ----- | ---- | ----- | ----------- |
| `params` | [Params](#cosmos.distribution.v1beta1.Params) |  | params defines all the paramaters of the module. |
| `fee_pool` | [FeePool](#cosmos.distribution.v1beta1.FeePool) |  | fee_pool defines the fee pool at genesis. |
| `delegator_withdraw_infos` | [DelegatorWithdrawInfo](#cosmos.distribution.v1beta1.DelegatorWithdrawInfo) | repeated | fee_pool defines the delegator withdraw infos at genesis. |
| `previous_proposer` | [string](#string) |  | fee_pool defines the previous proposer at genesis. |
| `outstanding_rewards` | [ValidatorOutstandingRewardsRecord](#cosmos.distribution.v1beta1.ValidatorOutstandingRewardsRecord) | repeated | fee_pool defines the outstanding rewards of all validators at genesis. |
| `validator_accumulated_commissions` | [ValidatorAccumulatedCommissionRecord](#cosmos.distribution.v1beta1.ValidatorAccumulatedCommissionRecord) | repeated | fee_pool defines the accumulated commisions of all validators at genesis. |
| `validator_historical_rewards` | [ValidatorHistoricalRewardsRecord](#cosmos.distribution.v1beta1.ValidatorHistoricalRewardsRecord) | repeated | fee_pool defines the historical rewards of all validators at genesis. |
| `validator_current_rewards` | [ValidatorCurrentRewardsRecord](#cosmos.distribution.v1beta1.ValidatorCurrentRewardsRecord) | repeated | fee_pool defines the current rewards of all validators at genesis. |
| `delegator_starting_infos` | [DelegatorStartingInfoRecord](#cosmos.distribution.v1beta1.DelegatorStartingInfoRecord) | repeated | fee_pool defines the delegator starting infos at genesis. |
| `validator_slash_events` | [ValidatorSlashEventRecord](#cosmos.distribution.v1beta1.ValidatorSlashEventRecord) | repeated | fee_pool defines the validator slash events at genesis. |

<a name="cosmos.distribution.v1beta1.ValidatorAccumulatedCommissionRecord"></a>

### ValidatorAccumulatedCommissionRecord

ValidatorAccumulatedCommissionRecord is used for import / export via genesis
json.

| Field | Type | Label | Description |
| ----- | ---- | ----- | ----------- |
| `validator_address` | [string](#string) |  | validator_address is the address of the validator. |
| `accumulated` | [ValidatorAccumulatedCommission](#cosmos.distribution.v1beta1.ValidatorAccumulatedCommission) |  | accumulated is the accumulated commission of a validator. |

<a name="cosmos.distribution.v1beta1.ValidatorCurrentRewardsRecord"></a>

### ValidatorCurrentRewardsRecord

ValidatorCurrentRewardsRecord is used for import / export via genesis json.

| Field | Type | Label | Description |
| ----- | ---- | ----- | ----------- |
| `validator_address` | [string](#string) |  | validator_address is the address of the validator. |
| `rewards` | [ValidatorCurrentRewards](#cosmos.distribution.v1beta1.ValidatorCurrentRewards) |  | rewards defines the current rewards of a validator. |

<a name="cosmos.distribution.v1beta1.ValidatorHistoricalRewardsRecord"></a>

### ValidatorHistoricalRewardsRecord

ValidatorHistoricalRewardsRecord is used for import / export via genesis
json.

| Field | Type | Label | Description |
| ----- | ---- | ----- | ----------- |
| `validator_address` | [string](#string) |  | validator_address is the address of the validator. |
| `period` | [uint64](#uint64) |  | period defines the period the historical rewards apply to. |
| `rewards` | [ValidatorHistoricalRewards](#cosmos.distribution.v1beta1.ValidatorHistoricalRewards) |  | rewards defines the historical rewards of a validator. |

<a name="cosmos.distribution.v1beta1.ValidatorOutstandingRewardsRecord"></a>

### ValidatorOutstandingRewardsRecord

ValidatorOutstandingRewardsRecord is used for import/export via genesis json.

| Field | Type | Label | Description |
| ----- | ---- | ----- | ----------- |
| `validator_address` | [string](#string) |  | validator_address is the address of the validator. |
| `outstanding_rewards` | [cosmos.base.v1beta1.DecCoin](#cosmos.base.v1beta1.DecCoin) | repeated | outstanding_rewards represents the oustanding rewards of a validator. |

<a name="cosmos.distribution.v1beta1.ValidatorSlashEventRecord"></a>

### ValidatorSlashEventRecord

ValidatorSlashEventRecord is used for import / export via genesis json.

| Field | Type | Label | Description |
| ----- | ---- | ----- | ----------- |
| `validator_address` | [string](#string) |  | validator_address is the address of the validator. |
| `height` | [uint64](#uint64) |  | height defines the block height at which the slash event occured. |
| `period` | [uint64](#uint64) |  | period is the period of the slash event. |
| `validator_slash_event` | [ValidatorSlashEvent](#cosmos.distribution.v1beta1.ValidatorSlashEvent) |  | validator_slash_event describes the slash event. |

 <!-- end messages -->

 <!-- end enums -->

 <!-- end HasExtensions -->

 <!-- end services -->

<a name="cosmos/distribution/v1beta1/query.proto"></a>
<p align="right"><a href="#top">Top</a></p>

## cosmos/distribution/v1beta1/query.proto

<a name="cosmos.distribution.v1beta1.QueryCommunityPoolRequest"></a>

### QueryCommunityPoolRequest

QueryCommunityPoolRequest is the request type for the Query/CommunityPool RPC
method.

<a name="cosmos.distribution.v1beta1.QueryCommunityPoolResponse"></a>

### QueryCommunityPoolResponse

QueryCommunityPoolResponse is the response type for the Query/CommunityPool
RPC method.

| Field | Type | Label | Description |
| ----- | ---- | ----- | ----------- |
| `pool` | [cosmos.base.v1beta1.DecCoin](#cosmos.base.v1beta1.DecCoin) | repeated | pool defines community pool's coins. |

<a name="cosmos.distribution.v1beta1.QueryDelegationRewardsRequest"></a>

### QueryDelegationRewardsRequest

QueryDelegationRewardsRequest is the request type for the
Query/DelegationRewards RPC method.

| Field | Type | Label | Description |
| ----- | ---- | ----- | ----------- |
| `delegator_address` | [string](#string) |  | delegator_address defines the delegator address to query for. |
| `validator_address` | [string](#string) |  | validator_address defines the validator address to query for. |

<a name="cosmos.distribution.v1beta1.QueryDelegationRewardsResponse"></a>

### QueryDelegationRewardsResponse

QueryDelegationRewardsResponse is the response type for the
Query/DelegationRewards RPC method.

| Field | Type | Label | Description |
| ----- | ---- | ----- | ----------- |
| `rewards` | [cosmos.base.v1beta1.DecCoin](#cosmos.base.v1beta1.DecCoin) | repeated | rewards defines the rewards accrued by a delegation. |

<a name="cosmos.distribution.v1beta1.QueryDelegationTotalRewardsRequest"></a>

### QueryDelegationTotalRewardsRequest

QueryDelegationTotalRewardsRequest is the request type for the
Query/DelegationTotalRewards RPC method.

| Field | Type | Label | Description |
| ----- | ---- | ----- | ----------- |
| `delegator_address` | [string](#string) |  | delegator_address defines the delegator address to query for. |

<a name="cosmos.distribution.v1beta1.QueryDelegationTotalRewardsResponse"></a>

### QueryDelegationTotalRewardsResponse

QueryDelegationTotalRewardsResponse is the response type for the
Query/DelegationTotalRewards RPC method.

| Field | Type | Label | Description |
| ----- | ---- | ----- | ----------- |
| `rewards` | [DelegationDelegatorReward](#cosmos.distribution.v1beta1.DelegationDelegatorReward) | repeated | rewards defines all the rewards accrued by a delegator. |
| `total` | [cosmos.base.v1beta1.DecCoin](#cosmos.base.v1beta1.DecCoin) | repeated | total defines the sum of all the rewards. |

<a name="cosmos.distribution.v1beta1.QueryDelegatorValidatorsRequest"></a>

### QueryDelegatorValidatorsRequest

QueryDelegatorValidatorsRequest is the request type for the
Query/DelegatorValidators RPC method.

| Field | Type | Label | Description |
| ----- | ---- | ----- | ----------- |
| `delegator_address` | [string](#string) |  | delegator_address defines the delegator address to query for. |

<a name="cosmos.distribution.v1beta1.QueryDelegatorValidatorsResponse"></a>

### QueryDelegatorValidatorsResponse

QueryDelegatorValidatorsResponse is the response type for the
Query/DelegatorValidators RPC method.

| Field | Type | Label | Description |
| ----- | ---- | ----- | ----------- |
| `validators` | [string](#string) | repeated | validators defines the validators a delegator is delegating for. |

<a name="cosmos.distribution.v1beta1.QueryDelegatorWithdrawAddressRequest"></a>

### QueryDelegatorWithdrawAddressRequest

QueryDelegatorWithdrawAddressRequest is the request type for the
Query/DelegatorWithdrawAddress RPC method.

| Field | Type | Label | Description |
| ----- | ---- | ----- | ----------- |
| `delegator_address` | [string](#string) |  | delegator_address defines the delegator address to query for. |

<a name="cosmos.distribution.v1beta1.QueryDelegatorWithdrawAddressResponse"></a>

### QueryDelegatorWithdrawAddressResponse

QueryDelegatorWithdrawAddressResponse is the response type for the
Query/DelegatorWithdrawAddress RPC method.

| Field | Type | Label | Description |
| ----- | ---- | ----- | ----------- |
| `withdraw_address` | [string](#string) |  | withdraw_address defines the delegator address to query for. |

<a name="cosmos.distribution.v1beta1.QueryParamsRequest"></a>

### QueryParamsRequest

QueryParamsRequest is the request type for the Query/Params RPC method.

<a name="cosmos.distribution.v1beta1.QueryParamsResponse"></a>

### QueryParamsResponse

QueryParamsResponse is the response type for the Query/Params RPC method.

| Field | Type | Label | Description |
| ----- | ---- | ----- | ----------- |
| `params` | [Params](#cosmos.distribution.v1beta1.Params) |  | params defines the parameters of the module. |

<a name="cosmos.distribution.v1beta1.QueryValidatorCommissionRequest"></a>

### QueryValidatorCommissionRequest

QueryValidatorCommissionRequest is the request type for the
Query/ValidatorCommission RPC method

| Field | Type | Label | Description |
| ----- | ---- | ----- | ----------- |
| `validator_address` | [string](#string) |  | validator_address defines the validator address to query for. |

<a name="cosmos.distribution.v1beta1.QueryValidatorCommissionResponse"></a>

### QueryValidatorCommissionResponse

QueryValidatorCommissionResponse is the response type for the
Query/ValidatorCommission RPC method

| Field | Type | Label | Description |
| ----- | ---- | ----- | ----------- |
| `commission` | [ValidatorAccumulatedCommission](#cosmos.distribution.v1beta1.ValidatorAccumulatedCommission) |  | commission defines the commision the validator received. |

<a name="cosmos.distribution.v1beta1.QueryValidatorOutstandingRewardsRequest"></a>

### QueryValidatorOutstandingRewardsRequest

QueryValidatorOutstandingRewardsRequest is the request type for the
Query/ValidatorOutstandingRewards RPC method.

| Field | Type | Label | Description |
| ----- | ---- | ----- | ----------- |
| `validator_address` | [string](#string) |  | validator_address defines the validator address to query for. |

<a name="cosmos.distribution.v1beta1.QueryValidatorOutstandingRewardsResponse"></a>

### QueryValidatorOutstandingRewardsResponse

QueryValidatorOutstandingRewardsResponse is the response type for the
Query/ValidatorOutstandingRewards RPC method.

| Field | Type | Label | Description |
| ----- | ---- | ----- | ----------- |
| `rewards` | [ValidatorOutstandingRewards](#cosmos.distribution.v1beta1.ValidatorOutstandingRewards) |  |  |

<a name="cosmos.distribution.v1beta1.QueryValidatorSlashesRequest"></a>

### QueryValidatorSlashesRequest

QueryValidatorSlashesRequest is the request type for the
Query/ValidatorSlashes RPC method

| Field | Type | Label | Description |
| ----- | ---- | ----- | ----------- |
| `validator_address` | [string](#string) |  | validator_address defines the validator address to query for. |
| `starting_height` | [uint64](#uint64) |  | starting_height defines the optional starting height to query the slashes. |
| `ending_height` | [uint64](#uint64) |  | starting_height defines the optional ending height to query the slashes. |
| `pagination` | [cosmos.base.query.v1beta1.PageRequest](#cosmos.base.query.v1beta1.PageRequest) |  | pagination defines an optional pagination for the request. |

<a name="cosmos.distribution.v1beta1.QueryValidatorSlashesResponse"></a>

### QueryValidatorSlashesResponse

QueryValidatorSlashesResponse is the response type for the
Query/ValidatorSlashes RPC method.

| Field | Type | Label | Description |
| ----- | ---- | ----- | ----------- |
| `slashes` | [ValidatorSlashEvent](#cosmos.distribution.v1beta1.ValidatorSlashEvent) | repeated | slashes defines the slashes the validator received. |
| `pagination` | [cosmos.base.query.v1beta1.PageResponse](#cosmos.base.query.v1beta1.PageResponse) |  | pagination defines the pagination in the response. |

 <!-- end messages -->

 <!-- end enums -->

 <!-- end HasExtensions -->

<a name="cosmos.distribution.v1beta1.Query"></a>

### Query

Query defines the gRPC querier service for distribution module.

| Method Name | Request Type | Response Type | Description | HTTP Verb | Endpoint |
| ----------- | ------------ | ------------- | ------------| ------- | -------- |
| `Params` | [QueryParamsRequest](#cosmos.distribution.v1beta1.QueryParamsRequest) | [QueryParamsResponse](#cosmos.distribution.v1beta1.QueryParamsResponse) | Params queries params of the distribution module. | GET|/cosmos/distribution/v1beta1/params|
| `ValidatorOutstandingRewards` | [QueryValidatorOutstandingRewardsRequest](#cosmos.distribution.v1beta1.QueryValidatorOutstandingRewardsRequest) | [QueryValidatorOutstandingRewardsResponse](#cosmos.distribution.v1beta1.QueryValidatorOutstandingRewardsResponse) | ValidatorOutstandingRewards queries rewards of a validator address. | GET|/cosmos/distribution/v1beta1/validators/{validator_address}/outstanding_rewards|
| `ValidatorCommission` | [QueryValidatorCommissionRequest](#cosmos.distribution.v1beta1.QueryValidatorCommissionRequest) | [QueryValidatorCommissionResponse](#cosmos.distribution.v1beta1.QueryValidatorCommissionResponse) | ValidatorCommission queries accumulated commission for a validator. | GET|/cosmos/distribution/v1beta1/validators/{validator_address}/commission|
| `ValidatorSlashes` | [QueryValidatorSlashesRequest](#cosmos.distribution.v1beta1.QueryValidatorSlashesRequest) | [QueryValidatorSlashesResponse](#cosmos.distribution.v1beta1.QueryValidatorSlashesResponse) | ValidatorSlashes queries slash events of a validator. | GET|/cosmos/distribution/v1beta1/validators/{validator_address}/slashes|
| `DelegationRewards` | [QueryDelegationRewardsRequest](#cosmos.distribution.v1beta1.QueryDelegationRewardsRequest) | [QueryDelegationRewardsResponse](#cosmos.distribution.v1beta1.QueryDelegationRewardsResponse) | DelegationRewards queries the total rewards accrued by a delegation. | GET|/cosmos/distribution/v1beta1/delegators/{delegator_address}/rewards/{validator_address}|
| `DelegationTotalRewards` | [QueryDelegationTotalRewardsRequest](#cosmos.distribution.v1beta1.QueryDelegationTotalRewardsRequest) | [QueryDelegationTotalRewardsResponse](#cosmos.distribution.v1beta1.QueryDelegationTotalRewardsResponse) | DelegationTotalRewards queries the total rewards accrued by a each validator. | GET|/cosmos/distribution/v1beta1/delegators/{delegator_address}/rewards|
| `DelegatorValidators` | [QueryDelegatorValidatorsRequest](#cosmos.distribution.v1beta1.QueryDelegatorValidatorsRequest) | [QueryDelegatorValidatorsResponse](#cosmos.distribution.v1beta1.QueryDelegatorValidatorsResponse) | DelegatorValidators queries the validators of a delegator. | GET|/cosmos/distribution/v1beta1/delegators/{delegator_address}/validators|
| `DelegatorWithdrawAddress` | [QueryDelegatorWithdrawAddressRequest](#cosmos.distribution.v1beta1.QueryDelegatorWithdrawAddressRequest) | [QueryDelegatorWithdrawAddressResponse](#cosmos.distribution.v1beta1.QueryDelegatorWithdrawAddressResponse) | DelegatorWithdrawAddress queries withdraw address of a delegator. | GET|/cosmos/distribution/v1beta1/delegators/{delegator_address}/withdraw_address|
| `CommunityPool` | [QueryCommunityPoolRequest](#cosmos.distribution.v1beta1.QueryCommunityPoolRequest) | [QueryCommunityPoolResponse](#cosmos.distribution.v1beta1.QueryCommunityPoolResponse) | CommunityPool queries the community pool coins. | GET|/cosmos/distribution/v1beta1/community_pool|

 <!-- end services -->

<a name="cosmos/distribution/v1beta1/tx.proto"></a>
<p align="right"><a href="#top">Top</a></p>

## cosmos/distribution/v1beta1/tx.proto

<a name="cosmos.distribution.v1beta1.MsgFundCommunityPool"></a>

### MsgFundCommunityPool

MsgFundCommunityPool allows an account to directly
fund the community pool.

| Field | Type | Label | Description |
| ----- | ---- | ----- | ----------- |
| `amount` | [cosmos.base.v1beta1.Coin](#cosmos.base.v1beta1.Coin) | repeated |  |
| `depositor` | [string](#string) |  |  |

<a name="cosmos.distribution.v1beta1.MsgFundCommunityPoolResponse"></a>

### MsgFundCommunityPoolResponse

MsgFundCommunityPoolResponse defines the Msg/FundCommunityPool response type.

<a name="cosmos.distribution.v1beta1.MsgSetWithdrawAddress"></a>

### MsgSetWithdrawAddress

MsgSetWithdrawAddress sets the withdraw address for
a delegator (or validator self-delegation).

| Field | Type | Label | Description |
| ----- | ---- | ----- | ----------- |
| `delegator_address` | [string](#string) |  |  |
| `withdraw_address` | [string](#string) |  |  |

<a name="cosmos.distribution.v1beta1.MsgSetWithdrawAddressResponse"></a>

### MsgSetWithdrawAddressResponse

MsgSetWithdrawAddressResponse defines the Msg/SetWithdrawAddress response type.

<a name="cosmos.distribution.v1beta1.MsgWithdrawDelegatorReward"></a>

### MsgWithdrawDelegatorReward

MsgWithdrawDelegatorReward represents delegation withdrawal to a delegator
from a single validator.

| Field | Type | Label | Description |
| ----- | ---- | ----- | ----------- |
| `delegator_address` | [string](#string) |  |  |
| `validator_address` | [string](#string) |  |  |

<a name="cosmos.distribution.v1beta1.MsgWithdrawDelegatorRewardResponse"></a>

### MsgWithdrawDelegatorRewardResponse

MsgWithdrawDelegatorRewardResponse defines the Msg/WithdrawDelegatorReward response type.

<a name="cosmos.distribution.v1beta1.MsgWithdrawValidatorCommission"></a>

### MsgWithdrawValidatorCommission

MsgWithdrawValidatorCommission withdraws the full commission to the validator
address.

| Field | Type | Label | Description |
| ----- | ---- | ----- | ----------- |
| `validator_address` | [string](#string) |  |  |

<a name="cosmos.distribution.v1beta1.MsgWithdrawValidatorCommissionResponse"></a>

### MsgWithdrawValidatorCommissionResponse

MsgWithdrawValidatorCommissionResponse defines the Msg/WithdrawValidatorCommission response type.

 <!-- end messages -->

 <!-- end enums -->

 <!-- end HasExtensions -->

<a name="cosmos.distribution.v1beta1.Msg"></a>

### Msg

Msg defines the distribution Msg service.

| Method Name | Request Type | Response Type | Description | HTTP Verb | Endpoint |
| ----------- | ------------ | ------------- | ------------| ------- | -------- |
| `SetWithdrawAddress` | [MsgSetWithdrawAddress](#cosmos.distribution.v1beta1.MsgSetWithdrawAddress) | [MsgSetWithdrawAddressResponse](#cosmos.distribution.v1beta1.MsgSetWithdrawAddressResponse) | SetWithdrawAddress defines a method to change the withdraw address for a delegator (or validator self-delegation). | |
| `WithdrawDelegatorReward` | [MsgWithdrawDelegatorReward](#cosmos.distribution.v1beta1.MsgWithdrawDelegatorReward) | [MsgWithdrawDelegatorRewardResponse](#cosmos.distribution.v1beta1.MsgWithdrawDelegatorRewardResponse) | WithdrawDelegatorReward defines a method to withdraw rewards of delegator from a single validator. | |
| `WithdrawValidatorCommission` | [MsgWithdrawValidatorCommission](#cosmos.distribution.v1beta1.MsgWithdrawValidatorCommission) | [MsgWithdrawValidatorCommissionResponse](#cosmos.distribution.v1beta1.MsgWithdrawValidatorCommissionResponse) | WithdrawValidatorCommission defines a method to withdraw the full commission to the validator address. | |
| `FundCommunityPool` | [MsgFundCommunityPool](#cosmos.distribution.v1beta1.MsgFundCommunityPool) | [MsgFundCommunityPoolResponse](#cosmos.distribution.v1beta1.MsgFundCommunityPoolResponse) | FundCommunityPool defines a method to allow an account to directly fund the community pool. | |

 <!-- end services -->

<a name="cosmos/evidence/v1beta1/evidence.proto"></a>
<p align="right"><a href="#top">Top</a></p>

## cosmos/evidence/v1beta1/evidence.proto

<a name="cosmos.evidence.v1beta1.Equivocation"></a>

### Equivocation

Equivocation implements the Evidence interface and defines evidence of double
signing misbehavior.

| Field | Type | Label | Description |
| ----- | ---- | ----- | ----------- |
| `height` | [int64](#int64) |  |  |
| `time` | [google.protobuf.Timestamp](#google.protobuf.Timestamp) |  |  |
| `power` | [int64](#int64) |  |  |
| `consensus_address` | [string](#string) |  |  |

 <!-- end messages -->

 <!-- end enums -->

 <!-- end HasExtensions -->

 <!-- end services -->

<a name="cosmos/evidence/v1beta1/genesis.proto"></a>
<p align="right"><a href="#top">Top</a></p>

## cosmos/evidence/v1beta1/genesis.proto

<a name="cosmos.evidence.v1beta1.GenesisState"></a>

### GenesisState

GenesisState defines the evidence module's genesis state.

| Field | Type | Label | Description |
| ----- | ---- | ----- | ----------- |
| `evidence` | [google.protobuf.Any](#google.protobuf.Any) | repeated | evidence defines all the evidence at genesis. |

 <!-- end messages -->

 <!-- end enums -->

 <!-- end HasExtensions -->

 <!-- end services -->

<a name="cosmos/evidence/v1beta1/query.proto"></a>
<p align="right"><a href="#top">Top</a></p>

## cosmos/evidence/v1beta1/query.proto

<a name="cosmos.evidence.v1beta1.QueryAllEvidenceRequest"></a>

### QueryAllEvidenceRequest

QueryEvidenceRequest is the request type for the Query/AllEvidence RPC
method.

| Field | Type | Label | Description |
| ----- | ---- | ----- | ----------- |
| `pagination` | [cosmos.base.query.v1beta1.PageRequest](#cosmos.base.query.v1beta1.PageRequest) |  | pagination defines an optional pagination for the request. |

<a name="cosmos.evidence.v1beta1.QueryAllEvidenceResponse"></a>

### QueryAllEvidenceResponse

QueryAllEvidenceResponse is the response type for the Query/AllEvidence RPC
method.

| Field | Type | Label | Description |
| ----- | ---- | ----- | ----------- |
| `evidence` | [google.protobuf.Any](#google.protobuf.Any) | repeated | evidence returns all evidences. |
| `pagination` | [cosmos.base.query.v1beta1.PageResponse](#cosmos.base.query.v1beta1.PageResponse) |  | pagination defines the pagination in the response. |

<a name="cosmos.evidence.v1beta1.QueryEvidenceRequest"></a>

### QueryEvidenceRequest

QueryEvidenceRequest is the request type for the Query/Evidence RPC method.

| Field | Type | Label | Description |
| ----- | ---- | ----- | ----------- |
| `evidence_hash` | [bytes](#bytes) |  | evidence_hash defines the hash of the requested evidence. |

<a name="cosmos.evidence.v1beta1.QueryEvidenceResponse"></a>

### QueryEvidenceResponse

QueryEvidenceResponse is the response type for the Query/Evidence RPC method.

| Field | Type | Label | Description |
| ----- | ---- | ----- | ----------- |
| `evidence` | [google.protobuf.Any](#google.protobuf.Any) |  | evidence returns the requested evidence. |

 <!-- end messages -->

 <!-- end enums -->

 <!-- end HasExtensions -->

<a name="cosmos.evidence.v1beta1.Query"></a>

### Query

Query defines the gRPC querier service.

| Method Name | Request Type | Response Type | Description | HTTP Verb | Endpoint |
| ----------- | ------------ | ------------- | ------------| ------- | -------- |
| `Evidence` | [QueryEvidenceRequest](#cosmos.evidence.v1beta1.QueryEvidenceRequest) | [QueryEvidenceResponse](#cosmos.evidence.v1beta1.QueryEvidenceResponse) | Evidence queries evidence based on evidence hash. | GET|/cosmos/evidence/v1beta1/evidence/{evidence_hash}|
| `AllEvidence` | [QueryAllEvidenceRequest](#cosmos.evidence.v1beta1.QueryAllEvidenceRequest) | [QueryAllEvidenceResponse](#cosmos.evidence.v1beta1.QueryAllEvidenceResponse) | AllEvidence queries all evidence. | GET|/cosmos/evidence/v1beta1/evidence|

 <!-- end services -->

<a name="cosmos/evidence/v1beta1/tx.proto"></a>
<p align="right"><a href="#top">Top</a></p>

## cosmos/evidence/v1beta1/tx.proto

<a name="cosmos.evidence.v1beta1.MsgSubmitEvidence"></a>

### MsgSubmitEvidence

MsgSubmitEvidence represents a message that supports submitting arbitrary
Evidence of misbehavior such as equivocation or counterfactual signing.

| Field | Type | Label | Description |
| ----- | ---- | ----- | ----------- |
| `submitter` | [string](#string) |  |  |
| `evidence` | [google.protobuf.Any](#google.protobuf.Any) |  |  |

<a name="cosmos.evidence.v1beta1.MsgSubmitEvidenceResponse"></a>

### MsgSubmitEvidenceResponse

MsgSubmitEvidenceResponse defines the Msg/SubmitEvidence response type.

| Field | Type | Label | Description |
| ----- | ---- | ----- | ----------- |
| `hash` | [bytes](#bytes) |  | hash defines the hash of the evidence. |

 <!-- end messages -->

 <!-- end enums -->

 <!-- end HasExtensions -->

<a name="cosmos.evidence.v1beta1.Msg"></a>

### Msg

Msg defines the evidence Msg service.

| Method Name | Request Type | Response Type | Description | HTTP Verb | Endpoint |
| ----------- | ------------ | ------------- | ------------| ------- | -------- |
| `SubmitEvidence` | [MsgSubmitEvidence](#cosmos.evidence.v1beta1.MsgSubmitEvidence) | [MsgSubmitEvidenceResponse](#cosmos.evidence.v1beta1.MsgSubmitEvidenceResponse) | SubmitEvidence submits an arbitrary Evidence of misbehavior such as equivocation or counterfactual signing. | |

 <!-- end services -->

<a name="cosmos/feegrant/v1beta1/feegrant.proto"></a>
<p align="right"><a href="#top">Top</a></p>

## cosmos/feegrant/v1beta1/feegrant.proto

<a name="cosmos.feegrant.v1beta1.AllowedMsgAllowance"></a>

### AllowedMsgAllowance

AllowedMsgAllowance creates allowance only for specified message types.

| Field | Type | Label | Description |
| ----- | ---- | ----- | ----------- |
| `allowance` | [google.protobuf.Any](#google.protobuf.Any) |  | allowance can be any of basic and filtered fee allowance. |
| `allowed_messages` | [string](#string) | repeated | allowed_messages are the messages for which the grantee has the access. |

<a name="cosmos.feegrant.v1beta1.BasicAllowance"></a>

### BasicAllowance

BasicAllowance implements Allowance with a one-time grant of tokens
that optionally expires. The grantee can use up to SpendLimit to cover fees.

| Field | Type | Label | Description |
| ----- | ---- | ----- | ----------- |
| `spend_limit` | [cosmos.base.v1beta1.Coin](#cosmos.base.v1beta1.Coin) | repeated | spend_limit specifies the maximum amount of tokens that can be spent by this allowance and will be updated as tokens are spent. If it is empty, there is no spend limit and any amount of coins can be spent. |
| `expiration` | [google.protobuf.Timestamp](#google.protobuf.Timestamp) |  | expiration specifies an optional time when this allowance expires |

<a name="cosmos.feegrant.v1beta1.Grant"></a>

### Grant

Grant is stored in the KVStore to record a grant with full context

| Field | Type | Label | Description |
| ----- | ---- | ----- | ----------- |
| `granter` | [string](#string) |  | granter is the address of the user granting an allowance of their funds. |
| `grantee` | [string](#string) |  | grantee is the address of the user being granted an allowance of another user's funds. |
| `allowance` | [google.protobuf.Any](#google.protobuf.Any) |  | allowance can be any of basic and filtered fee allowance. |

<a name="cosmos.feegrant.v1beta1.PeriodicAllowance"></a>

### PeriodicAllowance

PeriodicAllowance extends Allowance to allow for both a maximum cap,
as well as a limit per time period.

| Field | Type | Label | Description |
| ----- | ---- | ----- | ----------- |
| `basic` | [BasicAllowance](#cosmos.feegrant.v1beta1.BasicAllowance) |  | basic specifies a struct of `BasicAllowance` |
| `period` | [google.protobuf.Duration](#google.protobuf.Duration) |  | period specifies the time duration in which period_spend_limit coins can be spent before that allowance is reset |
| `period_spend_limit` | [cosmos.base.v1beta1.Coin](#cosmos.base.v1beta1.Coin) | repeated | period_spend_limit specifies the maximum number of coins that can be spent in the period |
| `period_can_spend` | [cosmos.base.v1beta1.Coin](#cosmos.base.v1beta1.Coin) | repeated | period_can_spend is the number of coins left to be spent before the period_reset time |
| `period_reset` | [google.protobuf.Timestamp](#google.protobuf.Timestamp) |  | period_reset is the time at which this period resets and a new one begins, it is calculated from the start time of the first transaction after the last period ended |

 <!-- end messages -->

 <!-- end enums -->

 <!-- end HasExtensions -->

 <!-- end services -->

<a name="cosmos/feegrant/v1beta1/genesis.proto"></a>
<p align="right"><a href="#top">Top</a></p>

## cosmos/feegrant/v1beta1/genesis.proto

<a name="cosmos.feegrant.v1beta1.GenesisState"></a>

### GenesisState

GenesisState contains a set of fee allowances, persisted from the store

| Field | Type | Label | Description |
| ----- | ---- | ----- | ----------- |
| `allowances` | [Grant](#cosmos.feegrant.v1beta1.Grant) | repeated |  |

 <!-- end messages -->

 <!-- end enums -->

 <!-- end HasExtensions -->

 <!-- end services -->

<a name="cosmos/feegrant/v1beta1/query.proto"></a>
<p align="right"><a href="#top">Top</a></p>

## cosmos/feegrant/v1beta1/query.proto

<a name="cosmos.feegrant.v1beta1.QueryAllowanceRequest"></a>

### QueryAllowanceRequest

QueryAllowanceRequest is the request type for the Query/Allowance RPC method.

| Field | Type | Label | Description |
| ----- | ---- | ----- | ----------- |
| `granter` | [string](#string) |  | granter is the address of the user granting an allowance of their funds. |
| `grantee` | [string](#string) |  | grantee is the address of the user being granted an allowance of another user's funds. |

<a name="cosmos.feegrant.v1beta1.QueryAllowanceResponse"></a>

### QueryAllowanceResponse

QueryAllowanceResponse is the response type for the Query/Allowance RPC method.

| Field | Type | Label | Description |
| ----- | ---- | ----- | ----------- |
| `allowance` | [Grant](#cosmos.feegrant.v1beta1.Grant) |  | allowance is a allowance granted for grantee by granter. |

<a name="cosmos.feegrant.v1beta1.QueryAllowancesRequest"></a>

### QueryAllowancesRequest

QueryAllowancesRequest is the request type for the Query/Allowances RPC method.

| Field | Type | Label | Description |
| ----- | ---- | ----- | ----------- |
| `grantee` | [string](#string) |  |  |
| `pagination` | [cosmos.base.query.v1beta1.PageRequest](#cosmos.base.query.v1beta1.PageRequest) |  | pagination defines an pagination for the request. |

<a name="cosmos.feegrant.v1beta1.QueryAllowancesResponse"></a>

### QueryAllowancesResponse

QueryAllowancesResponse is the response type for the Query/Allowances RPC method.

| Field | Type | Label | Description |
| ----- | ---- | ----- | ----------- |
| `allowances` | [Grant](#cosmos.feegrant.v1beta1.Grant) | repeated | allowances are allowance's granted for grantee by granter. |
| `pagination` | [cosmos.base.query.v1beta1.PageResponse](#cosmos.base.query.v1beta1.PageResponse) |  | pagination defines an pagination for the response. |

 <!-- end messages -->

 <!-- end enums -->

 <!-- end HasExtensions -->

<a name="cosmos.feegrant.v1beta1.Query"></a>

### Query

Query defines the gRPC querier service.

| Method Name | Request Type | Response Type | Description | HTTP Verb | Endpoint |
| ----------- | ------------ | ------------- | ------------| ------- | -------- |
| `Allowance` | [QueryAllowanceRequest](#cosmos.feegrant.v1beta1.QueryAllowanceRequest) | [QueryAllowanceResponse](#cosmos.feegrant.v1beta1.QueryAllowanceResponse) | Allowance returns fee granted to the grantee by the granter. | GET|/cosmos/feegrant/v1beta1/allowance/{granter}/{grantee}|
| `Allowances` | [QueryAllowancesRequest](#cosmos.feegrant.v1beta1.QueryAllowancesRequest) | [QueryAllowancesResponse](#cosmos.feegrant.v1beta1.QueryAllowancesResponse) | Allowances returns all the grants for address. | GET|/cosmos/feegrant/v1beta1/allowances/{grantee}|

 <!-- end services -->

<a name="cosmos/feegrant/v1beta1/tx.proto"></a>
<p align="right"><a href="#top">Top</a></p>

## cosmos/feegrant/v1beta1/tx.proto

<a name="cosmos.feegrant.v1beta1.MsgGrantAllowance"></a>

### MsgGrantAllowance

MsgGrantAllowance adds permission for Grantee to spend up to Allowance
of fees from the account of Granter.

| Field | Type | Label | Description |
| ----- | ---- | ----- | ----------- |
| `granter` | [string](#string) |  | granter is the address of the user granting an allowance of their funds. |
| `grantee` | [string](#string) |  | grantee is the address of the user being granted an allowance of another user's funds. |
| `allowance` | [google.protobuf.Any](#google.protobuf.Any) |  | allowance can be any of basic and filtered fee allowance. |

<a name="cosmos.feegrant.v1beta1.MsgGrantAllowanceResponse"></a>

### MsgGrantAllowanceResponse

MsgGrantAllowanceResponse defines the Msg/GrantAllowanceResponse response type.

<a name="cosmos.feegrant.v1beta1.MsgRevokeAllowance"></a>

### MsgRevokeAllowance

MsgRevokeAllowance removes any existing Allowance from Granter to Grantee.

| Field | Type | Label | Description |
| ----- | ---- | ----- | ----------- |
| `granter` | [string](#string) |  | granter is the address of the user granting an allowance of their funds. |
| `grantee` | [string](#string) |  | grantee is the address of the user being granted an allowance of another user's funds. |

<a name="cosmos.feegrant.v1beta1.MsgRevokeAllowanceResponse"></a>

### MsgRevokeAllowanceResponse

MsgRevokeAllowanceResponse defines the Msg/RevokeAllowanceResponse response type.

 <!-- end messages -->

 <!-- end enums -->

 <!-- end HasExtensions -->

<a name="cosmos.feegrant.v1beta1.Msg"></a>

### Msg

Msg defines the feegrant msg service.

| Method Name | Request Type | Response Type | Description | HTTP Verb | Endpoint |
| ----------- | ------------ | ------------- | ------------| ------- | -------- |
| `GrantAllowance` | [MsgGrantAllowance](#cosmos.feegrant.v1beta1.MsgGrantAllowance) | [MsgGrantAllowanceResponse](#cosmos.feegrant.v1beta1.MsgGrantAllowanceResponse) | GrantAllowance grants fee allowance to the grantee on the granter's account with the provided expiration time. | |
| `RevokeAllowance` | [MsgRevokeAllowance](#cosmos.feegrant.v1beta1.MsgRevokeAllowance) | [MsgRevokeAllowanceResponse](#cosmos.feegrant.v1beta1.MsgRevokeAllowanceResponse) | RevokeAllowance revokes any fee allowance of granter's account that has been granted to the grantee. | |

 <!-- end services -->

<a name="cosmos/genutil/v1beta1/genesis.proto"></a>
<p align="right"><a href="#top">Top</a></p>

## cosmos/genutil/v1beta1/genesis.proto

<a name="cosmos.genutil.v1beta1.GenesisState"></a>

### GenesisState

GenesisState defines the raw genesis transaction in JSON.

| Field | Type | Label | Description |
| ----- | ---- | ----- | ----------- |
| `gen_txs` | [bytes](#bytes) | repeated | gen_txs defines the genesis transactions. |

 <!-- end messages -->

 <!-- end enums -->

 <!-- end HasExtensions -->

 <!-- end services -->

<a name="cosmos/gov/v1beta1/gov.proto"></a>
<p align="right"><a href="#top">Top</a></p>

## cosmos/gov/v1beta1/gov.proto

<a name="cosmos.gov.v1beta1.Deposit"></a>

### Deposit

Deposit defines an amount deposited by an account address to an active
proposal.

| Field | Type | Label | Description |
| ----- | ---- | ----- | ----------- |
| `proposal_id` | [uint64](#uint64) |  |  |
| `depositor` | [string](#string) |  |  |
| `amount` | [cosmos.base.v1beta1.Coin](#cosmos.base.v1beta1.Coin) | repeated |  |

<a name="cosmos.gov.v1beta1.DepositParams"></a>

### DepositParams

DepositParams defines the params for deposits on governance proposals.

| Field | Type | Label | Description |
| ----- | ---- | ----- | ----------- |
| `min_deposit` | [cosmos.base.v1beta1.Coin](#cosmos.base.v1beta1.Coin) | repeated | Minimum deposit for a proposal to enter voting period. |
| `max_deposit_period` | [google.protobuf.Duration](#google.protobuf.Duration) |  | Maximum period for Atom holders to deposit on a proposal. Initial value: 2 months. |

<a name="cosmos.gov.v1beta1.Proposal"></a>

### Proposal

Proposal defines the core field members of a governance proposal.

| Field | Type | Label | Description |
| ----- | ---- | ----- | ----------- |
| `proposal_id` | [uint64](#uint64) |  |  |
| `content` | [google.protobuf.Any](#google.protobuf.Any) |  |  |
| `status` | [ProposalStatus](#cosmos.gov.v1beta1.ProposalStatus) |  |  |
| `final_tally_result` | [TallyResult](#cosmos.gov.v1beta1.TallyResult) |  |  |
| `submit_time` | [google.protobuf.Timestamp](#google.protobuf.Timestamp) |  |  |
| `deposit_end_time` | [google.protobuf.Timestamp](#google.protobuf.Timestamp) |  |  |
| `total_deposit` | [cosmos.base.v1beta1.Coin](#cosmos.base.v1beta1.Coin) | repeated |  |
| `voting_start_time` | [google.protobuf.Timestamp](#google.protobuf.Timestamp) |  |  |
| `voting_end_time` | [google.protobuf.Timestamp](#google.protobuf.Timestamp) |  |  |

<a name="cosmos.gov.v1beta1.TallyParams"></a>

### TallyParams

TallyParams defines the params for tallying votes on governance proposals.

| Field | Type | Label | Description |
| ----- | ---- | ----- | ----------- |
| `quorum` | [bytes](#bytes) |  | Minimum percentage of total stake needed to vote for a result to be considered valid. |
| `threshold` | [bytes](#bytes) |  | Minimum proportion of Yes votes for proposal to pass. Default value: 0.5. |
| `veto_threshold` | [bytes](#bytes) |  | Minimum value of Veto votes to Total votes ratio for proposal to be vetoed. Default value: 1/3. |

<a name="cosmos.gov.v1beta1.TallyResult"></a>

### TallyResult

TallyResult defines a standard tally for a governance proposal.

| Field | Type | Label | Description |
| ----- | ---- | ----- | ----------- |
| `yes` | [string](#string) |  |  |
| `abstain` | [string](#string) |  |  |
| `no` | [string](#string) |  |  |
| `no_with_veto` | [string](#string) |  |  |

<a name="cosmos.gov.v1beta1.TextProposal"></a>

### TextProposal

TextProposal defines a standard text proposal whose changes need to be
manually updated in case of approval.

| Field | Type | Label | Description |
| ----- | ---- | ----- | ----------- |
| `title` | [string](#string) |  |  |
| `description` | [string](#string) |  |  |

<a name="cosmos.gov.v1beta1.Vote"></a>

### Vote

Vote defines a vote on a governance proposal.
A Vote consists of a proposal ID, the voter, and the vote option.

| Field | Type | Label | Description |
| ----- | ---- | ----- | ----------- |
| `proposal_id` | [uint64](#uint64) |  |  |
| `voter` | [string](#string) |  |  |
| `option` | [VoteOption](#cosmos.gov.v1beta1.VoteOption) |  | **Deprecated.** Deprecated: Prefer to use `options` instead. This field is set in queries if and only if `len(options) == 1` and that option has weight 1. In all other cases, this field will default to VOTE_OPTION_UNSPECIFIED. |
| `options` | [WeightedVoteOption](#cosmos.gov.v1beta1.WeightedVoteOption) | repeated |  |

<a name="cosmos.gov.v1beta1.VotingParams"></a>

### VotingParams

VotingParams defines the params for voting on governance proposals.

| Field | Type | Label | Description |
| ----- | ---- | ----- | ----------- |
| `voting_period` | [google.protobuf.Duration](#google.protobuf.Duration) |  | Length of the voting period. |

<a name="cosmos.gov.v1beta1.WeightedVoteOption"></a>

### WeightedVoteOption

WeightedVoteOption defines a unit of vote for vote split.

| Field | Type | Label | Description |
| ----- | ---- | ----- | ----------- |
| `option` | [VoteOption](#cosmos.gov.v1beta1.VoteOption) |  |  |
| `weight` | [string](#string) |  |  |

 <!-- end messages -->

<a name="cosmos.gov.v1beta1.ProposalStatus"></a>

### ProposalStatus

ProposalStatus enumerates the valid statuses of a proposal.

| Name | Number | Description |
| ---- | ------ | ----------- |
| PROPOSAL_STATUS_UNSPECIFIED | 0 | PROPOSAL_STATUS_UNSPECIFIED defines the default propopsal status. |
| PROPOSAL_STATUS_DEPOSIT_PERIOD | 1 | PROPOSAL_STATUS_DEPOSIT_PERIOD defines a proposal status during the deposit period. |
| PROPOSAL_STATUS_VOTING_PERIOD | 2 | PROPOSAL_STATUS_VOTING_PERIOD defines a proposal status during the voting period. |
| PROPOSAL_STATUS_PASSED | 3 | PROPOSAL_STATUS_PASSED defines a proposal status of a proposal that has passed. |
| PROPOSAL_STATUS_REJECTED | 4 | PROPOSAL_STATUS_REJECTED defines a proposal status of a proposal that has been rejected. |
| PROPOSAL_STATUS_FAILED | 5 | PROPOSAL_STATUS_FAILED defines a proposal status of a proposal that has failed. |

<a name="cosmos.gov.v1beta1.VoteOption"></a>

### VoteOption

VoteOption enumerates the valid vote options for a given governance proposal.

| Name | Number | Description |
| ---- | ------ | ----------- |
| VOTE_OPTION_UNSPECIFIED | 0 | VOTE_OPTION_UNSPECIFIED defines a no-op vote option. |
| VOTE_OPTION_YES | 1 | VOTE_OPTION_YES defines a yes vote option. |
| VOTE_OPTION_ABSTAIN | 2 | VOTE_OPTION_ABSTAIN defines an abstain vote option. |
| VOTE_OPTION_NO | 3 | VOTE_OPTION_NO defines a no vote option. |
| VOTE_OPTION_NO_WITH_VETO | 4 | VOTE_OPTION_NO_WITH_VETO defines a no with veto vote option. |

 <!-- end enums -->

 <!-- end HasExtensions -->

 <!-- end services -->

<a name="cosmos/gov/v1beta1/genesis.proto"></a>
<p align="right"><a href="#top">Top</a></p>

## cosmos/gov/v1beta1/genesis.proto

<a name="cosmos.gov.v1beta1.GenesisState"></a>

### GenesisState

GenesisState defines the gov module's genesis state.

| Field | Type | Label | Description |
| ----- | ---- | ----- | ----------- |
| `starting_proposal_id` | [uint64](#uint64) |  | starting_proposal_id is the ID of the starting proposal. |
| `deposits` | [Deposit](#cosmos.gov.v1beta1.Deposit) | repeated | deposits defines all the deposits present at genesis. |
| `votes` | [Vote](#cosmos.gov.v1beta1.Vote) | repeated | votes defines all the votes present at genesis. |
| `proposals` | [Proposal](#cosmos.gov.v1beta1.Proposal) | repeated | proposals defines all the proposals present at genesis. |
| `deposit_params` | [DepositParams](#cosmos.gov.v1beta1.DepositParams) |  | params defines all the paramaters of related to deposit. |
| `voting_params` | [VotingParams](#cosmos.gov.v1beta1.VotingParams) |  | params defines all the paramaters of related to voting. |
| `tally_params` | [TallyParams](#cosmos.gov.v1beta1.TallyParams) |  | params defines all the paramaters of related to tally. |

 <!-- end messages -->

 <!-- end enums -->

 <!-- end HasExtensions -->

 <!-- end services -->

<a name="cosmos/gov/v1beta1/query.proto"></a>
<p align="right"><a href="#top">Top</a></p>

## cosmos/gov/v1beta1/query.proto

<a name="cosmos.gov.v1beta1.QueryDepositRequest"></a>

### QueryDepositRequest

QueryDepositRequest is the request type for the Query/Deposit RPC method.

| Field | Type | Label | Description |
| ----- | ---- | ----- | ----------- |
| `proposal_id` | [uint64](#uint64) |  | proposal_id defines the unique id of the proposal. |
| `depositor` | [string](#string) |  | depositor defines the deposit addresses from the proposals. |

<a name="cosmos.gov.v1beta1.QueryDepositResponse"></a>

### QueryDepositResponse

QueryDepositResponse is the response type for the Query/Deposit RPC method.

| Field | Type | Label | Description |
| ----- | ---- | ----- | ----------- |
| `deposit` | [Deposit](#cosmos.gov.v1beta1.Deposit) |  | deposit defines the requested deposit. |

<a name="cosmos.gov.v1beta1.QueryDepositsRequest"></a>

### QueryDepositsRequest

QueryDepositsRequest is the request type for the Query/Deposits RPC method.

| Field | Type | Label | Description |
| ----- | ---- | ----- | ----------- |
| `proposal_id` | [uint64](#uint64) |  | proposal_id defines the unique id of the proposal. |
| `pagination` | [cosmos.base.query.v1beta1.PageRequest](#cosmos.base.query.v1beta1.PageRequest) |  | pagination defines an optional pagination for the request. |

<a name="cosmos.gov.v1beta1.QueryDepositsResponse"></a>

### QueryDepositsResponse

QueryDepositsResponse is the response type for the Query/Deposits RPC method.

| Field | Type | Label | Description |
| ----- | ---- | ----- | ----------- |
| `deposits` | [Deposit](#cosmos.gov.v1beta1.Deposit) | repeated |  |
| `pagination` | [cosmos.base.query.v1beta1.PageResponse](#cosmos.base.query.v1beta1.PageResponse) |  | pagination defines the pagination in the response. |

<a name="cosmos.gov.v1beta1.QueryParamsRequest"></a>

### QueryParamsRequest

QueryParamsRequest is the request type for the Query/Params RPC method.

| Field | Type | Label | Description |
| ----- | ---- | ----- | ----------- |
| `params_type` | [string](#string) |  | params_type defines which parameters to query for, can be one of "voting", "tallying" or "deposit". |

<a name="cosmos.gov.v1beta1.QueryParamsResponse"></a>

### QueryParamsResponse

QueryParamsResponse is the response type for the Query/Params RPC method.

| Field | Type | Label | Description |
| ----- | ---- | ----- | ----------- |
| `voting_params` | [VotingParams](#cosmos.gov.v1beta1.VotingParams) |  | voting_params defines the parameters related to voting. |
| `deposit_params` | [DepositParams](#cosmos.gov.v1beta1.DepositParams) |  | deposit_params defines the parameters related to deposit. |
| `tally_params` | [TallyParams](#cosmos.gov.v1beta1.TallyParams) |  | tally_params defines the parameters related to tally. |

<a name="cosmos.gov.v1beta1.QueryProposalRequest"></a>

### QueryProposalRequest

QueryProposalRequest is the request type for the Query/Proposal RPC method.

| Field | Type | Label | Description |
| ----- | ---- | ----- | ----------- |
| `proposal_id` | [uint64](#uint64) |  | proposal_id defines the unique id of the proposal. |

<a name="cosmos.gov.v1beta1.QueryProposalResponse"></a>

### QueryProposalResponse

QueryProposalResponse is the response type for the Query/Proposal RPC method.

| Field | Type | Label | Description |
| ----- | ---- | ----- | ----------- |
| `proposal` | [Proposal](#cosmos.gov.v1beta1.Proposal) |  |  |

<a name="cosmos.gov.v1beta1.QueryProposalsRequest"></a>

### QueryProposalsRequest

QueryProposalsRequest is the request type for the Query/Proposals RPC method.

| Field | Type | Label | Description |
| ----- | ---- | ----- | ----------- |
| `proposal_status` | [ProposalStatus](#cosmos.gov.v1beta1.ProposalStatus) |  | proposal_status defines the status of the proposals. |
| `voter` | [string](#string) |  | voter defines the voter address for the proposals. |
| `depositor` | [string](#string) |  | depositor defines the deposit addresses from the proposals. |
| `pagination` | [cosmos.base.query.v1beta1.PageRequest](#cosmos.base.query.v1beta1.PageRequest) |  | pagination defines an optional pagination for the request. |

<a name="cosmos.gov.v1beta1.QueryProposalsResponse"></a>

### QueryProposalsResponse

QueryProposalsResponse is the response type for the Query/Proposals RPC
method.

| Field | Type | Label | Description |
| ----- | ---- | ----- | ----------- |
| `proposals` | [Proposal](#cosmos.gov.v1beta1.Proposal) | repeated |  |
| `pagination` | [cosmos.base.query.v1beta1.PageResponse](#cosmos.base.query.v1beta1.PageResponse) |  | pagination defines the pagination in the response. |

<a name="cosmos.gov.v1beta1.QueryTallyResultRequest"></a>

### QueryTallyResultRequest

QueryTallyResultRequest is the request type for the Query/Tally RPC method.

| Field | Type | Label | Description |
| ----- | ---- | ----- | ----------- |
| `proposal_id` | [uint64](#uint64) |  | proposal_id defines the unique id of the proposal. |

<a name="cosmos.gov.v1beta1.QueryTallyResultResponse"></a>

### QueryTallyResultResponse

QueryTallyResultResponse is the response type for the Query/Tally RPC method.

| Field | Type | Label | Description |
| ----- | ---- | ----- | ----------- |
| `tally` | [TallyResult](#cosmos.gov.v1beta1.TallyResult) |  | tally defines the requested tally. |

<a name="cosmos.gov.v1beta1.QueryVoteRequest"></a>

### QueryVoteRequest

QueryVoteRequest is the request type for the Query/Vote RPC method.

| Field | Type | Label | Description |
| ----- | ---- | ----- | ----------- |
| `proposal_id` | [uint64](#uint64) |  | proposal_id defines the unique id of the proposal. |
| `voter` | [string](#string) |  | voter defines the oter address for the proposals. |

<a name="cosmos.gov.v1beta1.QueryVoteResponse"></a>

### QueryVoteResponse

QueryVoteResponse is the response type for the Query/Vote RPC method.

| Field | Type | Label | Description |
| ----- | ---- | ----- | ----------- |
| `vote` | [Vote](#cosmos.gov.v1beta1.Vote) |  | vote defined the queried vote. |

<a name="cosmos.gov.v1beta1.QueryVotesRequest"></a>

### QueryVotesRequest

QueryVotesRequest is the request type for the Query/Votes RPC method.

| Field | Type | Label | Description |
| ----- | ---- | ----- | ----------- |
| `proposal_id` | [uint64](#uint64) |  | proposal_id defines the unique id of the proposal. |
| `pagination` | [cosmos.base.query.v1beta1.PageRequest](#cosmos.base.query.v1beta1.PageRequest) |  | pagination defines an optional pagination for the request. |

<a name="cosmos.gov.v1beta1.QueryVotesResponse"></a>

### QueryVotesResponse

QueryVotesResponse is the response type for the Query/Votes RPC method.

| Field | Type | Label | Description |
| ----- | ---- | ----- | ----------- |
| `votes` | [Vote](#cosmos.gov.v1beta1.Vote) | repeated | votes defined the queried votes. |
| `pagination` | [cosmos.base.query.v1beta1.PageResponse](#cosmos.base.query.v1beta1.PageResponse) |  | pagination defines the pagination in the response. |

 <!-- end messages -->

 <!-- end enums -->

 <!-- end HasExtensions -->

<a name="cosmos.gov.v1beta1.Query"></a>

### Query

Query defines the gRPC querier service for gov module

| Method Name | Request Type | Response Type | Description | HTTP Verb | Endpoint |
| ----------- | ------------ | ------------- | ------------| ------- | -------- |
| `Proposal` | [QueryProposalRequest](#cosmos.gov.v1beta1.QueryProposalRequest) | [QueryProposalResponse](#cosmos.gov.v1beta1.QueryProposalResponse) | Proposal queries proposal details based on ProposalID. | GET|/cosmos/gov/v1beta1/proposals/{proposal_id}|
| `Proposals` | [QueryProposalsRequest](#cosmos.gov.v1beta1.QueryProposalsRequest) | [QueryProposalsResponse](#cosmos.gov.v1beta1.QueryProposalsResponse) | Proposals queries all proposals based on given status. | GET|/cosmos/gov/v1beta1/proposals|
| `Vote` | [QueryVoteRequest](#cosmos.gov.v1beta1.QueryVoteRequest) | [QueryVoteResponse](#cosmos.gov.v1beta1.QueryVoteResponse) | Vote queries voted information based on proposalID, voterAddr. | GET|/cosmos/gov/v1beta1/proposals/{proposal_id}/votes/{voter}|
| `Votes` | [QueryVotesRequest](#cosmos.gov.v1beta1.QueryVotesRequest) | [QueryVotesResponse](#cosmos.gov.v1beta1.QueryVotesResponse) | Votes queries votes of a given proposal. | GET|/cosmos/gov/v1beta1/proposals/{proposal_id}/votes|
| `Params` | [QueryParamsRequest](#cosmos.gov.v1beta1.QueryParamsRequest) | [QueryParamsResponse](#cosmos.gov.v1beta1.QueryParamsResponse) | Params queries all parameters of the gov module. | GET|/cosmos/gov/v1beta1/params/{params_type}|
| `Deposit` | [QueryDepositRequest](#cosmos.gov.v1beta1.QueryDepositRequest) | [QueryDepositResponse](#cosmos.gov.v1beta1.QueryDepositResponse) | Deposit queries single deposit information based proposalID, depositAddr. | GET|/cosmos/gov/v1beta1/proposals/{proposal_id}/deposits/{depositor}|
| `Deposits` | [QueryDepositsRequest](#cosmos.gov.v1beta1.QueryDepositsRequest) | [QueryDepositsResponse](#cosmos.gov.v1beta1.QueryDepositsResponse) | Deposits queries all deposits of a single proposal. | GET|/cosmos/gov/v1beta1/proposals/{proposal_id}/deposits|
| `TallyResult` | [QueryTallyResultRequest](#cosmos.gov.v1beta1.QueryTallyResultRequest) | [QueryTallyResultResponse](#cosmos.gov.v1beta1.QueryTallyResultResponse) | TallyResult queries the tally of a proposal vote. | GET|/cosmos/gov/v1beta1/proposals/{proposal_id}/tally|

 <!-- end services -->

<a name="cosmos/gov/v1beta1/tx.proto"></a>
<p align="right"><a href="#top">Top</a></p>

## cosmos/gov/v1beta1/tx.proto

<a name="cosmos.gov.v1beta1.MsgDeposit"></a>

### MsgDeposit

MsgDeposit defines a message to submit a deposit to an existing proposal.

| Field | Type | Label | Description |
| ----- | ---- | ----- | ----------- |
| `proposal_id` | [uint64](#uint64) |  |  |
| `depositor` | [string](#string) |  |  |
| `amount` | [cosmos.base.v1beta1.Coin](#cosmos.base.v1beta1.Coin) | repeated |  |

<a name="cosmos.gov.v1beta1.MsgDepositResponse"></a>

### MsgDepositResponse

MsgDepositResponse defines the Msg/Deposit response type.

<a name="cosmos.gov.v1beta1.MsgSubmitProposal"></a>

### MsgSubmitProposal

MsgSubmitProposal defines an sdk.Msg type that supports submitting arbitrary
proposal Content.

| Field | Type | Label | Description |
| ----- | ---- | ----- | ----------- |
| `content` | [google.protobuf.Any](#google.protobuf.Any) |  |  |
| `initial_deposit` | [cosmos.base.v1beta1.Coin](#cosmos.base.v1beta1.Coin) | repeated |  |
| `proposer` | [string](#string) |  |  |

<a name="cosmos.gov.v1beta1.MsgSubmitProposalResponse"></a>

### MsgSubmitProposalResponse

MsgSubmitProposalResponse defines the Msg/SubmitProposal response type.

| Field | Type | Label | Description |
| ----- | ---- | ----- | ----------- |
| `proposal_id` | [uint64](#uint64) |  |  |

<a name="cosmos.gov.v1beta1.MsgVote"></a>

### MsgVote

MsgVote defines a message to cast a vote.

| Field | Type | Label | Description |
| ----- | ---- | ----- | ----------- |
| `proposal_id` | [uint64](#uint64) |  |  |
| `voter` | [string](#string) |  |  |
| `option` | [VoteOption](#cosmos.gov.v1beta1.VoteOption) |  |  |

<a name="cosmos.gov.v1beta1.MsgVoteResponse"></a>

### MsgVoteResponse

MsgVoteResponse defines the Msg/Vote response type.

<a name="cosmos.gov.v1beta1.MsgVoteWeighted"></a>

### MsgVoteWeighted

MsgVoteWeighted defines a message to cast a vote.

| Field | Type | Label | Description |
| ----- | ---- | ----- | ----------- |
| `proposal_id` | [uint64](#uint64) |  |  |
| `voter` | [string](#string) |  |  |
| `options` | [WeightedVoteOption](#cosmos.gov.v1beta1.WeightedVoteOption) | repeated |  |

<a name="cosmos.gov.v1beta1.MsgVoteWeightedResponse"></a>

### MsgVoteWeightedResponse

MsgVoteWeightedResponse defines the Msg/VoteWeighted response type.

 <!-- end messages -->

 <!-- end enums -->

 <!-- end HasExtensions -->

<a name="cosmos.gov.v1beta1.Msg"></a>

### Msg

Msg defines the bank Msg service.

| Method Name | Request Type | Response Type | Description | HTTP Verb | Endpoint |
| ----------- | ------------ | ------------- | ------------| ------- | -------- |
| `SubmitProposal` | [MsgSubmitProposal](#cosmos.gov.v1beta1.MsgSubmitProposal) | [MsgSubmitProposalResponse](#cosmos.gov.v1beta1.MsgSubmitProposalResponse) | SubmitProposal defines a method to create new proposal given a content. | |
| `Vote` | [MsgVote](#cosmos.gov.v1beta1.MsgVote) | [MsgVoteResponse](#cosmos.gov.v1beta1.MsgVoteResponse) | Vote defines a method to add a vote on a specific proposal. | |
| `VoteWeighted` | [MsgVoteWeighted](#cosmos.gov.v1beta1.MsgVoteWeighted) | [MsgVoteWeightedResponse](#cosmos.gov.v1beta1.MsgVoteWeightedResponse) | VoteWeighted defines a method to add a weighted vote on a specific proposal. | |
| `Deposit` | [MsgDeposit](#cosmos.gov.v1beta1.MsgDeposit) | [MsgDepositResponse](#cosmos.gov.v1beta1.MsgDepositResponse) | Deposit defines a method to add deposit on a specific proposal. | |

 <!-- end services -->

<<<<<<< HEAD
<a name="cosmos/mint/v1beta1/mint.proto"></a>
=======


<a name="cosmos/group/v1beta1/types.proto"></a>
>>>>>>> 6a0eb507
<p align="right"><a href="#top">Top</a></p>

## cosmos/group/v1beta1/types.proto

<<<<<<< HEAD
<a name="cosmos.mint.v1beta1.Minter"></a>

### Minter
=======


<a name="cosmos.group.v1beta1.GroupAccountInfo"></a>

### GroupAccountInfo
GroupAccountInfo represents the high-level on-chain information for a group account.
>>>>>>> 6a0eb507

Minter represents the minting state.

| Field | Type | Label | Description |
| ----- | ---- | ----- | ----------- |
| `address` | [string](#string) |  | address is the group account address. |
| `group_id` | [uint64](#uint64) |  | group_id is the unique ID of the group. |
| `admin` | [string](#string) |  | admin is the account address of the group admin. |
| `metadata` | [bytes](#bytes) |  | metadata is any arbitrary metadata to attached to the group account. |
| `version` | [uint64](#uint64) |  | version is used to track changes to a group's GroupAccountInfo structure that would create a different result on a running proposal. |
| `decision_policy` | [google.protobuf.Any](#google.protobuf.Any) |  | decision_policy specifies the group account's decision policy. |
| `derivation_key` | [bytes](#bytes) |  | derivation_key is the "derivation" key of the group account, which is needed to derive the group root module key and execute proposals. |

<<<<<<< HEAD
<a name="cosmos.mint.v1beta1.Params"></a>

### Params
=======





<a name="cosmos.group.v1beta1.GroupInfo"></a>

### GroupInfo
GroupInfo represents the high-level on-chain information for a group.
>>>>>>> 6a0eb507

Params holds parameters for the mint module.

| Field | Type | Label | Description |
| ----- | ---- | ----- | ----------- |
| `group_id` | [uint64](#uint64) |  | group_id is the unique ID of the group. |
| `admin` | [string](#string) |  | admin is the account address of the group's admin. |
| `metadata` | [bytes](#bytes) |  | metadata is any arbitrary metadata to attached to the group. |
| `version` | [uint64](#uint64) |  | version is used to track changes to a group's membership structure that would break existing proposals. Whenever any members weight is changed, or any member is added or removed this version is incremented and will cause proposals based on older versions of this group to fail |
| `total_weight` | [string](#string) |  | total_weight is the sum of the group members' weights. |

<<<<<<< HEAD
 <!-- end messages -->
=======




>>>>>>> 6a0eb507

<a name="cosmos.group.v1beta1.GroupMember"></a>

### GroupMember
GroupMember represents the relationship between a group and a member.


<<<<<<< HEAD
<a name="cosmos/mint/v1beta1/genesis.proto"></a>
<p align="right"><a href="#top">Top</a></p>
=======
| Field | Type | Label | Description |
| ----- | ---- | ----- | ----------- |
| `group_id` | [uint64](#uint64) |  | group_id is the unique ID of the group. |
| `member` | [Member](#cosmos.group.v1beta1.Member) |  | member is the member data. |


>>>>>>> 6a0eb507


<<<<<<< HEAD
<a name="cosmos.mint.v1beta1.GenesisState"></a>

### GenesisState
=======


<a name="cosmos.group.v1beta1.Member"></a>

### Member
Member represents a group member with an account address,
non-zero weight and metadata.
>>>>>>> 6a0eb507

GenesisState defines the mint module's genesis state.

| Field | Type | Label | Description |
| ----- | ---- | ----- | ----------- |
| `address` | [string](#string) |  | address is the member's account address. |
| `weight` | [string](#string) |  | weight is the member's voting weight that should be greater than 0. |
| `metadata` | [bytes](#bytes) |  | metadata is any arbitrary metadata to attached to the member. |

<<<<<<< HEAD
 <!-- end messages -->
=======




>>>>>>> 6a0eb507

<a name="cosmos.group.v1beta1.Members"></a>

### Members
Members defines a repeated slice of Member objects.


| Field | Type | Label | Description |
| ----- | ---- | ----- | ----------- |
| `members` | [Member](#cosmos.group.v1beta1.Member) | repeated | members is the list of members. |

<<<<<<< HEAD
<a name="cosmos/mint/v1beta1/query.proto"></a>
<p align="right"><a href="#top">Top</a></p>
=======


>>>>>>> 6a0eb507


<<<<<<< HEAD
<a name="cosmos.mint.v1beta1.QueryAnnualProvisionsRequest"></a>

### QueryAnnualProvisionsRequest

QueryAnnualProvisionsRequest is the request type for the
Query/AnnualProvisions RPC method.

<a name="cosmos.mint.v1beta1.QueryAnnualProvisionsResponse"></a>

### QueryAnnualProvisionsResponse

QueryAnnualProvisionsResponse is the response type for the
Query/AnnualProvisions RPC method.
=======

<a name="cosmos.group.v1beta1.Proposal"></a>

### Proposal
Proposal defines a group proposal. Any member of a group can submit a proposal
for a group account to decide upon.
A proposal consists of a set of `sdk.Msg`s that will be executed if the proposal
passes as well as some optional metadata associated with the proposal.


| Field | Type | Label | Description |
| ----- | ---- | ----- | ----------- |
| `proposal_id` | [uint64](#uint64) |  | proposal_id is the unique id of the proposal. |
| `address` | [string](#string) |  | address is the group account address. |
| `metadata` | [bytes](#bytes) |  | metadata is any arbitrary metadata to attached to the proposal. |
| `proposers` | [string](#string) | repeated | proposers are the account addresses of the proposers. |
| `submitted_at` | [google.protobuf.Timestamp](#google.protobuf.Timestamp) |  | submitted_at is a timestamp specifying when a proposal was submitted. |
| `group_version` | [uint64](#uint64) |  | group_version tracks the version of the group that this proposal corresponds to. When group membership is changed, existing proposals from previous group versions will become invalid. |
| `group_account_version` | [uint64](#uint64) |  | group_account_version tracks the version of the group account that this proposal corresponds to. When a decision policy is changed, existing proposals from previous policy versions will become invalid. |
| `status` | [Proposal.Status](#cosmos.group.v1beta1.Proposal.Status) |  | Status represents the high level position in the life cycle of the proposal. Initial value is Submitted. |
| `result` | [Proposal.Result](#cosmos.group.v1beta1.Proposal.Result) |  | result is the final result based on the votes and election rule. Initial value is unfinalized. The result is persisted so that clients can always rely on this state and not have to replicate the logic. |
| `vote_state` | [Tally](#cosmos.group.v1beta1.Tally) |  | vote_state contains the sums of all weighted votes for this proposal. |
| `timeout` | [google.protobuf.Timestamp](#google.protobuf.Timestamp) |  | timeout is the timestamp of the block where the proposal execution times out. Header times of the votes and execution messages must be before this end time to be included in the election. After the timeout timestamp the proposal can not be executed anymore and should be considered pending delete. |
| `executor_result` | [Proposal.ExecutorResult](#cosmos.group.v1beta1.Proposal.ExecutorResult) |  | executor_result is the final result based on the votes and election rule. Initial value is NotRun. |
| `msgs` | [google.protobuf.Any](#google.protobuf.Any) | repeated | msgs is a list of Msgs that will be executed if the proposal passes. |






<a name="cosmos.group.v1beta1.Tally"></a>

### Tally
Tally represents the sum of weighted votes.
>>>>>>> 6a0eb507

| Field | Type | Label | Description |
| ----- | ---- | ----- | ----------- |
| `yes_count` | [string](#string) |  | yes_count is the weighted sum of yes votes. |
| `no_count` | [string](#string) |  | no_count is the weighted sum of no votes. |
| `abstain_count` | [string](#string) |  | abstain_count is the weighted sum of abstainers |
| `veto_count` | [string](#string) |  | veto_count is the weighted sum of vetoes. |

<<<<<<< HEAD
<a name="cosmos.mint.v1beta1.QueryInflationRequest"></a>

### QueryInflationRequest
=======





<a name="cosmos.group.v1beta1.ThresholdDecisionPolicy"></a>

### ThresholdDecisionPolicy
ThresholdDecisionPolicy implements the DecisionPolicy interface


| Field | Type | Label | Description |
| ----- | ---- | ----- | ----------- |
| `threshold` | [string](#string) |  | threshold is the minimum weighted sum of yes votes that must be met or exceeded for a proposal to succeed. |
| `timeout` | [google.protobuf.Duration](#google.protobuf.Duration) |  | timeout is the duration from submission of a proposal to the end of voting period Within this times votes and exec messages can be submitted. |


>>>>>>> 6a0eb507

QueryInflationRequest is the request type for the Query/Inflation RPC method.


<<<<<<< HEAD
### QueryInflationResponse

QueryInflationResponse is the response type for the Query/Inflation RPC
method.
=======

<a name="cosmos.group.v1beta1.Vote"></a>

### Vote
Vote represents a vote for a proposal.
>>>>>>> 6a0eb507

| Field | Type | Label | Description |
| ----- | ---- | ----- | ----------- |
| `proposal_id` | [uint64](#uint64) |  | proposal is the unique ID of the proposal. |
| `voter` | [string](#string) |  | voter is the account address of the voter. |
| `choice` | [Choice](#cosmos.group.v1beta1.Choice) |  | choice is the voter's choice on the proposal. |
| `metadata` | [bytes](#bytes) |  | metadata is any arbitrary metadata to attached to the vote. |
| `submitted_at` | [google.protobuf.Timestamp](#google.protobuf.Timestamp) |  | submitted_at is the timestamp when the vote was submitted. |

<<<<<<< HEAD
<a name="cosmos.mint.v1beta1.QueryParamsRequest"></a>

### QueryParamsRequest

QueryParamsRequest is the request type for the Query/Params RPC method.
=======




 <!-- end messages -->


<a name="cosmos.group.v1beta1.Choice"></a>

### Choice
Choice defines available types of choices for voting.

| Name | Number | Description |
| ---- | ------ | ----------- |
| CHOICE_UNSPECIFIED | 0 | CHOICE_UNSPECIFIED defines a no-op voting choice. |
| CHOICE_NO | 1 | CHOICE_NO defines a no voting choice. |
| CHOICE_YES | 2 | CHOICE_YES defines a yes voting choice. |
| CHOICE_ABSTAIN | 3 | CHOICE_ABSTAIN defines an abstaining voting choice. |
| CHOICE_VETO | 4 | CHOICE_VETO defines a voting choice with veto. |



<a name="cosmos.group.v1beta1.Proposal.ExecutorResult"></a>
>>>>>>> 6a0eb507

### Proposal.ExecutorResult
ExecutorResult defines types of proposal executor results.

<<<<<<< HEAD
### QueryParamsResponse
=======
| Name | Number | Description |
| ---- | ------ | ----------- |
| EXECUTOR_RESULT_UNSPECIFIED | 0 | An empty value is not allowed. |
| EXECUTOR_RESULT_NOT_RUN | 1 | We have not yet run the executor. |
| EXECUTOR_RESULT_SUCCESS | 2 | The executor was successful and proposed action updated state. |
| EXECUTOR_RESULT_FAILURE | 3 | The executor returned an error and proposed action didn't update state. |
>>>>>>> 6a0eb507

QueryParamsResponse is the response type for the Query/Params RPC method.


<<<<<<< HEAD
 <!-- end messages -->
=======
<a name="cosmos.group.v1beta1.Proposal.Result"></a>

### Proposal.Result
Result defines types of proposal results.

| Name | Number | Description |
| ---- | ------ | ----------- |
| RESULT_UNSPECIFIED | 0 | An empty value is invalid and not allowed |
| RESULT_UNFINALIZED | 1 | Until a final tally has happened the status is unfinalized |
| RESULT_ACCEPTED | 2 | Final result of the tally |
| RESULT_REJECTED | 3 | Final result of the tally |


>>>>>>> 6a0eb507

<a name="cosmos.group.v1beta1.Proposal.Status"></a>

### Proposal.Status
Status defines proposal statuses.

<<<<<<< HEAD
<a name="cosmos.mint.v1beta1.Query"></a>

### Query

Query provides defines the gRPC querier service.
=======
| Name | Number | Description |
| ---- | ------ | ----------- |
| STATUS_UNSPECIFIED | 0 | An empty value is invalid and not allowed. |
| STATUS_SUBMITTED | 1 | Initial status of a proposal when persisted. |
| STATUS_CLOSED | 2 | Final status of a proposal when the final tally was executed. |
| STATUS_ABORTED | 3 | Final status of a proposal when the group was modified before the final tally. |


 <!-- end enums -->
>>>>>>> 6a0eb507

 <!-- end HasExtensions -->

 <!-- end services -->

<<<<<<< HEAD
<a name="cosmos/params/v1beta1/params.proto"></a>
=======


<a name="cosmos/group/v1beta1/query.proto"></a>
>>>>>>> 6a0eb507
<p align="right"><a href="#top">Top</a></p>

## cosmos/group/v1beta1/query.proto

<<<<<<< HEAD
<a name="cosmos.params.v1beta1.ParamChange"></a>

### ParamChange

ParamChange defines an individual parameter change, for use in
ParameterChangeProposal.
=======


<a name="cosmos.group.v1beta1.QueryGroupAccountInfoRequest"></a>

### QueryGroupAccountInfoRequest
QueryGroupAccountInfoRequest is the Query/GroupAccountInfo request type.
>>>>>>> 6a0eb507

| Field | Type | Label | Description |
| ----- | ---- | ----- | ----------- |
| `address` | [string](#string) |  | address is the account address of the group account. |

<<<<<<< HEAD
<a name="cosmos.params.v1beta1.ParameterChangeProposal"></a>

### ParameterChangeProposal
=======





<a name="cosmos.group.v1beta1.QueryGroupAccountInfoResponse"></a>

### QueryGroupAccountInfoResponse
QueryGroupAccountInfoResponse is the Query/GroupAccountInfo response type.
>>>>>>> 6a0eb507

ParameterChangeProposal defines a proposal to change one or more parameters.

| Field | Type | Label | Description |
| ----- | ---- | ----- | ----------- |
| `info` | [GroupAccountInfo](#cosmos.group.v1beta1.GroupAccountInfo) |  | info is the GroupAccountInfo for the group account. |

<<<<<<< HEAD
 <!-- end messages -->
=======




>>>>>>> 6a0eb507

<a name="cosmos.group.v1beta1.QueryGroupAccountsByAdminRequest"></a>

### QueryGroupAccountsByAdminRequest
QueryGroupAccountsByAdminRequest is the Query/GroupAccountsByAdmin request type.


<<<<<<< HEAD
<a name="cosmos/params/v1beta1/query.proto"></a>
<p align="right"><a href="#top">Top</a></p>
=======
| Field | Type | Label | Description |
| ----- | ---- | ----- | ----------- |
| `admin` | [string](#string) |  | admin is the admin address of the group account. |
| `pagination` | [cosmos.base.query.v1beta1.PageRequest](#cosmos.base.query.v1beta1.PageRequest) |  | pagination defines an optional pagination for the request. |


>>>>>>> 6a0eb507


<<<<<<< HEAD
<a name="cosmos.params.v1beta1.QueryParamsRequest"></a>

### QueryParamsRequest
=======


<a name="cosmos.group.v1beta1.QueryGroupAccountsByAdminResponse"></a>

### QueryGroupAccountsByAdminResponse
QueryGroupAccountsByAdminResponse is the Query/GroupAccountsByAdmin response type.
>>>>>>> 6a0eb507

QueryParamsRequest is request type for the Query/Params RPC method.

| Field | Type | Label | Description |
| ----- | ---- | ----- | ----------- |
| `group_accounts` | [GroupAccountInfo](#cosmos.group.v1beta1.GroupAccountInfo) | repeated | group_accounts are the group accounts info with provided admin. |
| `pagination` | [cosmos.base.query.v1beta1.PageResponse](#cosmos.base.query.v1beta1.PageResponse) |  | pagination defines the pagination in the response. |

<<<<<<< HEAD
<a name="cosmos.params.v1beta1.QueryParamsResponse"></a>

### QueryParamsResponse
=======





<a name="cosmos.group.v1beta1.QueryGroupAccountsByGroupRequest"></a>

### QueryGroupAccountsByGroupRequest
QueryGroupAccountsByGroupRequest is the Query/GroupAccountsByGroup request type.
>>>>>>> 6a0eb507

QueryParamsResponse is response type for the Query/Params RPC method.

| Field | Type | Label | Description |
| ----- | ---- | ----- | ----------- |
<<<<<<< HEAD
| `param` | [ParamChange](#cosmos.params.v1beta1.ParamChange) |  | param defines the queried parameter. |

 <!-- end messages -->
=======
| `group_id` | [uint64](#uint64) |  | group_id is the unique ID of the group account's group. |
| `pagination` | [cosmos.base.query.v1beta1.PageRequest](#cosmos.base.query.v1beta1.PageRequest) |  | pagination defines an optional pagination for the request. |

>>>>>>> 6a0eb507



<<<<<<< HEAD
<a name="cosmos.params.v1beta1.Query"></a>

### Query

Query defines the gRPC querier service.
=======


<a name="cosmos.group.v1beta1.QueryGroupAccountsByGroupResponse"></a>
>>>>>>> 6a0eb507

### QueryGroupAccountsByGroupResponse
QueryGroupAccountsByGroupResponse is the Query/GroupAccountsByGroup response type.


<<<<<<< HEAD
<a name="cosmos/slashing/v1beta1/slashing.proto"></a>
<p align="right"><a href="#top">Top</a></p>
=======
| Field | Type | Label | Description |
| ----- | ---- | ----- | ----------- |
| `group_accounts` | [GroupAccountInfo](#cosmos.group.v1beta1.GroupAccountInfo) | repeated | group_accounts are the group accounts info associated with the provided group. |
| `pagination` | [cosmos.base.query.v1beta1.PageResponse](#cosmos.base.query.v1beta1.PageResponse) |  | pagination defines the pagination in the response. |


>>>>>>> 6a0eb507


<<<<<<< HEAD
<a name="cosmos.slashing.v1beta1.Params"></a>

### Params
=======


<a name="cosmos.group.v1beta1.QueryGroupInfoRequest"></a>

### QueryGroupInfoRequest
QueryGroupInfoRequest is the Query/GroupInfo request type.
>>>>>>> 6a0eb507

Params represents the parameters used for by the slashing module.

| Field | Type | Label | Description |
| ----- | ---- | ----- | ----------- |
| `group_id` | [uint64](#uint64) |  | group_id is the unique ID of the group. |

<a name="cosmos.slashing.v1beta1.SlashEvent"></a>

### SlashEvent

SlashEvent represents a singular slash event that is queued in order to be
executed at a later time (i.e. end of an epoch)

| Field | Type | Label | Description |
| ----- | ---- | ----- | ----------- |
| `address` | [string](#string) |  |  |
| `validator_voting_percent` | [bytes](#bytes) |  |  |
| `slash_percent` | [bytes](#bytes) |  |  |
| `distribution_height` | [int64](#int64) |  |  |
| `validator_power` | [int64](#int64) |  |  |

<a name="cosmos.group.v1beta1.QueryGroupInfoResponse"></a>

<<<<<<< HEAD
### ValidatorSigningInfo

ValidatorSigningInfo defines a validator's signing info for monitoring their
liveness activity.
=======
### QueryGroupInfoResponse
QueryGroupInfoResponse is the Query/GroupInfo response type.
>>>>>>> 6a0eb507

| Field | Type | Label | Description |
| ----- | ---- | ----- | ----------- |
| `info` | [GroupInfo](#cosmos.group.v1beta1.GroupInfo) |  | info is the GroupInfo for the group. |

<<<<<<< HEAD
 <!-- end messages -->
=======




>>>>>>> 6a0eb507

<a name="cosmos.group.v1beta1.QueryGroupMembersRequest"></a>

### QueryGroupMembersRequest
QueryGroupMembersRequest is the Query/GroupMembersRequest request type.


<<<<<<< HEAD
<a name="cosmos/slashing/v1beta1/genesis.proto"></a>
<p align="right"><a href="#top">Top</a></p>
=======
| Field | Type | Label | Description |
| ----- | ---- | ----- | ----------- |
| `group_id` | [uint64](#uint64) |  | group_id is the unique ID of the group. |
| `pagination` | [cosmos.base.query.v1beta1.PageRequest](#cosmos.base.query.v1beta1.PageRequest) |  | pagination defines an optional pagination for the request. |


>>>>>>> 6a0eb507


<<<<<<< HEAD
<a name="cosmos.slashing.v1beta1.GenesisState"></a>

### GenesisState
=======


<a name="cosmos.group.v1beta1.QueryGroupMembersResponse"></a>

### QueryGroupMembersResponse
QueryGroupMembersResponse is the Query/GroupMembersResponse response type.
>>>>>>> 6a0eb507

GenesisState defines the slashing module's genesis state.

| Field | Type | Label | Description |
| ----- | ---- | ----- | ----------- |
| `members` | [GroupMember](#cosmos.group.v1beta1.GroupMember) | repeated | members are the members of the group with given group_id. |
| `pagination` | [cosmos.base.query.v1beta1.PageResponse](#cosmos.base.query.v1beta1.PageResponse) |  | pagination defines the pagination in the response. |

<<<<<<< HEAD
<a name="cosmos.slashing.v1beta1.MissedBlock"></a>

### MissedBlock
=======





<a name="cosmos.group.v1beta1.QueryGroupsByAdminRequest"></a>

### QueryGroupsByAdminRequest
QueryGroupsByAdminRequest is the Query/GroupsByAdminRequest request type.
>>>>>>> 6a0eb507

MissedBlock contains height and missed status as boolean.

| Field | Type | Label | Description |
| ----- | ---- | ----- | ----------- |
| `admin` | [string](#string) |  | admin is the account address of a group's admin. |
| `pagination` | [cosmos.base.query.v1beta1.PageRequest](#cosmos.base.query.v1beta1.PageRequest) |  | pagination defines an optional pagination for the request. |

<<<<<<< HEAD
=======





<a name="cosmos.group.v1beta1.QueryGroupsByAdminResponse"></a>

### QueryGroupsByAdminResponse
QueryGroupsByAdminResponse is the Query/GroupsByAdminResponse response type.


| Field | Type | Label | Description |
| ----- | ---- | ----- | ----------- |
| `groups` | [GroupInfo](#cosmos.group.v1beta1.GroupInfo) | repeated | groups are the groups info with the provided admin. |
| `pagination` | [cosmos.base.query.v1beta1.PageResponse](#cosmos.base.query.v1beta1.PageResponse) |  | pagination defines the pagination in the response. |






<a name="cosmos.group.v1beta1.QueryProposalRequest"></a>

### QueryProposalRequest
QueryProposalRequest is the Query/Proposal request type.


| Field | Type | Label | Description |
| ----- | ---- | ----- | ----------- |
| `proposal_id` | [uint64](#uint64) |  | proposal_id is the unique ID of a proposal. |






<a name="cosmos.group.v1beta1.QueryProposalResponse"></a>

### QueryProposalResponse
QueryProposalResponse is the Query/Proposal response type.


| Field | Type | Label | Description |
| ----- | ---- | ----- | ----------- |
| `proposal` | [Proposal](#cosmos.group.v1beta1.Proposal) |  | proposal is the proposal info. |






<a name="cosmos.group.v1beta1.QueryProposalsByGroupAccountRequest"></a>

### QueryProposalsByGroupAccountRequest
QueryProposalsByGroupAccountRequest is the Query/ProposalByGroupAccount request type.


| Field | Type | Label | Description |
| ----- | ---- | ----- | ----------- |
| `address` | [string](#string) |  | address is the group account address related to proposals. |
| `pagination` | [cosmos.base.query.v1beta1.PageRequest](#cosmos.base.query.v1beta1.PageRequest) |  | pagination defines an optional pagination for the request. |






<a name="cosmos.group.v1beta1.QueryProposalsByGroupAccountResponse"></a>

### QueryProposalsByGroupAccountResponse
QueryProposalsByGroupAccountResponse is the Query/ProposalByGroupAccount response type.


| Field | Type | Label | Description |
| ----- | ---- | ----- | ----------- |
| `proposals` | [Proposal](#cosmos.group.v1beta1.Proposal) | repeated | proposals are the proposals with given group account. |
| `pagination` | [cosmos.base.query.v1beta1.PageResponse](#cosmos.base.query.v1beta1.PageResponse) |  | pagination defines the pagination in the response. |






<a name="cosmos.group.v1beta1.QueryVoteByProposalVoterRequest"></a>

### QueryVoteByProposalVoterRequest
QueryVoteByProposalVoterResponse is the Query/VoteByProposalVoter request type.


| Field | Type | Label | Description |
| ----- | ---- | ----- | ----------- |
| `proposal_id` | [uint64](#uint64) |  | proposal_id is the unique ID of a proposal. |
| `voter` | [string](#string) |  | voter is a proposal voter account address. |






<a name="cosmos.group.v1beta1.QueryVoteByProposalVoterResponse"></a>

### QueryVoteByProposalVoterResponse
QueryVoteByProposalVoterResponse is the Query/VoteByProposalVoter response type.


| Field | Type | Label | Description |
| ----- | ---- | ----- | ----------- |
| `vote` | [Vote](#cosmos.group.v1beta1.Vote) |  | vote is the vote with given proposal_id and voter. |






<a name="cosmos.group.v1beta1.QueryVotesByProposalRequest"></a>

### QueryVotesByProposalRequest
QueryVotesByProposalResponse is the Query/VotesByProposal request type.


| Field | Type | Label | Description |
| ----- | ---- | ----- | ----------- |
| `proposal_id` | [uint64](#uint64) |  | proposal_id is the unique ID of a proposal. |
| `pagination` | [cosmos.base.query.v1beta1.PageRequest](#cosmos.base.query.v1beta1.PageRequest) |  | pagination defines an optional pagination for the request. |






<a name="cosmos.group.v1beta1.QueryVotesByProposalResponse"></a>

### QueryVotesByProposalResponse
QueryVotesByProposalResponse is the Query/VotesByProposal response type.


| Field | Type | Label | Description |
| ----- | ---- | ----- | ----------- |
| `votes` | [Vote](#cosmos.group.v1beta1.Vote) | repeated | votes are the list of votes for given proposal_id. |
| `pagination` | [cosmos.base.query.v1beta1.PageResponse](#cosmos.base.query.v1beta1.PageResponse) |  | pagination defines the pagination in the response. |






<a name="cosmos.group.v1beta1.QueryVotesByVoterRequest"></a>

### QueryVotesByVoterRequest
QueryVotesByVoterResponse is the Query/VotesByVoter request type.


| Field | Type | Label | Description |
| ----- | ---- | ----- | ----------- |
| `voter` | [string](#string) |  | voter is a proposal voter account address. |
| `pagination` | [cosmos.base.query.v1beta1.PageRequest](#cosmos.base.query.v1beta1.PageRequest) |  | pagination defines an optional pagination for the request. |






<a name="cosmos.group.v1beta1.QueryVotesByVoterResponse"></a>

### QueryVotesByVoterResponse
QueryVotesByVoterResponse is the Query/VotesByVoter response type.


| Field | Type | Label | Description |
| ----- | ---- | ----- | ----------- |
| `votes` | [Vote](#cosmos.group.v1beta1.Vote) | repeated | votes are the list of votes by given voter. |
| `pagination` | [cosmos.base.query.v1beta1.PageResponse](#cosmos.base.query.v1beta1.PageResponse) |  | pagination defines the pagination in the response. |





 <!-- end messages -->

 <!-- end enums -->

 <!-- end HasExtensions -->


<a name="cosmos.group.v1beta1.Query"></a>

### Query
Query is the cosmos.group.v1beta1 Query service.

| Method Name | Request Type | Response Type | Description | HTTP Verb | Endpoint |
| ----------- | ------------ | ------------- | ------------| ------- | -------- |
| `GroupInfo` | [QueryGroupInfoRequest](#cosmos.group.v1beta1.QueryGroupInfoRequest) | [QueryGroupInfoResponse](#cosmos.group.v1beta1.QueryGroupInfoResponse) | GroupInfo queries group info based on group id. | |
| `GroupAccountInfo` | [QueryGroupAccountInfoRequest](#cosmos.group.v1beta1.QueryGroupAccountInfoRequest) | [QueryGroupAccountInfoResponse](#cosmos.group.v1beta1.QueryGroupAccountInfoResponse) | GroupAccountInfo queries group account info based on group account address. | |
| `GroupMembers` | [QueryGroupMembersRequest](#cosmos.group.v1beta1.QueryGroupMembersRequest) | [QueryGroupMembersResponse](#cosmos.group.v1beta1.QueryGroupMembersResponse) | GroupMembers queries members of a group | |
| `GroupsByAdmin` | [QueryGroupsByAdminRequest](#cosmos.group.v1beta1.QueryGroupsByAdminRequest) | [QueryGroupsByAdminResponse](#cosmos.group.v1beta1.QueryGroupsByAdminResponse) | GroupsByAdmin queries groups by admin address. | |
| `GroupAccountsByGroup` | [QueryGroupAccountsByGroupRequest](#cosmos.group.v1beta1.QueryGroupAccountsByGroupRequest) | [QueryGroupAccountsByGroupResponse](#cosmos.group.v1beta1.QueryGroupAccountsByGroupResponse) | GroupAccountsByGroup queries group accounts by group id. | |
| `GroupAccountsByAdmin` | [QueryGroupAccountsByAdminRequest](#cosmos.group.v1beta1.QueryGroupAccountsByAdminRequest) | [QueryGroupAccountsByAdminResponse](#cosmos.group.v1beta1.QueryGroupAccountsByAdminResponse) | GroupsByAdmin queries group accounts by admin address. | |
| `Proposal` | [QueryProposalRequest](#cosmos.group.v1beta1.QueryProposalRequest) | [QueryProposalResponse](#cosmos.group.v1beta1.QueryProposalResponse) | Proposal queries a proposal based on proposal id. | |
| `ProposalsByGroupAccount` | [QueryProposalsByGroupAccountRequest](#cosmos.group.v1beta1.QueryProposalsByGroupAccountRequest) | [QueryProposalsByGroupAccountResponse](#cosmos.group.v1beta1.QueryProposalsByGroupAccountResponse) | ProposalsByGroupAccount queries proposals based on group account address. | |
| `VoteByProposalVoter` | [QueryVoteByProposalVoterRequest](#cosmos.group.v1beta1.QueryVoteByProposalVoterRequest) | [QueryVoteByProposalVoterResponse](#cosmos.group.v1beta1.QueryVoteByProposalVoterResponse) | VoteByProposalVoter queries a vote by proposal id and voter. | |
| `VotesByProposal` | [QueryVotesByProposalRequest](#cosmos.group.v1beta1.QueryVotesByProposalRequest) | [QueryVotesByProposalResponse](#cosmos.group.v1beta1.QueryVotesByProposalResponse) | VotesByProposal queries a vote by proposal. | |
| `VotesByVoter` | [QueryVotesByVoterRequest](#cosmos.group.v1beta1.QueryVotesByVoterRequest) | [QueryVotesByVoterResponse](#cosmos.group.v1beta1.QueryVotesByVoterResponse) | VotesByVoter queries a vote by voter. | |

 <!-- end services -->



<a name="cosmos/group/v1beta1/tx.proto"></a>
<p align="right"><a href="#top">Top</a></p>

## cosmos/group/v1beta1/tx.proto



<a name="cosmos.group.v1beta1.MsgCreateGroupAccountRequest"></a>

### MsgCreateGroupAccountRequest
MsgCreateGroupAccountRequest is the Msg/CreateGroupAccount request type.


| Field | Type | Label | Description |
| ----- | ---- | ----- | ----------- |
| `admin` | [string](#string) |  | admin is the account address of the group admin. |
| `group_id` | [uint64](#uint64) |  | group_id is the unique ID of the group. |
| `metadata` | [bytes](#bytes) |  | metadata is any arbitrary metadata to attached to the group account. |
| `decision_policy` | [google.protobuf.Any](#google.protobuf.Any) |  | decision_policy specifies the group account's decision policy. |






<a name="cosmos.group.v1beta1.MsgCreateGroupAccountResponse"></a>

### MsgCreateGroupAccountResponse
MsgCreateGroupAccountResponse is the Msg/CreateGroupAccount response type.


| Field | Type | Label | Description |
| ----- | ---- | ----- | ----------- |
| `address` | [string](#string) |  | address is the account address of the newly created group account. |






<a name="cosmos.group.v1beta1.MsgCreateGroupRequest"></a>

### MsgCreateGroupRequest
MsgCreateGroupRequest is the Msg/CreateGroup request type.


| Field | Type | Label | Description |
| ----- | ---- | ----- | ----------- |
| `admin` | [string](#string) |  | admin is the account address of the group admin. |
| `members` | [Member](#cosmos.group.v1beta1.Member) | repeated | members defines the group members. |
| `metadata` | [bytes](#bytes) |  | metadata is any arbitrary metadata to attached to the group. |






<a name="cosmos.group.v1beta1.MsgCreateGroupResponse"></a>

### MsgCreateGroupResponse
MsgCreateGroupResponse is the Msg/CreateGroup response type.


| Field | Type | Label | Description |
| ----- | ---- | ----- | ----------- |
| `group_id` | [uint64](#uint64) |  | group_id is the unique ID of the newly created group. |






<a name="cosmos.group.v1beta1.MsgCreateProposalRequest"></a>

### MsgCreateProposalRequest
MsgCreateProposalRequest is the Msg/CreateProposal request type.


| Field | Type | Label | Description |
| ----- | ---- | ----- | ----------- |
| `address` | [string](#string) |  | address is the group account address. |
| `proposers` | [string](#string) | repeated | proposers are the account addresses of the proposers. Proposers signatures will be counted as yes votes. |
| `metadata` | [bytes](#bytes) |  | metadata is any arbitrary metadata to attached to the proposal. |
| `msgs` | [google.protobuf.Any](#google.protobuf.Any) | repeated | msgs is a list of Msgs that will be executed if the proposal passes. |
| `exec` | [Exec](#cosmos.group.v1beta1.Exec) |  | exec defines the mode of execution of the proposal, whether it should be executed immediately on creation or not. If so, proposers signatures are considered as Yes votes. |






<a name="cosmos.group.v1beta1.MsgCreateProposalResponse"></a>

### MsgCreateProposalResponse
MsgCreateProposalResponse is the Msg/CreateProposal response type.


| Field | Type | Label | Description |
| ----- | ---- | ----- | ----------- |
| `proposal_id` | [uint64](#uint64) |  | proposal is the unique ID of the proposal. |






<a name="cosmos.group.v1beta1.MsgExecRequest"></a>

### MsgExecRequest
MsgExecRequest is the Msg/Exec request type.


| Field | Type | Label | Description |
| ----- | ---- | ----- | ----------- |
| `proposal_id` | [uint64](#uint64) |  | proposal is the unique ID of the proposal. |
| `signer` | [string](#string) |  | signer is the account address used to execute the proposal. |






<a name="cosmos.group.v1beta1.MsgExecResponse"></a>

### MsgExecResponse
MsgExecResponse is the Msg/Exec request type.






<a name="cosmos.group.v1beta1.MsgUpdateGroupAccountAdminRequest"></a>

### MsgUpdateGroupAccountAdminRequest
MsgUpdateGroupAccountAdminRequest is the Msg/UpdateGroupAccountAdmin request type.


| Field | Type | Label | Description |
| ----- | ---- | ----- | ----------- |
| `admin` | [string](#string) |  | admin is the account address of the group admin. |
| `address` | [string](#string) |  | address is the group account address. |
| `new_admin` | [string](#string) |  | new_admin is the new group account admin. |






<a name="cosmos.group.v1beta1.MsgUpdateGroupAccountAdminResponse"></a>

### MsgUpdateGroupAccountAdminResponse
MsgUpdateGroupAccountAdminResponse is the Msg/UpdateGroupAccountAdmin response type.






<a name="cosmos.group.v1beta1.MsgUpdateGroupAccountDecisionPolicyRequest"></a>

### MsgUpdateGroupAccountDecisionPolicyRequest
MsgUpdateGroupAccountDecisionPolicyRequest is the Msg/UpdateGroupAccountDecisionPolicy request type.


| Field | Type | Label | Description |
| ----- | ---- | ----- | ----------- |
| `admin` | [string](#string) |  | admin is the account address of the group admin. |
| `address` | [string](#string) |  | address is the group account address. |
| `decision_policy` | [google.protobuf.Any](#google.protobuf.Any) |  | decision_policy is the updated group account decision policy. |






<a name="cosmos.group.v1beta1.MsgUpdateGroupAccountDecisionPolicyResponse"></a>

### MsgUpdateGroupAccountDecisionPolicyResponse
MsgUpdateGroupAccountDecisionPolicyResponse is the Msg/UpdateGroupAccountDecisionPolicy response type.






<a name="cosmos.group.v1beta1.MsgUpdateGroupAccountMetadataRequest"></a>

### MsgUpdateGroupAccountMetadataRequest
MsgUpdateGroupAccountMetadataRequest is the Msg/UpdateGroupAccountMetadata request type.


| Field | Type | Label | Description |
| ----- | ---- | ----- | ----------- |
| `admin` | [string](#string) |  | admin is the account address of the group admin. |
| `address` | [string](#string) |  | address is the group account address. |
| `metadata` | [bytes](#bytes) |  | metadata is the updated group account metadata. |






<a name="cosmos.group.v1beta1.MsgUpdateGroupAccountMetadataResponse"></a>

### MsgUpdateGroupAccountMetadataResponse
MsgUpdateGroupAccountMetadataResponse is the Msg/UpdateGroupAccountMetadata response type.






<a name="cosmos.group.v1beta1.MsgUpdateGroupAdminRequest"></a>

### MsgUpdateGroupAdminRequest
MsgUpdateGroupAdminRequest is the Msg/UpdateGroupAdmin request type.


| Field | Type | Label | Description |
| ----- | ---- | ----- | ----------- |
| `admin` | [string](#string) |  | admin is the current account address of the group admin. |
| `group_id` | [uint64](#uint64) |  | group_id is the unique ID of the group. |
| `new_admin` | [string](#string) |  | new_admin is the group new admin account address. |






<a name="cosmos.group.v1beta1.MsgUpdateGroupAdminResponse"></a>

### MsgUpdateGroupAdminResponse
MsgUpdateGroupAdminResponse is the Msg/UpdateGroupAdmin response type.






<a name="cosmos.group.v1beta1.MsgUpdateGroupMembersRequest"></a>

### MsgUpdateGroupMembersRequest
MsgUpdateGroupMembersRequest is the Msg/UpdateGroupMembers request type.


| Field | Type | Label | Description |
| ----- | ---- | ----- | ----------- |
| `admin` | [string](#string) |  | admin is the account address of the group admin. |
| `group_id` | [uint64](#uint64) |  | group_id is the unique ID of the group. |
| `member_updates` | [Member](#cosmos.group.v1beta1.Member) | repeated | member_updates is the list of members to update, set weight to 0 to remove a member. |






<a name="cosmos.group.v1beta1.MsgUpdateGroupMembersResponse"></a>

### MsgUpdateGroupMembersResponse
MsgUpdateGroupMembersResponse is the Msg/UpdateGroupMembers response type.






<a name="cosmos.group.v1beta1.MsgUpdateGroupMetadataRequest"></a>

### MsgUpdateGroupMetadataRequest
MsgUpdateGroupMetadataRequest is the Msg/UpdateGroupMetadata request type.


| Field | Type | Label | Description |
| ----- | ---- | ----- | ----------- |
| `admin` | [string](#string) |  | admin is the account address of the group admin. |
| `group_id` | [uint64](#uint64) |  | group_id is the unique ID of the group. |
| `metadata` | [bytes](#bytes) |  | metadata is the updated group's metadata. |






<a name="cosmos.group.v1beta1.MsgUpdateGroupMetadataResponse"></a>

### MsgUpdateGroupMetadataResponse
MsgUpdateGroupMetadataResponse is the Msg/UpdateGroupMetadata response type.






<a name="cosmos.group.v1beta1.MsgVoteRequest"></a>

### MsgVoteRequest
MsgVoteRequest is the Msg/Vote request type.


| Field | Type | Label | Description |
| ----- | ---- | ----- | ----------- |
| `proposal_id` | [uint64](#uint64) |  | proposal is the unique ID of the proposal. |
| `voter` | [string](#string) |  | voter is the voter account address. |
| `choice` | [Choice](#cosmos.group.v1beta1.Choice) |  | choice is the voter's choice on the proposal. |
| `metadata` | [bytes](#bytes) |  | metadata is any arbitrary metadata to attached to the vote. |
| `exec` | [Exec](#cosmos.group.v1beta1.Exec) |  | exec defines whether the proposal should be executed immediately after voting or not. |






<a name="cosmos.group.v1beta1.MsgVoteResponse"></a>

### MsgVoteResponse
MsgVoteResponse is the Msg/Vote response type.





 <!-- end messages -->


<a name="cosmos.group.v1beta1.Exec"></a>

### Exec
Exec defines modes of execution of a proposal on creation or on new vote.

| Name | Number | Description |
| ---- | ------ | ----------- |
| EXEC_UNSPECIFIED | 0 | An empty value means that there should be a separate MsgExec request for the proposal to execute. |
| EXEC_TRY | 1 | Try to execute the proposal immediately. If the proposal is not allowed per the DecisionPolicy, the proposal will still be open and could be executed at a later point. |


 <!-- end enums -->

 <!-- end HasExtensions -->


<a name="cosmos.group.v1beta1.Msg"></a>

### Msg
Msg is the cosmos.group.v1beta1 Msg service.

| Method Name | Request Type | Response Type | Description | HTTP Verb | Endpoint |
| ----------- | ------------ | ------------- | ------------| ------- | -------- |
| `CreateGroup` | [MsgCreateGroupRequest](#cosmos.group.v1beta1.MsgCreateGroupRequest) | [MsgCreateGroupResponse](#cosmos.group.v1beta1.MsgCreateGroupResponse) | CreateGroup creates a new group with an admin account address, a list of members and some optional metadata. | |
| `UpdateGroupMembers` | [MsgUpdateGroupMembersRequest](#cosmos.group.v1beta1.MsgUpdateGroupMembersRequest) | [MsgUpdateGroupMembersResponse](#cosmos.group.v1beta1.MsgUpdateGroupMembersResponse) | UpdateGroupMembers updates the group members with given group id and admin address. | |
| `UpdateGroupAdmin` | [MsgUpdateGroupAdminRequest](#cosmos.group.v1beta1.MsgUpdateGroupAdminRequest) | [MsgUpdateGroupAdminResponse](#cosmos.group.v1beta1.MsgUpdateGroupAdminResponse) | UpdateGroupAdmin updates the group admin with given group id and previous admin address. | |
| `UpdateGroupMetadata` | [MsgUpdateGroupMetadataRequest](#cosmos.group.v1beta1.MsgUpdateGroupMetadataRequest) | [MsgUpdateGroupMetadataResponse](#cosmos.group.v1beta1.MsgUpdateGroupMetadataResponse) | UpdateGroupMetadata updates the group metadata with given group id and admin address. | |
| `CreateGroupAccount` | [MsgCreateGroupAccountRequest](#cosmos.group.v1beta1.MsgCreateGroupAccountRequest) | [MsgCreateGroupAccountResponse](#cosmos.group.v1beta1.MsgCreateGroupAccountResponse) | CreateGroupAccount creates a new group account using given DecisionPolicy. | |
| `UpdateGroupAccountAdmin` | [MsgUpdateGroupAccountAdminRequest](#cosmos.group.v1beta1.MsgUpdateGroupAccountAdminRequest) | [MsgUpdateGroupAccountAdminResponse](#cosmos.group.v1beta1.MsgUpdateGroupAccountAdminResponse) | UpdateGroupAccountAdmin updates a group account admin. | |
| `UpdateGroupAccountDecisionPolicy` | [MsgUpdateGroupAccountDecisionPolicyRequest](#cosmos.group.v1beta1.MsgUpdateGroupAccountDecisionPolicyRequest) | [MsgUpdateGroupAccountDecisionPolicyResponse](#cosmos.group.v1beta1.MsgUpdateGroupAccountDecisionPolicyResponse) | UpdateGroupAccountDecisionPolicy allows a group account decision policy to be updated. | |
| `UpdateGroupAccountMetadata` | [MsgUpdateGroupAccountMetadataRequest](#cosmos.group.v1beta1.MsgUpdateGroupAccountMetadataRequest) | [MsgUpdateGroupAccountMetadataResponse](#cosmos.group.v1beta1.MsgUpdateGroupAccountMetadataResponse) | UpdateGroupAccountMetadata updates a group account metadata. | |
| `CreateProposal` | [MsgCreateProposalRequest](#cosmos.group.v1beta1.MsgCreateProposalRequest) | [MsgCreateProposalResponse](#cosmos.group.v1beta1.MsgCreateProposalResponse) | CreateProposal submits a new proposal. | |
| `Vote` | [MsgVoteRequest](#cosmos.group.v1beta1.MsgVoteRequest) | [MsgVoteResponse](#cosmos.group.v1beta1.MsgVoteResponse) | Vote allows a voter to vote on a proposal. | |
| `Exec` | [MsgExecRequest](#cosmos.group.v1beta1.MsgExecRequest) | [MsgExecResponse](#cosmos.group.v1beta1.MsgExecResponse) | Exec executes a proposal. | |

 <!-- end services -->



<a name="cosmos/mint/v1beta1/mint.proto"></a>
<p align="right"><a href="#top">Top</a></p>

## cosmos/mint/v1beta1/mint.proto



<a name="cosmos.mint.v1beta1.Minter"></a>

### Minter
Minter represents the minting state.


| Field | Type | Label | Description |
| ----- | ---- | ----- | ----------- |
| `inflation` | [string](#string) |  | current annual inflation rate |
| `annual_provisions` | [string](#string) |  | current annual expected provisions |






<a name="cosmos.mint.v1beta1.Params"></a>

### Params
Params holds parameters for the mint module.


| Field | Type | Label | Description |
| ----- | ---- | ----- | ----------- |
| `mint_denom` | [string](#string) |  | type of coin to mint |
| `inflation_rate_change` | [string](#string) |  | maximum annual change in inflation rate |
| `inflation_max` | [string](#string) |  | maximum inflation rate |
| `inflation_min` | [string](#string) |  | minimum inflation rate |
| `goal_bonded` | [string](#string) |  | goal of percent bonded atoms |
| `blocks_per_year` | [uint64](#uint64) |  | expected blocks per year |





 <!-- end messages -->

 <!-- end enums -->

 <!-- end HasExtensions -->

 <!-- end services -->



<a name="cosmos/mint/v1beta1/genesis.proto"></a>
<p align="right"><a href="#top">Top</a></p>

## cosmos/mint/v1beta1/genesis.proto



<a name="cosmos.mint.v1beta1.GenesisState"></a>

### GenesisState
GenesisState defines the mint module's genesis state.


| Field | Type | Label | Description |
| ----- | ---- | ----- | ----------- |
| `minter` | [Minter](#cosmos.mint.v1beta1.Minter) |  | minter is a space for holding current inflation information. |
| `params` | [Params](#cosmos.mint.v1beta1.Params) |  | params defines all the paramaters of the module. |





 <!-- end messages -->

 <!-- end enums -->

 <!-- end HasExtensions -->

 <!-- end services -->



<a name="cosmos/mint/v1beta1/query.proto"></a>
<p align="right"><a href="#top">Top</a></p>

## cosmos/mint/v1beta1/query.proto



<a name="cosmos.mint.v1beta1.QueryAnnualProvisionsRequest"></a>

### QueryAnnualProvisionsRequest
QueryAnnualProvisionsRequest is the request type for the
Query/AnnualProvisions RPC method.






<a name="cosmos.mint.v1beta1.QueryAnnualProvisionsResponse"></a>

### QueryAnnualProvisionsResponse
QueryAnnualProvisionsResponse is the response type for the
Query/AnnualProvisions RPC method.


| Field | Type | Label | Description |
| ----- | ---- | ----- | ----------- |
| `annual_provisions` | [bytes](#bytes) |  | annual_provisions is the current minting annual provisions value. |






<a name="cosmos.mint.v1beta1.QueryInflationRequest"></a>

### QueryInflationRequest
QueryInflationRequest is the request type for the Query/Inflation RPC method.






<a name="cosmos.mint.v1beta1.QueryInflationResponse"></a>

### QueryInflationResponse
QueryInflationResponse is the response type for the Query/Inflation RPC
method.


| Field | Type | Label | Description |
| ----- | ---- | ----- | ----------- |
| `inflation` | [bytes](#bytes) |  | inflation is the current minting inflation value. |






<a name="cosmos.mint.v1beta1.QueryParamsRequest"></a>

### QueryParamsRequest
QueryParamsRequest is the request type for the Query/Params RPC method.






<a name="cosmos.mint.v1beta1.QueryParamsResponse"></a>

### QueryParamsResponse
QueryParamsResponse is the response type for the Query/Params RPC method.


| Field | Type | Label | Description |
| ----- | ---- | ----- | ----------- |
| `params` | [Params](#cosmos.mint.v1beta1.Params) |  | params defines the parameters of the module. |





 <!-- end messages -->

 <!-- end enums -->

 <!-- end HasExtensions -->


<a name="cosmos.mint.v1beta1.Query"></a>

### Query
Query provides defines the gRPC querier service.

| Method Name | Request Type | Response Type | Description | HTTP Verb | Endpoint |
| ----------- | ------------ | ------------- | ------------| ------- | -------- |
| `Params` | [QueryParamsRequest](#cosmos.mint.v1beta1.QueryParamsRequest) | [QueryParamsResponse](#cosmos.mint.v1beta1.QueryParamsResponse) | Params returns the total set of minting parameters. | GET|/cosmos/mint/v1beta1/params|
| `Inflation` | [QueryInflationRequest](#cosmos.mint.v1beta1.QueryInflationRequest) | [QueryInflationResponse](#cosmos.mint.v1beta1.QueryInflationResponse) | Inflation returns the current minting inflation value. | GET|/cosmos/mint/v1beta1/inflation|
| `AnnualProvisions` | [QueryAnnualProvisionsRequest](#cosmos.mint.v1beta1.QueryAnnualProvisionsRequest) | [QueryAnnualProvisionsResponse](#cosmos.mint.v1beta1.QueryAnnualProvisionsResponse) | AnnualProvisions current minting annual provisions value. | GET|/cosmos/mint/v1beta1/annual_provisions|

 <!-- end services -->



<a name="cosmos/params/v1beta1/params.proto"></a>
<p align="right"><a href="#top">Top</a></p>

## cosmos/params/v1beta1/params.proto



<a name="cosmos.params.v1beta1.ParamChange"></a>

### ParamChange
ParamChange defines an individual parameter change, for use in
ParameterChangeProposal.


| Field | Type | Label | Description |
| ----- | ---- | ----- | ----------- |
| `subspace` | [string](#string) |  |  |
| `key` | [string](#string) |  |  |
| `value` | [string](#string) |  |  |






<a name="cosmos.params.v1beta1.ParameterChangeProposal"></a>

### ParameterChangeProposal
ParameterChangeProposal defines a proposal to change one or more parameters.


| Field | Type | Label | Description |
| ----- | ---- | ----- | ----------- |
| `title` | [string](#string) |  |  |
| `description` | [string](#string) |  |  |
| `changes` | [ParamChange](#cosmos.params.v1beta1.ParamChange) | repeated |  |





 <!-- end messages -->

 <!-- end enums -->

 <!-- end HasExtensions -->

 <!-- end services -->



<a name="cosmos/params/v1beta1/query.proto"></a>
<p align="right"><a href="#top">Top</a></p>

## cosmos/params/v1beta1/query.proto



<a name="cosmos.params.v1beta1.QueryParamsRequest"></a>

### QueryParamsRequest
QueryParamsRequest is request type for the Query/Params RPC method.


| Field | Type | Label | Description |
| ----- | ---- | ----- | ----------- |
| `subspace` | [string](#string) |  | subspace defines the module to query the parameter for. |
| `key` | [string](#string) |  | key defines the key of the parameter in the subspace. |






<a name="cosmos.params.v1beta1.QueryParamsResponse"></a>

### QueryParamsResponse
QueryParamsResponse is response type for the Query/Params RPC method.


| Field | Type | Label | Description |
| ----- | ---- | ----- | ----------- |
| `param` | [ParamChange](#cosmos.params.v1beta1.ParamChange) |  | param defines the queried parameter. |






<a name="cosmos.params.v1beta1.QuerySubspacesRequest"></a>

### QuerySubspacesRequest
QuerySubspacesRequest defines a request type for querying for all registered
subspaces and all keys for a subspace.






<a name="cosmos.params.v1beta1.QuerySubspacesResponse"></a>

### QuerySubspacesResponse
QuerySubspacesResponse defines the response types for querying for all
registered subspaces and all keys for a subspace.


| Field | Type | Label | Description |
| ----- | ---- | ----- | ----------- |
| `subspaces` | [Subspace](#cosmos.params.v1beta1.Subspace) | repeated |  |






<a name="cosmos.params.v1beta1.Subspace"></a>

### Subspace
Subspace defines a parameter subspace name and all the keys that exist for
the subspace.


| Field | Type | Label | Description |
| ----- | ---- | ----- | ----------- |
| `subspace` | [string](#string) |  |  |
| `keys` | [string](#string) | repeated |  |





 <!-- end messages -->

 <!-- end enums -->

 <!-- end HasExtensions -->


<a name="cosmos.params.v1beta1.Query"></a>

### Query
Query defines the gRPC querier service.

| Method Name | Request Type | Response Type | Description | HTTP Verb | Endpoint |
| ----------- | ------------ | ------------- | ------------| ------- | -------- |
| `Params` | [QueryParamsRequest](#cosmos.params.v1beta1.QueryParamsRequest) | [QueryParamsResponse](#cosmos.params.v1beta1.QueryParamsResponse) | Params queries a specific parameter of a module, given its subspace and key. | GET|/cosmos/params/v1beta1/params|
| `Subspaces` | [QuerySubspacesRequest](#cosmos.params.v1beta1.QuerySubspacesRequest) | [QuerySubspacesResponse](#cosmos.params.v1beta1.QuerySubspacesResponse) | Subspaces queries for all registered subspaces and all keys for a subspace. | GET|/cosmos/params/v1beta1/subspaces|

 <!-- end services -->



<a name="cosmos/slashing/v1beta1/slashing.proto"></a>
<p align="right"><a href="#top">Top</a></p>

## cosmos/slashing/v1beta1/slashing.proto



<a name="cosmos.slashing.v1beta1.Params"></a>

### Params
Params represents the parameters used for by the slashing module.


| Field | Type | Label | Description |
| ----- | ---- | ----- | ----------- |
| `signed_blocks_window` | [int64](#int64) |  |  |
| `min_signed_per_window` | [bytes](#bytes) |  |  |
| `downtime_jail_duration` | [google.protobuf.Duration](#google.protobuf.Duration) |  |  |
| `slash_fraction_double_sign` | [bytes](#bytes) |  |  |
| `slash_fraction_downtime` | [bytes](#bytes) |  |  |






<a name="cosmos.slashing.v1beta1.ValidatorSigningInfo"></a>

### ValidatorSigningInfo
ValidatorSigningInfo defines a validator's signing info for monitoring their
liveness activity.


| Field | Type | Label | Description |
| ----- | ---- | ----- | ----------- |
| `address` | [string](#string) |  |  |
| `start_height` | [int64](#int64) |  | Height at which validator was first a candidate OR was unjailed |
| `index_offset` | [int64](#int64) |  | Index which is incremented each time the validator was a bonded in a block and may have signed a precommit or not. This in conjunction with the `SignedBlocksWindow` param determines the index in the `MissedBlocksBitArray`. |
| `jailed_until` | [google.protobuf.Timestamp](#google.protobuf.Timestamp) |  | Timestamp until which the validator is jailed due to liveness downtime. |
| `tombstoned` | [bool](#bool) |  | Whether or not a validator has been tombstoned (killed out of validator set). It is set once the validator commits an equivocation or for any other configured misbehiavor. |
| `missed_blocks_counter` | [int64](#int64) |  | A counter kept to avoid unnecessary array reads. Note that `Sum(MissedBlocksBitArray)` always equals `MissedBlocksCounter`. |





 <!-- end messages -->

 <!-- end enums -->

 <!-- end HasExtensions -->

 <!-- end services -->



<a name="cosmos/slashing/v1beta1/genesis.proto"></a>
<p align="right"><a href="#top">Top</a></p>

## cosmos/slashing/v1beta1/genesis.proto



<a name="cosmos.slashing.v1beta1.GenesisState"></a>

### GenesisState
GenesisState defines the slashing module's genesis state.


| Field | Type | Label | Description |
| ----- | ---- | ----- | ----------- |
| `params` | [Params](#cosmos.slashing.v1beta1.Params) |  | params defines all the paramaters of related to deposit. |
| `signing_infos` | [SigningInfo](#cosmos.slashing.v1beta1.SigningInfo) | repeated | signing_infos represents a map between validator addresses and their signing infos. |
| `missed_blocks` | [ValidatorMissedBlocks](#cosmos.slashing.v1beta1.ValidatorMissedBlocks) | repeated | missed_blocks represents a map between validator addresses and their missed blocks. |






<a name="cosmos.slashing.v1beta1.MissedBlock"></a>

### MissedBlock
MissedBlock contains height and missed status as boolean.


| Field | Type | Label | Description |
| ----- | ---- | ----- | ----------- |
| `index` | [int64](#int64) |  | index is the height at which the block was missed. |
| `missed` | [bool](#bool) |  | missed is the missed status. |






>>>>>>> 6a0eb507
<a name="cosmos.slashing.v1beta1.SigningInfo"></a>

### SigningInfo

SigningInfo stores validator signing info of corresponding address.

| Field | Type | Label | Description |
| ----- | ---- | ----- | ----------- |
| `address` | [string](#string) |  | address is the validator address. |
| `validator_signing_info` | [ValidatorSigningInfo](#cosmos.slashing.v1beta1.ValidatorSigningInfo) |  | validator_signing_info represents the signing info of this validator. |

<a name="cosmos.slashing.v1beta1.ValidatorMissedBlocks"></a>

### ValidatorMissedBlocks

ValidatorMissedBlocks contains array of missed blocks of corresponding
address.

| Field | Type | Label | Description |
| ----- | ---- | ----- | ----------- |
| `address` | [string](#string) |  | address is the validator address. |
| `missed_blocks` | [MissedBlock](#cosmos.slashing.v1beta1.MissedBlock) | repeated | missed_blocks is an array of missed blocks by the validator. |

 <!-- end messages -->

 <!-- end enums -->

 <!-- end HasExtensions -->

 <!-- end services -->

<a name="cosmos/slashing/v1beta1/query.proto"></a>
<p align="right"><a href="#top">Top</a></p>

## cosmos/slashing/v1beta1/query.proto

<a name="cosmos.slashing.v1beta1.QueryParamsRequest"></a>

### QueryParamsRequest

QueryParamsRequest is the request type for the Query/Params RPC method

<a name="cosmos.slashing.v1beta1.QueryParamsResponse"></a>

### QueryParamsResponse

QueryParamsResponse is the response type for the Query/Params RPC method

| Field | Type | Label | Description |
| ----- | ---- | ----- | ----------- |
| `params` | [Params](#cosmos.slashing.v1beta1.Params) |  |  |

<a name="cosmos.slashing.v1beta1.QuerySigningInfoRequest"></a>

### QuerySigningInfoRequest

QuerySigningInfoRequest is the request type for the Query/SigningInfo RPC
method

| Field | Type | Label | Description |
| ----- | ---- | ----- | ----------- |
| `cons_address` | [string](#string) |  | cons_address is the address to query signing info of |

<a name="cosmos.slashing.v1beta1.QuerySigningInfoResponse"></a>

### QuerySigningInfoResponse

QuerySigningInfoResponse is the response type for the Query/SigningInfo RPC
method

| Field | Type | Label | Description |
| ----- | ---- | ----- | ----------- |
| `val_signing_info` | [ValidatorSigningInfo](#cosmos.slashing.v1beta1.ValidatorSigningInfo) |  | val_signing_info is the signing info of requested val cons address |

<a name="cosmos.slashing.v1beta1.QuerySigningInfosRequest"></a>

### QuerySigningInfosRequest

QuerySigningInfosRequest is the request type for the Query/SigningInfos RPC
method

| Field | Type | Label | Description |
| ----- | ---- | ----- | ----------- |
| `pagination` | [cosmos.base.query.v1beta1.PageRequest](#cosmos.base.query.v1beta1.PageRequest) |  |  |

<a name="cosmos.slashing.v1beta1.QuerySigningInfosResponse"></a>

### QuerySigningInfosResponse

QuerySigningInfosResponse is the response type for the Query/SigningInfos RPC
method

| Field | Type | Label | Description |
| ----- | ---- | ----- | ----------- |
| `info` | [ValidatorSigningInfo](#cosmos.slashing.v1beta1.ValidatorSigningInfo) | repeated | info is the signing info of all validators |
| `pagination` | [cosmos.base.query.v1beta1.PageResponse](#cosmos.base.query.v1beta1.PageResponse) |  |  |

 <!-- end messages -->

 <!-- end enums -->

 <!-- end HasExtensions -->

<a name="cosmos.slashing.v1beta1.Query"></a>

### Query

Query provides defines the gRPC querier service

| Method Name | Request Type | Response Type | Description | HTTP Verb | Endpoint |
| ----------- | ------------ | ------------- | ------------| ------- | -------- |
| `Params` | [QueryParamsRequest](#cosmos.slashing.v1beta1.QueryParamsRequest) | [QueryParamsResponse](#cosmos.slashing.v1beta1.QueryParamsResponse) | Params queries the parameters of slashing module | GET|/cosmos/slashing/v1beta1/params|
| `SigningInfo` | [QuerySigningInfoRequest](#cosmos.slashing.v1beta1.QuerySigningInfoRequest) | [QuerySigningInfoResponse](#cosmos.slashing.v1beta1.QuerySigningInfoResponse) | SigningInfo queries the signing info of given cons address | GET|/cosmos/slashing/v1beta1/signing_infos/{cons_address}|
| `SigningInfos` | [QuerySigningInfosRequest](#cosmos.slashing.v1beta1.QuerySigningInfosRequest) | [QuerySigningInfosResponse](#cosmos.slashing.v1beta1.QuerySigningInfosResponse) | SigningInfos queries signing info of all validators | GET|/cosmos/slashing/v1beta1/signing_infos|

 <!-- end services -->

<a name="cosmos/slashing/v1beta1/tx.proto"></a>
<p align="right"><a href="#top">Top</a></p>

## cosmos/slashing/v1beta1/tx.proto

<a name="cosmos.slashing.v1beta1.MsgUnjail"></a>

### MsgUnjail

MsgUnjail defines the Msg/Unjail request type

| Field | Type | Label | Description |
| ----- | ---- | ----- | ----------- |
| `validator_addr` | [string](#string) |  |  |

<a name="cosmos.slashing.v1beta1.MsgUnjailResponse"></a>

### MsgUnjailResponse

MsgUnjailResponse defines the Msg/Unjail response type

 <!-- end messages -->

 <!-- end enums -->

 <!-- end HasExtensions -->

<a name="cosmos.slashing.v1beta1.Msg"></a>

### Msg

Msg defines the slashing Msg service.

| Method Name | Request Type | Response Type | Description | HTTP Verb | Endpoint |
| ----------- | ------------ | ------------- | ------------| ------- | -------- |
| `Unjail` | [MsgUnjail](#cosmos.slashing.v1beta1.MsgUnjail) | [MsgUnjailResponse](#cosmos.slashing.v1beta1.MsgUnjailResponse) | Unjail defines a method for unjailing a jailed validator, thus returning them into the bonded validator set, so they can begin receiving provisions and rewards again. | |

 <!-- end services -->

<a name="cosmos/staking/v1beta1/authz.proto"></a>
<p align="right"><a href="#top">Top</a></p>

## cosmos/staking/v1beta1/authz.proto

<a name="cosmos.staking.v1beta1.StakeAuthorization"></a>

### StakeAuthorization

StakeAuthorization defines authorization for delegate/undelegate/redelegate.

| Field | Type | Label | Description |
| ----- | ---- | ----- | ----------- |
| `max_tokens` | [cosmos.base.v1beta1.Coin](#cosmos.base.v1beta1.Coin) |  | max_tokens specifies the maximum amount of tokens can be delegate to a validator. If it is empty, there is no spend limit and any amount of coins can be delegated. |
| `allow_list` | [StakeAuthorization.Validators](#cosmos.staking.v1beta1.StakeAuthorization.Validators) |  | allow_list specifies list of validator addresses to whom grantee can delegate tokens on behalf of granter's account. |
| `deny_list` | [StakeAuthorization.Validators](#cosmos.staking.v1beta1.StakeAuthorization.Validators) |  | deny_list specifies list of validator addresses to whom grantee can not delegate tokens. |
| `authorization_type` | [AuthorizationType](#cosmos.staking.v1beta1.AuthorizationType) |  | authorization_type defines one of AuthorizationType. |

<a name="cosmos.staking.v1beta1.StakeAuthorization.Validators"></a>

### StakeAuthorization.Validators

Validators defines list of validator addresses.

| Field | Type | Label | Description |
| ----- | ---- | ----- | ----------- |
| `address` | [string](#string) | repeated |  |

 <!-- end messages -->

<a name="cosmos.staking.v1beta1.AuthorizationType"></a>

### AuthorizationType

AuthorizationType defines the type of staking module authorization type

| Name | Number | Description |
| ---- | ------ | ----------- |
| AUTHORIZATION_TYPE_UNSPECIFIED | 0 | AUTHORIZATION_TYPE_UNSPECIFIED specifies an unknown authorization type |
| AUTHORIZATION_TYPE_DELEGATE | 1 | AUTHORIZATION_TYPE_DELEGATE defines an authorization type for Msg/Delegate |
| AUTHORIZATION_TYPE_UNDELEGATE | 2 | AUTHORIZATION_TYPE_UNDELEGATE defines an authorization type for Msg/Undelegate |
| AUTHORIZATION_TYPE_REDELEGATE | 3 | AUTHORIZATION_TYPE_REDELEGATE defines an authorization type for Msg/BeginRedelegate |

 <!-- end enums -->

 <!-- end HasExtensions -->

 <!-- end services -->

<a name="cosmos/staking/v1beta1/staking.proto"></a>
<p align="right"><a href="#top">Top</a></p>

## cosmos/staking/v1beta1/staking.proto

<a name="cosmos.staking.v1beta1.Commission"></a>

### Commission

Commission defines commission parameters for a given validator.

| Field | Type | Label | Description |
| ----- | ---- | ----- | ----------- |
| `commission_rates` | [CommissionRates](#cosmos.staking.v1beta1.CommissionRates) |  | commission_rates defines the initial commission rates to be used for creating a validator. |
| `update_time` | [google.protobuf.Timestamp](#google.protobuf.Timestamp) |  | update_time is the last time the commission rate was changed. |

<a name="cosmos.staking.v1beta1.CommissionRates"></a>

### CommissionRates

CommissionRates defines the initial commission rates to be used for creating
a validator.

| Field | Type | Label | Description |
| ----- | ---- | ----- | ----------- |
| `rate` | [string](#string) |  | rate is the commission rate charged to delegators, as a fraction. |
| `max_rate` | [string](#string) |  | max_rate defines the maximum commission rate which validator can ever charge, as a fraction. |
| `max_change_rate` | [string](#string) |  | max_change_rate defines the maximum daily increase of the validator commission, as a fraction. |

<a name="cosmos.staking.v1beta1.DVPair"></a>

### DVPair

DVPair is struct that just has a delegator-validator pair with no other data.
It is intended to be used as a marshalable pointer. For example, a DVPair can
be used to construct the key to getting an UnbondingDelegation from state.

| Field | Type | Label | Description |
| ----- | ---- | ----- | ----------- |
| `delegator_address` | [string](#string) |  |  |
| `validator_address` | [string](#string) |  |  |

<a name="cosmos.staking.v1beta1.DVPairs"></a>

### DVPairs

DVPairs defines an array of DVPair objects.

| Field | Type | Label | Description |
| ----- | ---- | ----- | ----------- |
| `pairs` | [DVPair](#cosmos.staking.v1beta1.DVPair) | repeated |  |

<a name="cosmos.staking.v1beta1.DVVTriplet"></a>

### DVVTriplet

DVVTriplet is struct that just has a delegator-validator-validator triplet
with no other data. It is intended to be used as a marshalable pointer. For
example, a DVVTriplet can be used to construct the key to getting a
Redelegation from state.

| Field | Type | Label | Description |
| ----- | ---- | ----- | ----------- |
| `delegator_address` | [string](#string) |  |  |
| `validator_src_address` | [string](#string) |  |  |
| `validator_dst_address` | [string](#string) |  |  |

<a name="cosmos.staking.v1beta1.DVVTriplets"></a>

### DVVTriplets

DVVTriplets defines an array of DVVTriplet objects.

| Field | Type | Label | Description |
| ----- | ---- | ----- | ----------- |
| `triplets` | [DVVTriplet](#cosmos.staking.v1beta1.DVVTriplet) | repeated |  |

<a name="cosmos.staking.v1beta1.Delegation"></a>

### Delegation

Delegation represents the bond with tokens held by an account. It is
owned by one delegator, and is associated with the voting power of one
validator.

| Field | Type | Label | Description |
| ----- | ---- | ----- | ----------- |
| `delegator_address` | [string](#string) |  | delegator_address is the bech32-encoded address of the delegator. |
| `validator_address` | [string](#string) |  | validator_address is the bech32-encoded address of the validator. |
| `shares` | [string](#string) |  | shares define the delegation shares received. |

<a name="cosmos.staking.v1beta1.DelegationResponse"></a>

### DelegationResponse

DelegationResponse is equivalent to Delegation except that it contains a
balance in addition to shares which is more suitable for client responses.

| Field | Type | Label | Description |
| ----- | ---- | ----- | ----------- |
| `delegation` | [Delegation](#cosmos.staking.v1beta1.Delegation) |  |  |
| `balance` | [cosmos.base.v1beta1.Coin](#cosmos.base.v1beta1.Coin) |  |  |

<a name="cosmos.staking.v1beta1.Description"></a>

### Description

Description defines a validator description.

| Field | Type | Label | Description |
| ----- | ---- | ----- | ----------- |
| `moniker` | [string](#string) |  | moniker defines a human-readable name for the validator. |
| `identity` | [string](#string) |  | identity defines an optional identity signature (ex. UPort or Keybase). |
| `website` | [string](#string) |  | website defines an optional website link. |
| `security_contact` | [string](#string) |  | security_contact defines an optional email for security contact. |
| `details` | [string](#string) |  | details define other optional details. |

<a name="cosmos.staking.v1beta1.HistoricalInfo"></a>

### HistoricalInfo

HistoricalInfo contains header and validator information for a given block.
It is stored as part of staking module's state, which persists the `n` most
recent HistoricalInfo
(`n` is set by the staking module's `historical_entries` parameter).

| Field | Type | Label | Description |
| ----- | ---- | ----- | ----------- |
| `header` | [tendermint.types.Header](#tendermint.types.Header) |  |  |
| `valset` | [Validator](#cosmos.staking.v1beta1.Validator) | repeated |  |

<a name="cosmos.staking.v1beta1.Params"></a>

### Params

Params defines the parameters for the staking module.

| Field | Type | Label | Description |
| ----- | ---- | ----- | ----------- |
| `unbonding_time` | [google.protobuf.Duration](#google.protobuf.Duration) |  | unbonding_time is the time duration of unbonding. |
| `max_validators` | [uint32](#uint32) |  | max_validators is the maximum number of validators. |
| `max_entries` | [uint32](#uint32) |  | max_entries is the max entries for either unbonding delegation or redelegation (per pair/trio). |
| `historical_entries` | [uint32](#uint32) |  | historical_entries is the number of historical entries to persist. |
| `bond_denom` | [string](#string) |  | bond_denom defines the bondable coin denomination. |
<<<<<<< HEAD
| `power_reduction` | [string](#string) |  | epoch_interval defines the length of a staking epoch in blocks power_reduction is the amount of staking tokens required for 1 unit of consensus-engine power |
| `epoch_interval` | [int64](#int64) |  |  |
=======





>>>>>>> 6a0eb507

<a name="cosmos.staking.v1beta1.Pool"></a>

### Pool

Pool is used for tracking bonded and not-bonded token supply of the bond
denomination.

| Field | Type | Label | Description |
| ----- | ---- | ----- | ----------- |
| `not_bonded_tokens` | [string](#string) |  |  |
| `bonded_tokens` | [string](#string) |  |  |

<a name="cosmos.staking.v1beta1.Redelegation"></a>

### Redelegation

Redelegation contains the list of a particular delegator's redelegating bonds
from a particular source validator to a particular destination validator.

| Field | Type | Label | Description |
| ----- | ---- | ----- | ----------- |
| `delegator_address` | [string](#string) |  | delegator_address is the bech32-encoded address of the delegator. |
| `validator_src_address` | [string](#string) |  | validator_src_address is the validator redelegation source operator address. |
| `validator_dst_address` | [string](#string) |  | validator_dst_address is the validator redelegation destination operator address. |
| `entries` | [RedelegationEntry](#cosmos.staking.v1beta1.RedelegationEntry) | repeated | entries are the redelegation entries.

redelegation entries |

<a name="cosmos.staking.v1beta1.RedelegationEntry"></a>

### RedelegationEntry

RedelegationEntry defines a redelegation object with relevant metadata.

| Field | Type | Label | Description |
| ----- | ---- | ----- | ----------- |
| `creation_height` | [int64](#int64) |  | creation_height defines the height which the redelegation took place. |
| `completion_time` | [google.protobuf.Timestamp](#google.protobuf.Timestamp) |  | completion_time defines the unix time for redelegation completion. |
| `initial_balance` | [string](#string) |  | initial_balance defines the initial balance when redelegation started. |
| `shares_dst` | [string](#string) |  | shares_dst is the amount of destination-validator shares created by redelegation. |

<a name="cosmos.staking.v1beta1.RedelegationEntryResponse"></a>

### RedelegationEntryResponse

RedelegationEntryResponse is equivalent to a RedelegationEntry except that it
contains a balance in addition to shares which is more suitable for client
responses.

| Field | Type | Label | Description |
| ----- | ---- | ----- | ----------- |
| `redelegation_entry` | [RedelegationEntry](#cosmos.staking.v1beta1.RedelegationEntry) |  |  |
| `balance` | [string](#string) |  |  |

<a name="cosmos.staking.v1beta1.RedelegationResponse"></a>

### RedelegationResponse

RedelegationResponse is equivalent to a Redelegation except that its entries
contain a balance in addition to shares which is more suitable for client
responses.

| Field | Type | Label | Description |
| ----- | ---- | ----- | ----------- |
| `redelegation` | [Redelegation](#cosmos.staking.v1beta1.Redelegation) |  |  |
| `entries` | [RedelegationEntryResponse](#cosmos.staking.v1beta1.RedelegationEntryResponse) | repeated |  |

<a name="cosmos.staking.v1beta1.UnbondingDelegation"></a>

### UnbondingDelegation

UnbondingDelegation stores all of a single delegator's unbonding bonds
for a single validator in an time-ordered list.

| Field | Type | Label | Description |
| ----- | ---- | ----- | ----------- |
| `delegator_address` | [string](#string) |  | delegator_address is the bech32-encoded address of the delegator. |
| `validator_address` | [string](#string) |  | validator_address is the bech32-encoded address of the validator. |
| `entries` | [UnbondingDelegationEntry](#cosmos.staking.v1beta1.UnbondingDelegationEntry) | repeated | entries are the unbonding delegation entries.

unbonding delegation entries |

<a name="cosmos.staking.v1beta1.UnbondingDelegationEntry"></a>

### UnbondingDelegationEntry

UnbondingDelegationEntry defines an unbonding object with relevant metadata.

| Field | Type | Label | Description |
| ----- | ---- | ----- | ----------- |
| `creation_height` | [int64](#int64) |  | creation_height is the height which the unbonding took place. |
| `completion_time` | [google.protobuf.Timestamp](#google.protobuf.Timestamp) |  | completion_time is the unix time for unbonding completion. |
| `initial_balance` | [string](#string) |  | initial_balance defines the tokens initially scheduled to receive at completion. |
| `balance` | [string](#string) |  | balance defines the tokens to receive at completion. |

<a name="cosmos.staking.v1beta1.ValAddresses"></a>

### ValAddresses

ValAddresses defines a repeated set of validator addresses.

| Field | Type | Label | Description |
| ----- | ---- | ----- | ----------- |
| `addresses` | [string](#string) | repeated |  |

<a name="cosmos.staking.v1beta1.Validator"></a>

### Validator

Validator defines a validator, together with the total amount of the
Validator's bond shares and their exchange rate to coins. Slashing results in
a decrease in the exchange rate, allowing correct calculation of future
undelegations without iterating over delegators. When coins are delegated to
this validator, the validator is credited with a delegation whose number of
bond shares is based on the amount of coins delegated divided by the current
exchange rate. Voting power can be calculated as total bonded shares
multiplied by exchange rate.

| Field | Type | Label | Description |
| ----- | ---- | ----- | ----------- |
| `operator_address` | [string](#string) |  | operator_address defines the address of the validator's operator; bech encoded in JSON. |
| `consensus_pubkey` | [google.protobuf.Any](#google.protobuf.Any) |  | consensus_pubkey is the consensus public key of the validator, as a Protobuf Any. |
| `jailed` | [bool](#bool) |  | jailed defined whether the validator has been jailed from bonded status or not. |
| `status` | [BondStatus](#cosmos.staking.v1beta1.BondStatus) |  | status is the validator status (bonded/unbonding/unbonded). |
| `tokens` | [string](#string) |  | tokens define the delegated tokens (incl. self-delegation). |
| `delegator_shares` | [string](#string) |  | delegator_shares defines total shares issued to a validator's delegators. |
| `description` | [Description](#cosmos.staking.v1beta1.Description) |  | description defines the description terms for the validator. |
| `unbonding_height` | [int64](#int64) |  | unbonding_height defines, if unbonding, the height at which this validator has begun unbonding. |
| `unbonding_time` | [google.protobuf.Timestamp](#google.protobuf.Timestamp) |  | unbonding_time defines, if unbonding, the min time for the validator to complete unbonding. |
| `commission` | [Commission](#cosmos.staking.v1beta1.Commission) |  | commission defines the commission parameters. |
| `min_self_delegation` | [string](#string) |  | min_self_delegation is the validator's self declared minimum self delegation. |

 <!-- end messages -->

<a name="cosmos.staking.v1beta1.BondStatus"></a>

### BondStatus

BondStatus is the status of a validator.

| Name | Number | Description |
| ---- | ------ | ----------- |
| BOND_STATUS_UNSPECIFIED | 0 | UNSPECIFIED defines an invalid validator status. |
| BOND_STATUS_UNBONDED | 1 | UNBONDED defines a validator that is not bonded. |
| BOND_STATUS_UNBONDING | 2 | UNBONDING defines a validator that is unbonding. |
| BOND_STATUS_BONDED | 3 | BONDED defines a validator that is bonded. |

 <!-- end enums -->

 <!-- end HasExtensions -->

 <!-- end services -->

<a name="cosmos/staking/v1beta1/genesis.proto"></a>
<p align="right"><a href="#top">Top</a></p>

## cosmos/staking/v1beta1/genesis.proto

<a name="cosmos.staking.v1beta1.GenesisState"></a>

### GenesisState

GenesisState defines the staking module's genesis state.

| Field | Type | Label | Description |
| ----- | ---- | ----- | ----------- |
| `params` | [Params](#cosmos.staking.v1beta1.Params) |  | params defines all the paramaters of related to deposit. |
| `last_total_power` | [bytes](#bytes) |  | last_total_power tracks the total amounts of bonded tokens recorded during the previous end block. |
| `last_validator_powers` | [LastValidatorPower](#cosmos.staking.v1beta1.LastValidatorPower) | repeated | last_validator_powers is a special index that provides a historical list of the last-block's bonded validators. |
| `validators` | [Validator](#cosmos.staking.v1beta1.Validator) | repeated | delegations defines the validator set at genesis. |
| `delegations` | [Delegation](#cosmos.staking.v1beta1.Delegation) | repeated | delegations defines the delegations active at genesis. |
| `unbonding_delegations` | [UnbondingDelegation](#cosmos.staking.v1beta1.UnbondingDelegation) | repeated | unbonding_delegations defines the unbonding delegations active at genesis. |
| `redelegations` | [Redelegation](#cosmos.staking.v1beta1.Redelegation) | repeated | redelegations defines the redelegations active at genesis. |
| `exported` | [bool](#bool) |  |  |
| `buffered_msgs` | [google.protobuf.Any](#google.protobuf.Any) | repeated | added newly added queues |
| `epoch_number` | [int64](#int64) |  | current epoch number at the time of genesis |

<a name="cosmos.staking.v1beta1.LastValidatorPower"></a>

### LastValidatorPower

LastValidatorPower required for validator set update logic.

| Field | Type | Label | Description |
| ----- | ---- | ----- | ----------- |
| `address` | [string](#string) |  | address is the address of the validator. |
| `power` | [int64](#int64) |  | power defines the power of the validator. |

 <!-- end messages -->

 <!-- end enums -->

 <!-- end HasExtensions -->

 <!-- end services -->

<a name="cosmos/staking/v1beta1/tx.proto"></a>
<p align="right"><a href="#top">Top</a></p>

## cosmos/staking/v1beta1/tx.proto

<a name="cosmos.staking.v1beta1.MsgBeginRedelegate"></a>

### MsgBeginRedelegate

MsgBeginRedelegate defines a SDK message for performing a redelegation
of coins from a delegator and source validator to a destination validator.

| Field | Type | Label | Description |
| ----- | ---- | ----- | ----------- |
| `delegator_address` | [string](#string) |  |  |
| `validator_src_address` | [string](#string) |  |  |
| `validator_dst_address` | [string](#string) |  |  |
| `amount` | [cosmos.base.v1beta1.Coin](#cosmos.base.v1beta1.Coin) |  |  |

<a name="cosmos.staking.v1beta1.MsgBeginRedelegateResponse"></a>

### MsgBeginRedelegateResponse

MsgBeginRedelegateResponse defines the Msg/BeginRedelegate response type.

| Field | Type | Label | Description |
| ----- | ---- | ----- | ----------- |
| `completion_time` | [google.protobuf.Timestamp](#google.protobuf.Timestamp) |  |  |

<a name="cosmos.staking.v1beta1.MsgCreateValidator"></a>

### MsgCreateValidator

MsgCreateValidator defines a SDK message for creating a new validator.

| Field | Type | Label | Description |
| ----- | ---- | ----- | ----------- |
| `description` | [Description](#cosmos.staking.v1beta1.Description) |  |  |
| `commission` | [CommissionRates](#cosmos.staking.v1beta1.CommissionRates) |  |  |
| `min_self_delegation` | [string](#string) |  |  |
| `delegator_address` | [string](#string) |  |  |
| `validator_address` | [string](#string) |  |  |
| `pubkey` | [google.protobuf.Any](#google.protobuf.Any) |  |  |
| `value` | [cosmos.base.v1beta1.Coin](#cosmos.base.v1beta1.Coin) |  |  |

<a name="cosmos.staking.v1beta1.MsgCreateValidatorResponse"></a>

### MsgCreateValidatorResponse

MsgCreateValidatorResponse defines the Msg/CreateValidator response type.

<a name="cosmos.staking.v1beta1.MsgDelegate"></a>

### MsgDelegate

MsgDelegate defines a SDK message for performing a delegation of coins
from a delegator to a validator.

| Field | Type | Label | Description |
| ----- | ---- | ----- | ----------- |
| `delegator_address` | [string](#string) |  |  |
| `validator_address` | [string](#string) |  |  |
| `amount` | [cosmos.base.v1beta1.Coin](#cosmos.base.v1beta1.Coin) |  |  |

<a name="cosmos.staking.v1beta1.MsgDelegateResponse"></a>

### MsgDelegateResponse

MsgDelegateResponse defines the Msg/Delegate response type.

<a name="cosmos.staking.v1beta1.MsgEditValidator"></a>

### MsgEditValidator

MsgEditValidator defines a SDK message for editing an existing validator.

| Field | Type | Label | Description |
| ----- | ---- | ----- | ----------- |
| `description` | [Description](#cosmos.staking.v1beta1.Description) |  |  |
| `validator_address` | [string](#string) |  |  |
| `commission_rate` | [string](#string) |  | We pass a reference to the new commission rate and min self delegation as it's not mandatory to update. If not updated, the deserialized rate will be zero with no way to distinguish if an update was intended. REF: #2373 |
| `min_self_delegation` | [string](#string) |  |  |

<a name="cosmos.staking.v1beta1.MsgEditValidatorResponse"></a>

### MsgEditValidatorResponse

MsgEditValidatorResponse defines the Msg/EditValidator response type.

<a name="cosmos.staking.v1beta1.MsgUndelegate"></a>

### MsgUndelegate

MsgUndelegate defines a SDK message for performing an undelegation from a
delegate and a validator.

| Field | Type | Label | Description |
| ----- | ---- | ----- | ----------- |
| `delegator_address` | [string](#string) |  |  |
| `validator_address` | [string](#string) |  |  |
| `amount` | [cosmos.base.v1beta1.Coin](#cosmos.base.v1beta1.Coin) |  |  |

<a name="cosmos.staking.v1beta1.MsgUndelegateResponse"></a>

### MsgUndelegateResponse

MsgUndelegateResponse defines the Msg/Undelegate response type.

| Field | Type | Label | Description |
| ----- | ---- | ----- | ----------- |
| `completion_time` | [google.protobuf.Timestamp](#google.protobuf.Timestamp) |  |  |

 <!-- end messages -->

 <!-- end enums -->

 <!-- end HasExtensions -->

<a name="cosmos.staking.v1beta1.Msg"></a>

### Msg

Msg defines the staking Msg service.

| Method Name | Request Type | Response Type | Description | HTTP Verb | Endpoint |
| ----------- | ------------ | ------------- | ------------| ------- | -------- |
| `CreateValidator` | [MsgCreateValidator](#cosmos.staking.v1beta1.MsgCreateValidator) | [MsgCreateValidatorResponse](#cosmos.staking.v1beta1.MsgCreateValidatorResponse) | CreateValidator defines a method for creating a new validator. | |
| `EditValidator` | [MsgEditValidator](#cosmos.staking.v1beta1.MsgEditValidator) | [MsgEditValidatorResponse](#cosmos.staking.v1beta1.MsgEditValidatorResponse) | EditValidator defines a method for editing an existing validator. | |
| `Delegate` | [MsgDelegate](#cosmos.staking.v1beta1.MsgDelegate) | [MsgDelegateResponse](#cosmos.staking.v1beta1.MsgDelegateResponse) | Delegate defines a method for performing a delegation of coins from a delegator to a validator. | |
| `BeginRedelegate` | [MsgBeginRedelegate](#cosmos.staking.v1beta1.MsgBeginRedelegate) | [MsgBeginRedelegateResponse](#cosmos.staking.v1beta1.MsgBeginRedelegateResponse) | BeginRedelegate defines a method for performing a redelegation of coins from a delegator and source validator to a destination validator. | |
| `Undelegate` | [MsgUndelegate](#cosmos.staking.v1beta1.MsgUndelegate) | [MsgUndelegateResponse](#cosmos.staking.v1beta1.MsgUndelegateResponse) | Undelegate defines a method for performing an undelegation from a delegate and a validator. | |

 <!-- end services -->

<a name="cosmos/staking/v1beta1/query.proto"></a>
<p align="right"><a href="#top">Top</a></p>

## cosmos/staking/v1beta1/query.proto

<a name="cosmos.staking.v1beta1.QueryBufferedValidatorsRequest"></a>

### QueryBufferedValidatorsRequest

QueryBufferedValidatorsRequest is request type for the Query/BufferedValidators RPC method.

| Field | Type | Label | Description |
| ----- | ---- | ----- | ----------- |
| `status` | [string](#string) |  | status enables to query for validators matching a given status. |
| `pagination` | [cosmos.base.query.v1beta1.PageRequest](#cosmos.base.query.v1beta1.PageRequest) |  | pagination defines an optional pagination for the request. |

<a name="cosmos.staking.v1beta1.QueryBufferedValidatorsResponse"></a>

### QueryBufferedValidatorsResponse

QueryBufferedValidatorsResponse is response type for the Query/BufferedValidators RPC method.

| Field | Type | Label | Description |
| ----- | ---- | ----- | ----------- |
| `validators` | [Validator](#cosmos.staking.v1beta1.Validator) | repeated | validators contains all the queried validators. |
| `pagination` | [cosmos.base.query.v1beta1.PageResponse](#cosmos.base.query.v1beta1.PageResponse) |  | pagination defines the pagination in the response. |

<a name="cosmos.staking.v1beta1.QueryDelegationRequest"></a>

### QueryDelegationRequest

QueryDelegationRequest is request type for the Query/Delegation RPC method.

| Field | Type | Label | Description |
| ----- | ---- | ----- | ----------- |
| `delegator_addr` | [string](#string) |  | delegator_addr defines the delegator address to query for. |
| `validator_addr` | [string](#string) |  | validator_addr defines the validator address to query for. |

<a name="cosmos.staking.v1beta1.QueryDelegationResponse"></a>

### QueryDelegationResponse

QueryDelegationResponse is response type for the Query/Delegation RPC method.

| Field | Type | Label | Description |
| ----- | ---- | ----- | ----------- |
| `delegation_response` | [DelegationResponse](#cosmos.staking.v1beta1.DelegationResponse) |  | delegation_responses defines the delegation info of a delegation. |

<a name="cosmos.staking.v1beta1.QueryDelegatorDelegationsRequest"></a>

### QueryDelegatorDelegationsRequest

QueryDelegatorDelegationsRequest is request type for the
Query/DelegatorDelegations RPC method.

| Field | Type | Label | Description |
| ----- | ---- | ----- | ----------- |
| `delegator_addr` | [string](#string) |  | delegator_addr defines the delegator address to query for. |
| `pagination` | [cosmos.base.query.v1beta1.PageRequest](#cosmos.base.query.v1beta1.PageRequest) |  | pagination defines an optional pagination for the request. |

<a name="cosmos.staking.v1beta1.QueryDelegatorDelegationsResponse"></a>

### QueryDelegatorDelegationsResponse

QueryDelegatorDelegationsResponse is response type for the
Query/DelegatorDelegations RPC method.

| Field | Type | Label | Description |
| ----- | ---- | ----- | ----------- |
| `delegation_responses` | [DelegationResponse](#cosmos.staking.v1beta1.DelegationResponse) | repeated | delegation_responses defines all the delegations' info of a delegator. |
| `pagination` | [cosmos.base.query.v1beta1.PageResponse](#cosmos.base.query.v1beta1.PageResponse) |  | pagination defines the pagination in the response. |

<a name="cosmos.staking.v1beta1.QueryDelegatorUnbondingDelegationsRequest"></a>

### QueryDelegatorUnbondingDelegationsRequest

QueryDelegatorUnbondingDelegationsRequest is request type for the
Query/DelegatorUnbondingDelegations RPC method.

| Field | Type | Label | Description |
| ----- | ---- | ----- | ----------- |
| `delegator_addr` | [string](#string) |  | delegator_addr defines the delegator address to query for. |
| `pagination` | [cosmos.base.query.v1beta1.PageRequest](#cosmos.base.query.v1beta1.PageRequest) |  | pagination defines an optional pagination for the request. |

<a name="cosmos.staking.v1beta1.QueryDelegatorUnbondingDelegationsResponse"></a>

### QueryDelegatorUnbondingDelegationsResponse

QueryUnbondingDelegatorDelegationsResponse is response type for the
Query/UnbondingDelegatorDelegations RPC method.

| Field | Type | Label | Description |
| ----- | ---- | ----- | ----------- |
| `unbonding_responses` | [UnbondingDelegation](#cosmos.staking.v1beta1.UnbondingDelegation) | repeated |  |
| `pagination` | [cosmos.base.query.v1beta1.PageResponse](#cosmos.base.query.v1beta1.PageResponse) |  | pagination defines the pagination in the response. |

<a name="cosmos.staking.v1beta1.QueryDelegatorValidatorRequest"></a>

### QueryDelegatorValidatorRequest

QueryDelegatorValidatorRequest is request type for the
Query/DelegatorValidator RPC method.

| Field | Type | Label | Description |
| ----- | ---- | ----- | ----------- |
| `delegator_addr` | [string](#string) |  | delegator_addr defines the delegator address to query for. |
| `validator_addr` | [string](#string) |  | validator_addr defines the validator address to query for. |

<a name="cosmos.staking.v1beta1.QueryDelegatorValidatorResponse"></a>

### QueryDelegatorValidatorResponse

QueryDelegatorValidatorResponse response type for the
Query/DelegatorValidator RPC method.

| Field | Type | Label | Description |
| ----- | ---- | ----- | ----------- |
| `validator` | [Validator](#cosmos.staking.v1beta1.Validator) |  | validator defines the the validator info. |

<a name="cosmos.staking.v1beta1.QueryDelegatorValidatorsRequest"></a>

### QueryDelegatorValidatorsRequest

QueryDelegatorValidatorsRequest is request type for the
Query/DelegatorValidators RPC method.

| Field | Type | Label | Description |
| ----- | ---- | ----- | ----------- |
| `delegator_addr` | [string](#string) |  | delegator_addr defines the delegator address to query for. |
| `pagination` | [cosmos.base.query.v1beta1.PageRequest](#cosmos.base.query.v1beta1.PageRequest) |  | pagination defines an optional pagination for the request. |

<a name="cosmos.staking.v1beta1.QueryDelegatorValidatorsResponse"></a>

### QueryDelegatorValidatorsResponse

QueryDelegatorValidatorsResponse is response type for the
Query/DelegatorValidators RPC method.

| Field | Type | Label | Description |
| ----- | ---- | ----- | ----------- |
| `validators` | [Validator](#cosmos.staking.v1beta1.Validator) | repeated | validators defines the the validators' info of a delegator. |
| `pagination` | [cosmos.base.query.v1beta1.PageResponse](#cosmos.base.query.v1beta1.PageResponse) |  | pagination defines the pagination in the response. |

<a name="cosmos.staking.v1beta1.QueryHistoricalInfoRequest"></a>

### QueryHistoricalInfoRequest

QueryHistoricalInfoRequest is request type for the Query/HistoricalInfo RPC
method.

| Field | Type | Label | Description |
| ----- | ---- | ----- | ----------- |
| `height` | [int64](#int64) |  | height defines at which height to query the historical info. |

<a name="cosmos.staking.v1beta1.QueryHistoricalInfoResponse"></a>

### QueryHistoricalInfoResponse

QueryHistoricalInfoResponse is response type for the Query/HistoricalInfo RPC
method.

| Field | Type | Label | Description |
| ----- | ---- | ----- | ----------- |
| `hist` | [HistoricalInfo](#cosmos.staking.v1beta1.HistoricalInfo) |  | hist defines the historical info at the given height. |

<a name="cosmos.staking.v1beta1.QueryParamsRequest"></a>

### QueryParamsRequest

QueryParamsRequest is request type for the Query/Params RPC method.

<a name="cosmos.staking.v1beta1.QueryParamsResponse"></a>

### QueryParamsResponse

QueryParamsResponse is response type for the Query/Params RPC method.

| Field | Type | Label | Description |
| ----- | ---- | ----- | ----------- |
| `params` | [Params](#cosmos.staking.v1beta1.Params) |  | params holds all the parameters of this module. |

<a name="cosmos.staking.v1beta1.QueryPoolRequest"></a>

### QueryPoolRequest

QueryPoolRequest is request type for the Query/Pool RPC method.

<a name="cosmos.staking.v1beta1.QueryPoolResponse"></a>

### QueryPoolResponse

QueryPoolResponse is response type for the Query/Pool RPC method.

| Field | Type | Label | Description |
| ----- | ---- | ----- | ----------- |
| `pool` | [Pool](#cosmos.staking.v1beta1.Pool) |  | pool defines the pool info. |

<a name="cosmos.staking.v1beta1.QueryQueuedMsgBeginRedelegateRequest"></a>

### QueryQueuedMsgBeginRedelegateRequest

QueryQueuedMsgBeginRedelegatesRequest is request type for Query/MsgBeginRedelegates RPC method.

| Field | Type | Label | Description |
| ----- | ---- | ----- | ----------- |
| `delegator_addr` | [string](#string) |  | Return only messages associated with this address |
| `pagination` | [cosmos.base.query.v1beta1.PageRequest](#cosmos.base.query.v1beta1.PageRequest) |  | pagination defines an optional pagination for the request. |

<a name="cosmos.staking.v1beta1.QueryQueuedMsgBeginRedelegateResponse"></a>

### QueryQueuedMsgBeginRedelegateResponse

QueryMsgBeginRedelegatesResponse is response type for the Query/MsgBeginRedelegates RPC method

| Field | Type | Label | Description |
| ----- | ---- | ----- | ----------- |
| `msg_begin_redelegates` | [MsgBeginRedelegate](#cosmos.staking.v1beta1.MsgBeginRedelegate) | repeated | msg_begin_redelegates contains all of the queued messages |
| `pagination` | [cosmos.base.query.v1beta1.PageResponse](#cosmos.base.query.v1beta1.PageResponse) |  | pagination defines the pagination in the response. |

<a name="cosmos.staking.v1beta1.QueryQueuedMsgBeginRedelegatesRequest"></a>

### QueryQueuedMsgBeginRedelegatesRequest

QueryQueuedMsgBeginRedelegatesRequest is request type for Query/MsgBeginRedelegates RPC method.

| Field | Type | Label | Description |
| ----- | ---- | ----- | ----------- |
| `pagination` | [cosmos.base.query.v1beta1.PageRequest](#cosmos.base.query.v1beta1.PageRequest) |  | pagination defines an optional pagination for the request. |

<a name="cosmos.staking.v1beta1.QueryQueuedMsgBeginRedelegatesResponse"></a>

### QueryQueuedMsgBeginRedelegatesResponse

QueryMsgBeginRedelegatesResponse is response type for the Query/MsgBeginRedelegates RPC method

| Field | Type | Label | Description |
| ----- | ---- | ----- | ----------- |
| `msg_begin_redelegates` | [MsgBeginRedelegate](#cosmos.staking.v1beta1.MsgBeginRedelegate) | repeated | msg_begin_redelegates contains all of the queued messages |
| `pagination` | [cosmos.base.query.v1beta1.PageResponse](#cosmos.base.query.v1beta1.PageResponse) |  | pagination defines the pagination in the response. |

<a name="cosmos.staking.v1beta1.QueryQueuedMsgCreateValidatorsRequest"></a>

### QueryQueuedMsgCreateValidatorsRequest

QueryQueuedMsgCreateValidatorsRequest is request type for Query/MsgCreateValidators RPC method.
This is used to query all MsgCreateValidators transactions queued to be executed at the end of an epoch

| Field | Type | Label | Description |
| ----- | ---- | ----- | ----------- |
| `pagination` | [cosmos.base.query.v1beta1.PageRequest](#cosmos.base.query.v1beta1.PageRequest) |  | pagination defines an optional pagination for the request. |

<a name="cosmos.staking.v1beta1.QueryQueuedMsgCreateValidatorsResponse"></a>

### QueryQueuedMsgCreateValidatorsResponse

QueryMsgCreateValidatorsResponse is response type for the Query/MsgCreateValidators RPC method

| Field | Type | Label | Description |
| ----- | ---- | ----- | ----------- |
| `msg_create_validators` | [MsgCreateValidator](#cosmos.staking.v1beta1.MsgCreateValidator) | repeated | msg_create_validators contains all of the queued messages |
| `pagination` | [cosmos.base.query.v1beta1.PageResponse](#cosmos.base.query.v1beta1.PageResponse) |  | pagination defines the pagination in the response. |

<a name="cosmos.staking.v1beta1.QueryQueuedMsgDelegateRequest"></a>

### QueryQueuedMsgDelegateRequest

QueryMsgDelegateRequest is request type for Query/MsgDelegates RPC method.

| Field | Type | Label | Description |
| ----- | ---- | ----- | ----------- |
| `delegator_addr` | [string](#string) |  | Return only messages associated with this address |
| `pagination` | [cosmos.base.query.v1beta1.PageRequest](#cosmos.base.query.v1beta1.PageRequest) |  | pagination defines an optional pagination for the request. |

<a name="cosmos.staking.v1beta1.QueryQueuedMsgDelegateResponse"></a>

### QueryQueuedMsgDelegateResponse

QueryQueuedMsgDelegatesResponse is response type for the Query/MsgDelegates RPC method

| Field | Type | Label | Description |
| ----- | ---- | ----- | ----------- |
| `msg_delegates` | [MsgDelegate](#cosmos.staking.v1beta1.MsgDelegate) | repeated | msg_delegates contains all of the queued messages |
| `pagination` | [cosmos.base.query.v1beta1.PageResponse](#cosmos.base.query.v1beta1.PageResponse) |  | pagination defines the pagination in the response. |

<a name="cosmos.staking.v1beta1.QueryQueuedMsgDelegatesRequest"></a>

### QueryQueuedMsgDelegatesRequest

QueryMsgDelegatesRequest is request type for Query/MsgDelegates RPC method.
Queries all MsgDelegate transactions queued to be executed at the end of an epoch

| Field | Type | Label | Description |
| ----- | ---- | ----- | ----------- |
| `pagination` | [cosmos.base.query.v1beta1.PageRequest](#cosmos.base.query.v1beta1.PageRequest) |  | pagination defines an optional pagination for the request. |

<a name="cosmos.staking.v1beta1.QueryQueuedMsgDelegatesResponse"></a>

### QueryQueuedMsgDelegatesResponse

QueryQueuedMsgDelegatesResponse is response type for the Query/MsgDelegates RPC method

| Field | Type | Label | Description |
| ----- | ---- | ----- | ----------- |
| `msg_delegates` | [MsgDelegate](#cosmos.staking.v1beta1.MsgDelegate) | repeated | msg_delegates contains all of the queued messages |
| `pagination` | [cosmos.base.query.v1beta1.PageResponse](#cosmos.base.query.v1beta1.PageResponse) |  | pagination defines the pagination in the response. |

<a name="cosmos.staking.v1beta1.QueryQueuedMsgEditValidatorsRequest"></a>

### QueryQueuedMsgEditValidatorsRequest

QueryQueuedMsgEditValidatorsRequest is request type for Query/MsgEditValidators RPC method.
This is used to query all MsgEditValidators transactions queued to be executed at the end of an epoch

| Field | Type | Label | Description |
| ----- | ---- | ----- | ----------- |
| `pagination` | [cosmos.base.query.v1beta1.PageRequest](#cosmos.base.query.v1beta1.PageRequest) |  | pagination defines an optional pagination for the request. |

<a name="cosmos.staking.v1beta1.QueryQueuedMsgEditValidatorsResponse"></a>

### QueryQueuedMsgEditValidatorsResponse

QueryQueuedMsgEditValidatorsResponse is response type for the Query/MsgCreateValidators RPC method

| Field | Type | Label | Description |
| ----- | ---- | ----- | ----------- |
| `msg_edit_validators` | [MsgEditValidator](#cosmos.staking.v1beta1.MsgEditValidator) | repeated | msg_edit_validators contains all of the queued messages |
| `pagination` | [cosmos.base.query.v1beta1.PageResponse](#cosmos.base.query.v1beta1.PageResponse) |  | pagination defines the pagination in the response. |

<a name="cosmos.staking.v1beta1.QueryQueuedMsgUndelegateRequest"></a>

### QueryQueuedMsgUndelegateRequest

QueryMsgUndelegateRequest is request type for Query/MsgUndelegates RPC method.

| Field | Type | Label | Description |
| ----- | ---- | ----- | ----------- |
| `delegator_addr` | [string](#string) |  | Return only messages associated with this address |
| `pagination` | [cosmos.base.query.v1beta1.PageRequest](#cosmos.base.query.v1beta1.PageRequest) |  | pagination defines an optional pagination for the request. |

<a name="cosmos.staking.v1beta1.QueryQueuedMsgUndelegateResponse"></a>

### QueryQueuedMsgUndelegateResponse

QueryQueuedMsgUndelegatesResponse is response type for the Query/MsgUndelegates RPC method

| Field | Type | Label | Description |
| ----- | ---- | ----- | ----------- |
| `msg_undelegates` | [MsgUndelegate](#cosmos.staking.v1beta1.MsgUndelegate) | repeated | msg_delegates contains all of the queued messages |
| `pagination` | [cosmos.base.query.v1beta1.PageResponse](#cosmos.base.query.v1beta1.PageResponse) |  | pagination defines the pagination in the response. |

<a name="cosmos.staking.v1beta1.QueryQueuedMsgUndelegatesRequest"></a>

### QueryQueuedMsgUndelegatesRequest

QueryMsgUndelegatesRequest is request type for Query/MsgUndelegates RPC method.
Queries all MsgUndelegate transactions queued to be executed at the end of an epoch

| Field | Type | Label | Description |
| ----- | ---- | ----- | ----------- |
| `pagination` | [cosmos.base.query.v1beta1.PageRequest](#cosmos.base.query.v1beta1.PageRequest) |  | pagination defines an optional pagination for the request. |

<a name="cosmos.staking.v1beta1.QueryQueuedMsgUndelegatesResponse"></a>

### QueryQueuedMsgUndelegatesResponse

QueryQueuedMsgUndelegatesResponse is response type for the Query/MsgUndelegates RPC method

| Field | Type | Label | Description |
| ----- | ---- | ----- | ----------- |
| `msg_undelegates` | [MsgUndelegate](#cosmos.staking.v1beta1.MsgUndelegate) | repeated | msg_delegates contains all of the queued messages |
| `pagination` | [cosmos.base.query.v1beta1.PageResponse](#cosmos.base.query.v1beta1.PageResponse) |  | pagination defines the pagination in the response. |

<a name="cosmos.staking.v1beta1.QueryRedelegationsRequest"></a>

### QueryRedelegationsRequest

QueryRedelegationsRequest is request type for the Query/Redelegations RPC
method.

| Field | Type | Label | Description |
| ----- | ---- | ----- | ----------- |
| `delegator_addr` | [string](#string) |  | delegator_addr defines the delegator address to query for. |
| `src_validator_addr` | [string](#string) |  | src_validator_addr defines the validator address to redelegate from. |
| `dst_validator_addr` | [string](#string) |  | dst_validator_addr defines the validator address to redelegate to. |
| `pagination` | [cosmos.base.query.v1beta1.PageRequest](#cosmos.base.query.v1beta1.PageRequest) |  | pagination defines an optional pagination for the request. |

<a name="cosmos.staking.v1beta1.QueryRedelegationsResponse"></a>

### QueryRedelegationsResponse

QueryRedelegationsResponse is response type for the Query/Redelegations RPC
method.

| Field | Type | Label | Description |
| ----- | ---- | ----- | ----------- |
| `redelegation_responses` | [RedelegationResponse](#cosmos.staking.v1beta1.RedelegationResponse) | repeated |  |
| `pagination` | [cosmos.base.query.v1beta1.PageResponse](#cosmos.base.query.v1beta1.PageResponse) |  | pagination defines the pagination in the response. |

<a name="cosmos.staking.v1beta1.QueryUnbondingDelegationRequest"></a>

### QueryUnbondingDelegationRequest

QueryUnbondingDelegationRequest is request type for the
Query/UnbondingDelegation RPC method.

| Field | Type | Label | Description |
| ----- | ---- | ----- | ----------- |
| `delegator_addr` | [string](#string) |  | delegator_addr defines the delegator address to query for. |
| `validator_addr` | [string](#string) |  | validator_addr defines the validator address to query for. |

<a name="cosmos.staking.v1beta1.QueryUnbondingDelegationResponse"></a>

### QueryUnbondingDelegationResponse

QueryDelegationResponse is response type for the Query/UnbondingDelegation
RPC method.

| Field | Type | Label | Description |
| ----- | ---- | ----- | ----------- |
| `unbond` | [UnbondingDelegation](#cosmos.staking.v1beta1.UnbondingDelegation) |  | unbond defines the unbonding information of a delegation. |

<a name="cosmos.staking.v1beta1.QueryValidatorDelegationsRequest"></a>

### QueryValidatorDelegationsRequest

QueryValidatorDelegationsRequest is request type for the
Query/ValidatorDelegations RPC method

| Field | Type | Label | Description |
| ----- | ---- | ----- | ----------- |
| `validator_addr` | [string](#string) |  | validator_addr defines the validator address to query for. |
| `pagination` | [cosmos.base.query.v1beta1.PageRequest](#cosmos.base.query.v1beta1.PageRequest) |  | pagination defines an optional pagination for the request. |

<a name="cosmos.staking.v1beta1.QueryValidatorDelegationsResponse"></a>

### QueryValidatorDelegationsResponse

QueryValidatorDelegationsResponse is response type for the
Query/ValidatorDelegations RPC method

| Field | Type | Label | Description |
| ----- | ---- | ----- | ----------- |
| `delegation_responses` | [DelegationResponse](#cosmos.staking.v1beta1.DelegationResponse) | repeated |  |
| `pagination` | [cosmos.base.query.v1beta1.PageResponse](#cosmos.base.query.v1beta1.PageResponse) |  | pagination defines the pagination in the response. |

<a name="cosmos.staking.v1beta1.QueryValidatorRequest"></a>

### QueryValidatorRequest

QueryValidatorRequest is response type for the Query/Validator RPC method

| Field | Type | Label | Description |
| ----- | ---- | ----- | ----------- |
| `validator_addr` | [string](#string) |  | validator_addr defines the validator address to query for. |

<a name="cosmos.staking.v1beta1.QueryValidatorResponse"></a>

### QueryValidatorResponse

QueryValidatorResponse is response type for the Query/Validator RPC method

| Field | Type | Label | Description |
| ----- | ---- | ----- | ----------- |
| `validator` | [Validator](#cosmos.staking.v1beta1.Validator) |  | validator defines the the validator info. |

<a name="cosmos.staking.v1beta1.QueryValidatorUnbondingDelegationsRequest"></a>

### QueryValidatorUnbondingDelegationsRequest

QueryValidatorUnbondingDelegationsRequest is required type for the
Query/ValidatorUnbondingDelegations RPC method

| Field | Type | Label | Description |
| ----- | ---- | ----- | ----------- |
| `validator_addr` | [string](#string) |  | validator_addr defines the validator address to query for. |
| `pagination` | [cosmos.base.query.v1beta1.PageRequest](#cosmos.base.query.v1beta1.PageRequest) |  | pagination defines an optional pagination for the request. |

<a name="cosmos.staking.v1beta1.QueryValidatorUnbondingDelegationsResponse"></a>

### QueryValidatorUnbondingDelegationsResponse

QueryValidatorUnbondingDelegationsResponse is response type for the
Query/ValidatorUnbondingDelegations RPC method.

| Field | Type | Label | Description |
| ----- | ---- | ----- | ----------- |
| `unbonding_responses` | [UnbondingDelegation](#cosmos.staking.v1beta1.UnbondingDelegation) | repeated |  |
| `pagination` | [cosmos.base.query.v1beta1.PageResponse](#cosmos.base.query.v1beta1.PageResponse) |  | pagination defines the pagination in the response. |

<a name="cosmos.staking.v1beta1.QueryValidatorsRequest"></a>

### QueryValidatorsRequest

QueryValidatorsRequest is request type for Query/Validators RPC method.

| Field | Type | Label | Description |
| ----- | ---- | ----- | ----------- |
| `status` | [string](#string) |  | status enables to query for validators matching a given status. |
| `pagination` | [cosmos.base.query.v1beta1.PageRequest](#cosmos.base.query.v1beta1.PageRequest) |  | pagination defines an optional pagination for the request. |

<a name="cosmos.staking.v1beta1.QueryValidatorsResponse"></a>

### QueryValidatorsResponse

QueryValidatorsResponse is response type for the Query/Validators RPC method

| Field | Type | Label | Description |
| ----- | ---- | ----- | ----------- |
| `validators` | [Validator](#cosmos.staking.v1beta1.Validator) | repeated | validators contains all the queried validators. |
| `pagination` | [cosmos.base.query.v1beta1.PageResponse](#cosmos.base.query.v1beta1.PageResponse) |  | pagination defines the pagination in the response. |

 <!-- end messages -->

 <!-- end enums -->

 <!-- end HasExtensions -->

<a name="cosmos.staking.v1beta1.Query"></a>

### Query

Query defines the gRPC querier service.

| Method Name | Request Type | Response Type | Description | HTTP Verb | Endpoint |
| ----------- | ------------ | ------------- | ------------| ------- | -------- |
| `Validators` | [QueryValidatorsRequest](#cosmos.staking.v1beta1.QueryValidatorsRequest) | [QueryValidatorsResponse](#cosmos.staking.v1beta1.QueryValidatorsResponse) | Validators queries all validators that match the given status. | GET|/cosmos/staking/v1beta1/validators|
| `Validator` | [QueryValidatorRequest](#cosmos.staking.v1beta1.QueryValidatorRequest) | [QueryValidatorResponse](#cosmos.staking.v1beta1.QueryValidatorResponse) | Validator queries validator info for given validator address. | GET|/cosmos/staking/v1beta1/validators/{validator_addr}|
| `ValidatorDelegations` | [QueryValidatorDelegationsRequest](#cosmos.staking.v1beta1.QueryValidatorDelegationsRequest) | [QueryValidatorDelegationsResponse](#cosmos.staking.v1beta1.QueryValidatorDelegationsResponse) | ValidatorDelegations queries delegate info for given validator. | GET|/cosmos/staking/v1beta1/validators/{validator_addr}/delegations|
| `ValidatorUnbondingDelegations` | [QueryValidatorUnbondingDelegationsRequest](#cosmos.staking.v1beta1.QueryValidatorUnbondingDelegationsRequest) | [QueryValidatorUnbondingDelegationsResponse](#cosmos.staking.v1beta1.QueryValidatorUnbondingDelegationsResponse) | ValidatorUnbondingDelegations queries unbonding delegations of a validator. | GET|/cosmos/staking/v1beta1/validators/{validator_addr}/unbonding_delegations|
| `Delegation` | [QueryDelegationRequest](#cosmos.staking.v1beta1.QueryDelegationRequest) | [QueryDelegationResponse](#cosmos.staking.v1beta1.QueryDelegationResponse) | Delegation queries delegate info for given validator delegator pair. | GET|/cosmos/staking/v1beta1/validators/{validator_addr}/delegations/{delegator_addr}|
| `UnbondingDelegation` | [QueryUnbondingDelegationRequest](#cosmos.staking.v1beta1.QueryUnbondingDelegationRequest) | [QueryUnbondingDelegationResponse](#cosmos.staking.v1beta1.QueryUnbondingDelegationResponse) | UnbondingDelegation queries unbonding info for given validator delegator pair. | GET|/cosmos/staking/v1beta1/validators/{validator_addr}/delegations/{delegator_addr}/unbonding_delegation|
| `DelegatorDelegations` | [QueryDelegatorDelegationsRequest](#cosmos.staking.v1beta1.QueryDelegatorDelegationsRequest) | [QueryDelegatorDelegationsResponse](#cosmos.staking.v1beta1.QueryDelegatorDelegationsResponse) | DelegatorDelegations queries all delegations of a given delegator address. | GET|/cosmos/staking/v1beta1/delegations/{delegator_addr}|
| `DelegatorUnbondingDelegations` | [QueryDelegatorUnbondingDelegationsRequest](#cosmos.staking.v1beta1.QueryDelegatorUnbondingDelegationsRequest) | [QueryDelegatorUnbondingDelegationsResponse](#cosmos.staking.v1beta1.QueryDelegatorUnbondingDelegationsResponse) | DelegatorUnbondingDelegations queries all unbonding delegations of a given delegator address. | GET|/cosmos/staking/v1beta1/delegators/{delegator_addr}/unbonding_delegations|
| `Redelegations` | [QueryRedelegationsRequest](#cosmos.staking.v1beta1.QueryRedelegationsRequest) | [QueryRedelegationsResponse](#cosmos.staking.v1beta1.QueryRedelegationsResponse) | Redelegations queries redelegations of given address. | GET|/cosmos/staking/v1beta1/delegators/{delegator_addr}/redelegations|
| `DelegatorValidators` | [QueryDelegatorValidatorsRequest](#cosmos.staking.v1beta1.QueryDelegatorValidatorsRequest) | [QueryDelegatorValidatorsResponse](#cosmos.staking.v1beta1.QueryDelegatorValidatorsResponse) | DelegatorValidators queries all validators info for given delegator address. | GET|/cosmos/staking/v1beta1/delegators/{delegator_addr}/validators|
| `DelegatorValidator` | [QueryDelegatorValidatorRequest](#cosmos.staking.v1beta1.QueryDelegatorValidatorRequest) | [QueryDelegatorValidatorResponse](#cosmos.staking.v1beta1.QueryDelegatorValidatorResponse) | DelegatorValidator queries validator info for given delegator validator pair. | GET|/cosmos/staking/v1beta1/delegators/{delegator_addr}/validators/{validator_addr}|
| `HistoricalInfo` | [QueryHistoricalInfoRequest](#cosmos.staking.v1beta1.QueryHistoricalInfoRequest) | [QueryHistoricalInfoResponse](#cosmos.staking.v1beta1.QueryHistoricalInfoResponse) | HistoricalInfo queries the historical info for given height. | GET|/cosmos/staking/v1beta1/historical_info/{height}|
| `Pool` | [QueryPoolRequest](#cosmos.staking.v1beta1.QueryPoolRequest) | [QueryPoolResponse](#cosmos.staking.v1beta1.QueryPoolResponse) | Pool queries the pool info. | GET|/cosmos/staking/v1beta1/pool|
| `Params` | [QueryParamsRequest](#cosmos.staking.v1beta1.QueryParamsRequest) | [QueryParamsResponse](#cosmos.staking.v1beta1.QueryParamsResponse) | Parameters queries the staking parameters. | GET|/cosmos/staking/v1beta1/params|
| `BufferedValidators` | [QueryBufferedValidatorsRequest](#cosmos.staking.v1beta1.QueryBufferedValidatorsRequest) | [QueryBufferedValidatorsResponse](#cosmos.staking.v1beta1.QueryBufferedValidatorsResponse) | this could return current estimation of next validator set | GET|/cosmos/staking/v1beta1/validators|
| `QueuedMsgCreateValidators` | [QueryQueuedMsgCreateValidatorsRequest](#cosmos.staking.v1beta1.QueryQueuedMsgCreateValidatorsRequest) | [QueryQueuedMsgCreateValidatorsResponse](#cosmos.staking.v1beta1.QueryQueuedMsgCreateValidatorsResponse) | Queued create validator messages | GET|/cosmos/staking/v1beta1/msg_create_validators|
| `QueuedMsgEditValidators` | [QueryQueuedMsgEditValidatorsRequest](#cosmos.staking.v1beta1.QueryQueuedMsgEditValidatorsRequest) | [QueryQueuedMsgEditValidatorsResponse](#cosmos.staking.v1beta1.QueryQueuedMsgEditValidatorsResponse) | Queued edit validator messages | GET|/cosmos/staking/v1beta1/msg_edit_validators|
| `QueuedMsgDelegates` | [QueryQueuedMsgDelegatesRequest](#cosmos.staking.v1beta1.QueryQueuedMsgDelegatesRequest) | [QueryQueuedMsgDelegatesResponse](#cosmos.staking.v1beta1.QueryQueuedMsgDelegatesResponse) | Queued delegate messages | GET|/cosmos/staking/v1beta1/msg_delegates|
| `QueuedMsgDelegate` | [QueryQueuedMsgDelegateRequest](#cosmos.staking.v1beta1.QueryQueuedMsgDelegateRequest) | [QueryQueuedMsgDelegateResponse](#cosmos.staking.v1beta1.QueryQueuedMsgDelegateResponse) | Queued delegate specific messages | GET|/cosmos/staking/v1beta1/msg_delegate/{delegator_addr}|
| `QueuedMsgUndelegates` | [QueryQueuedMsgUndelegatesRequest](#cosmos.staking.v1beta1.QueryQueuedMsgUndelegatesRequest) | [QueryQueuedMsgUndelegatesResponse](#cosmos.staking.v1beta1.QueryQueuedMsgUndelegatesResponse) | Queued undelegate messages | GET|/cosmos/staking/v1beta1/msg_delegates|
| `QueuedMsgUndelegate` | [QueryQueuedMsgUndelegateRequest](#cosmos.staking.v1beta1.QueryQueuedMsgUndelegateRequest) | [QueryQueuedMsgUndelegateResponse](#cosmos.staking.v1beta1.QueryQueuedMsgUndelegateResponse) | Queued delegate specific messages | GET|/cosmos/staking/v1beta1/msg_delegate/{delegator_addr}|
| `QueuedMsgBeginRedelegates` | [QueryQueuedMsgBeginRedelegatesRequest](#cosmos.staking.v1beta1.QueryQueuedMsgBeginRedelegatesRequest) | [QueryQueuedMsgBeginRedelegatesResponse](#cosmos.staking.v1beta1.QueryQueuedMsgBeginRedelegatesResponse) | Queued being redelegate messages | GET|/cosmos/staking/v1beta1/msg_begin_redelegates|
| `QueuedMsgBeginRedelegate` | [QueryQueuedMsgBeginRedelegateRequest](#cosmos.staking.v1beta1.QueryQueuedMsgBeginRedelegateRequest) | [QueryQueuedMsgBeginRedelegateResponse](#cosmos.staking.v1beta1.QueryQueuedMsgBeginRedelegateResponse) | Queued being redelegate messages | GET|/cosmos/staking/v1beta1/msg_begin_redelegates/{delegator_addr}|

 <!-- end services -->

<a name="cosmos/tx/signing/v1beta1/signing.proto"></a>
<p align="right"><a href="#top">Top</a></p>

## cosmos/tx/signing/v1beta1/signing.proto

<a name="cosmos.tx.signing.v1beta1.SignatureDescriptor"></a>

### SignatureDescriptor

SignatureDescriptor is a convenience type which represents the full data for
a signature including the public key of the signer, signing modes and the
signature itself. It is primarily used for coordinating signatures between
clients.

| Field | Type | Label | Description |
| ----- | ---- | ----- | ----------- |
| `public_key` | [google.protobuf.Any](#google.protobuf.Any) |  | public_key is the public key of the signer |
| `data` | [SignatureDescriptor.Data](#cosmos.tx.signing.v1beta1.SignatureDescriptor.Data) |  |  |
| `sequence` | [uint64](#uint64) |  | sequence is the sequence of the account, which describes the number of committed transactions signed by a given address. It is used to prevent replay attacks. |

<a name="cosmos.tx.signing.v1beta1.SignatureDescriptor.Data"></a>

### SignatureDescriptor.Data

Data represents signature data

| Field | Type | Label | Description |
| ----- | ---- | ----- | ----------- |
| `single` | [SignatureDescriptor.Data.Single](#cosmos.tx.signing.v1beta1.SignatureDescriptor.Data.Single) |  | single represents a single signer |
| `multi` | [SignatureDescriptor.Data.Multi](#cosmos.tx.signing.v1beta1.SignatureDescriptor.Data.Multi) |  | multi represents a multisig signer |

<a name="cosmos.tx.signing.v1beta1.SignatureDescriptor.Data.Multi"></a>

### SignatureDescriptor.Data.Multi

Multi is the signature data for a multisig public key

| Field | Type | Label | Description |
| ----- | ---- | ----- | ----------- |
| `bitarray` | [cosmos.crypto.multisig.v1beta1.CompactBitArray](#cosmos.crypto.multisig.v1beta1.CompactBitArray) |  | bitarray specifies which keys within the multisig are signing |
| `signatures` | [SignatureDescriptor.Data](#cosmos.tx.signing.v1beta1.SignatureDescriptor.Data) | repeated | signatures is the signatures of the multi-signature |

<a name="cosmos.tx.signing.v1beta1.SignatureDescriptor.Data.Single"></a>

### SignatureDescriptor.Data.Single

Single is the signature data for a single signer

| Field | Type | Label | Description |
| ----- | ---- | ----- | ----------- |
| `mode` | [SignMode](#cosmos.tx.signing.v1beta1.SignMode) |  | mode is the signing mode of the single signer |
| `signature` | [bytes](#bytes) |  | signature is the raw signature bytes |

<a name="cosmos.tx.signing.v1beta1.SignatureDescriptors"></a>

### SignatureDescriptors

SignatureDescriptors wraps multiple SignatureDescriptor's.

| Field | Type | Label | Description |
| ----- | ---- | ----- | ----------- |
| `signatures` | [SignatureDescriptor](#cosmos.tx.signing.v1beta1.SignatureDescriptor) | repeated | signatures are the signature descriptors |

 <!-- end messages -->

<a name="cosmos.tx.signing.v1beta1.SignMode"></a>

### SignMode

SignMode represents a signing mode with its own security guarantees.

| Name | Number | Description |
| ---- | ------ | ----------- |
| SIGN_MODE_UNSPECIFIED | 0 | SIGN_MODE_UNSPECIFIED specifies an unknown signing mode and will be rejected. |
| SIGN_MODE_DIRECT | 1 | SIGN_MODE_DIRECT specifies a signing mode which uses SignDoc and is verified with raw bytes from Tx. |
| SIGN_MODE_TEXTUAL | 2 | SIGN_MODE_TEXTUAL is a future signing mode that will verify some human-readable textual representation on top of the binary representation from SIGN_MODE_DIRECT. It is currently not supported. |
| SIGN_MODE_DIRECT_JSON | 3 | SIGN_MODE_DIRECT_JSON specifies a signing mode which uses SignDocJSON. It is verified using a canonical JSON representation of the bytes used in SIGN_MODE_DIRECT. It is currently not supported. |
| SIGN_MODE_DIRECT_AUX | 4 | SIGN_MODE_DIRECT_AUX specifies a signing mode which uses SignDocDirectAux. As opposed to SIGN_MODE_DIRECT, this sign mode does not require signers signing over other signers' `signer_info`. It also allows for adding Tips in transactions. |
| SIGN_MODE_LEGACY_AMINO_JSON | 127 | SIGN_MODE_LEGACY_AMINO_JSON is a backwards compatibility mode which uses Amino JSON and will be removed in the future. |

 <!-- end enums -->

 <!-- end HasExtensions -->

 <!-- end services -->

<a name="cosmos/tx/v1beta1/tx.proto"></a>
<p align="right"><a href="#top">Top</a></p>

## cosmos/tx/v1beta1/tx.proto

<a name="cosmos.tx.v1beta1.AuthInfo"></a>

### AuthInfo

AuthInfo describes the fee and signer modes that are used to sign a
transaction.

| Field | Type | Label | Description |
| ----- | ---- | ----- | ----------- |
| `signer_infos` | [SignerInfo](#cosmos.tx.v1beta1.SignerInfo) | repeated | signer_infos defines the signing modes for the required signers. The number and order of elements must match the required signers from TxBody's messages. The first element is the primary signer and the one which pays the fee. |
| `fee` | [Fee](#cosmos.tx.v1beta1.Fee) |  | Fee is the fee and gas limit for the transaction. The first signer is the primary signer and the one which pays the fee. The fee can be calculated based on the cost of evaluating the body and doing signature verification of the signers. This can be estimated via simulation. |
| `tip` | [Tip](#cosmos.tx.v1beta1.Tip) |  | Tip is the optional tip used for meta-transactions. |

<a name="cosmos.tx.v1beta1.Fee"></a>

### Fee

Fee includes the amount of coins paid in fees and the maximum
gas to be used by the transaction. The ratio yields an effective "gasprice",
which must be above some miminum to be accepted into the mempool.

| Field | Type | Label | Description |
| ----- | ---- | ----- | ----------- |
| `amount` | [cosmos.base.v1beta1.Coin](#cosmos.base.v1beta1.Coin) | repeated | amount is the amount of coins to be paid as a fee |
| `gas_limit` | [uint64](#uint64) |  | gas_limit is the maximum gas that can be used in transaction processing before an out of gas error occurs |
| `payer` | [string](#string) |  | if unset, the first signer is responsible for paying the fees. If set, the specified account must pay the fees. the payer must be a tx signer (and thus have signed this field in AuthInfo). setting this field does *not* change the ordering of required signers for the transaction. |
| `granter` | [string](#string) |  | if set, the fee payer (either the first signer or the value of the payer field) requests that a fee grant be used to pay fees instead of the fee payer's own balance. If an appropriate fee grant does not exist or the chain does not support fee grants, this will fail |

<a name="cosmos.tx.v1beta1.ModeInfo"></a>

### ModeInfo

ModeInfo describes the signing mode of a single or nested multisig signer.

| Field | Type | Label | Description |
| ----- | ---- | ----- | ----------- |
| `single` | [ModeInfo.Single](#cosmos.tx.v1beta1.ModeInfo.Single) |  | single represents a single signer |
| `multi` | [ModeInfo.Multi](#cosmos.tx.v1beta1.ModeInfo.Multi) |  | multi represents a nested multisig signer |

<a name="cosmos.tx.v1beta1.ModeInfo.Multi"></a>

### ModeInfo.Multi

Multi is the mode info for a multisig public key

| Field | Type | Label | Description |
| ----- | ---- | ----- | ----------- |
| `bitarray` | [cosmos.crypto.multisig.v1beta1.CompactBitArray](#cosmos.crypto.multisig.v1beta1.CompactBitArray) |  | bitarray specifies which keys within the multisig are signing |
| `mode_infos` | [ModeInfo](#cosmos.tx.v1beta1.ModeInfo) | repeated | mode_infos is the corresponding modes of the signers of the multisig which could include nested multisig public keys |

<a name="cosmos.tx.v1beta1.ModeInfo.Single"></a>

### ModeInfo.Single

Single is the mode info for a single signer. It is structured as a message
to allow for additional fields such as locale for SIGN_MODE_TEXTUAL in the
future

| Field | Type | Label | Description |
| ----- | ---- | ----- | ----------- |
| `mode` | [cosmos.tx.signing.v1beta1.SignMode](#cosmos.tx.signing.v1beta1.SignMode) |  | mode is the signing mode of the single signer |

<a name="cosmos.tx.v1beta1.SignDoc"></a>

### SignDoc

SignDoc is the type used for generating sign bytes for SIGN_MODE_DIRECT.

| Field | Type | Label | Description |
| ----- | ---- | ----- | ----------- |
| `body_bytes` | [bytes](#bytes) |  | body_bytes is protobuf serialization of a TxBody that matches the representation in TxRaw. |
| `auth_info_bytes` | [bytes](#bytes) |  | auth_info_bytes is a protobuf serialization of an AuthInfo that matches the representation in TxRaw. |
| `chain_id` | [string](#string) |  | chain_id is the unique identifier of the chain this transaction targets. It prevents signed transactions from being used on another chain by an attacker |
| `account_number` | [uint64](#uint64) |  | account_number is the account number of the account in state |

<<<<<<< HEAD
=======





<a name="cosmos.tx.v1beta1.SignDocDirectAux"></a>

### SignDocDirectAux
SignDocDirectAux is the type used for generating sign bytes for
SIGN_MODE_DIRECT_AUX.


| Field | Type | Label | Description |
| ----- | ---- | ----- | ----------- |
| `body_bytes` | [bytes](#bytes) |  | body_bytes is protobuf serialization of a TxBody that matches the representation in TxRaw. |
| `public_key` | [google.protobuf.Any](#google.protobuf.Any) |  | public_key is the public key of the signing account. |
| `chain_id` | [string](#string) |  | chain_id is the identifier of the chain this transaction targets. It prevents signed transactions from being used on another chain by an attacker. |
| `account_number` | [uint64](#uint64) |  | account_number is the account number of the account in state. |
| `sequence` | [uint64](#uint64) |  | sequence is the sequence number of the signing account. |
| `tip` | [Tip](#cosmos.tx.v1beta1.Tip) |  | Tip is the optional tip used for meta-transactions. It should be left empty if the signer is not the tipper for this transaction. |






<a name="cosmos.tx.v1beta1.SignDocJSON"></a>

### SignDocJSON
SignDocJSON is the type used for generating sign bytes for
SIGN_MODE_DIRECT_JSON. It is designed to be serialized as proto3 JSON
following the rules defined here:
https://github.com/regen-network/canonical-proto3/blob/master/README.md#json.


| Field | Type | Label | Description |
| ----- | ---- | ----- | ----------- |
| `body` | [TxBody](#cosmos.tx.v1beta1.TxBody) |  | body is the processable content of the transaction |
| `auth_info` | [AuthInfo](#cosmos.tx.v1beta1.AuthInfo) |  | auth_info is the authorization related content of the transaction, specifically signers, signer modes and fee |
| `chain_id` | [string](#string) |  | chain_id is the identifier of the chain this transaction targets. It prevents signed transactions from being used on another chain by an attacker |
| `account_number` | [uint64](#uint64) |  | account_number is the account number of the signing account in state |
| `sign_doc_sha256_hash` | [bytes](#bytes) |  | sign_doc_sha256_hash is the SHA-256 hash of SignDoc. It is included here to reduce the malleability attack surface of SIGN_MODE_DIRECT_JSON vs SIGN_MODE_DIRECT to zero. Basically this means that any discrepancy between protobuf bytes over the wire and protobuf bytes that are signed cannot be exploited. This information is obviously redundant with information already in SignDocJSON, but is included as a security check for scenarios where this information may have inadvertently been excluded. We include the hash of SignDoc rather than the full SignDoc bytes to reduce the size of SignDocJSON for scenarios where large payloads could cause problems for hardware wallets. |






>>>>>>> 6a0eb507
<a name="cosmos.tx.v1beta1.SignerInfo"></a>

### SignerInfo

SignerInfo describes the public key and signing mode of a single top-level
signer.

| Field | Type | Label | Description |
| ----- | ---- | ----- | ----------- |
| `public_key` | [google.protobuf.Any](#google.protobuf.Any) |  | public_key is the public key of the signer. It is optional for accounts that already exist in state. If unset, the verifier can use the required \ signer address for this position and lookup the public key. |
| `mode_info` | [ModeInfo](#cosmos.tx.v1beta1.ModeInfo) |  | mode_info describes the signing mode of the signer and is a nested structure to support nested multisig pubkey's |
| `sequence` | [uint64](#uint64) |  | sequence is the sequence of the account, which describes the number of committed transactions signed by a given address. It is used to prevent replay attacks. |

<<<<<<< HEAD
=======





<a name="cosmos.tx.v1beta1.Tip"></a>

### Tip
Tip is the tip used for meta-transactions.


| Field | Type | Label | Description |
| ----- | ---- | ----- | ----------- |
| `amount` | [cosmos.base.v1beta1.Coin](#cosmos.base.v1beta1.Coin) | repeated | amount is the amount of the tip |
| `tipper` | [string](#string) |  | tipper is the address of the account paying for the tip |






>>>>>>> 6a0eb507
<a name="cosmos.tx.v1beta1.Tx"></a>

### Tx

Tx is the standard type used for broadcasting transactions.

| Field | Type | Label | Description |
| ----- | ---- | ----- | ----------- |
| `body` | [TxBody](#cosmos.tx.v1beta1.TxBody) |  | body is the processable content of the transaction |
| `auth_info` | [AuthInfo](#cosmos.tx.v1beta1.AuthInfo) |  | auth_info is the authorization related content of the transaction, specifically signers, signer modes and fee |
| `signatures` | [bytes](#bytes) | repeated | signatures is a list of signatures that matches the length and order of AuthInfo's signer_infos to allow connecting signature meta information like public key and signing mode by position. |

<a name="cosmos.tx.v1beta1.TxBody"></a>

### TxBody

TxBody is the body of a transaction that all signers sign over.

| Field | Type | Label | Description |
| ----- | ---- | ----- | ----------- |
| `messages` | [google.protobuf.Any](#google.protobuf.Any) | repeated | messages is a list of messages to be executed. The required signers of those messages define the number and order of elements in AuthInfo's signer_infos and Tx's signatures. Each required signer address is added to the list only the first time it occurs. By convention, the first required signer (usually from the first message) is referred to as the primary signer and pays the fee for the whole transaction. |
| `memo` | [string](#string) |  | memo is any arbitrary note/comment to be added to the transaction. WARNING: in clients, any publicly exposed text should not be called memo, but should be called `note` instead (see <https://github.com/cosmos/cosmos-sdk/issues/9122>). |
| `timeout_height` | [uint64](#uint64) |  | timeout is the block height after which this transaction will not be processed by the chain |
| `extension_options` | [google.protobuf.Any](#google.protobuf.Any) | repeated | extension_options are arbitrary options that can be added by chains when the default options are not sufficient. If any of these are present and can't be handled, the transaction will be rejected |
| `non_critical_extension_options` | [google.protobuf.Any](#google.protobuf.Any) | repeated | extension_options are arbitrary options that can be added by chains when the default options are not sufficient. If any of these are present and can't be handled, they will be ignored |

<a name="cosmos.tx.v1beta1.TxRaw"></a>

### TxRaw

TxRaw is a variant of Tx that pins the signer's exact binary representation
of body and auth_info. This is used for signing, broadcasting and
verification. The binary `serialize(tx: TxRaw)` is stored in Tendermint and
the hash `sha256(serialize(tx: TxRaw))` becomes the "txhash", commonly used
as the transaction ID.

| Field | Type | Label | Description |
| ----- | ---- | ----- | ----------- |
| `body_bytes` | [bytes](#bytes) |  | body_bytes is a protobuf serialization of a TxBody that matches the representation in SignDoc. |
| `auth_info_bytes` | [bytes](#bytes) |  | auth_info_bytes is a protobuf serialization of an AuthInfo that matches the representation in SignDoc. |
| `signatures` | [bytes](#bytes) | repeated | signatures is a list of signatures that matches the length and order of AuthInfo's signer_infos to allow connecting signature meta information like public key and signing mode by position. |

 <!-- end messages -->

 <!-- end enums -->

 <!-- end HasExtensions -->

 <!-- end services -->

<a name="cosmos/tx/v1beta1/service.proto"></a>
<p align="right"><a href="#top">Top</a></p>

## cosmos/tx/v1beta1/service.proto

<a name="cosmos.tx.v1beta1.BroadcastTxRequest"></a>

### BroadcastTxRequest

BroadcastTxRequest is the request type for the Service.BroadcastTxRequest
RPC method.

| Field | Type | Label | Description |
| ----- | ---- | ----- | ----------- |
| `tx_bytes` | [bytes](#bytes) |  | tx_bytes is the raw transaction. |
| `mode` | [BroadcastMode](#cosmos.tx.v1beta1.BroadcastMode) |  |  |

<a name="cosmos.tx.v1beta1.BroadcastTxResponse"></a>

### BroadcastTxResponse

BroadcastTxResponse is the response type for the
Service.BroadcastTx method.

| Field | Type | Label | Description |
| ----- | ---- | ----- | ----------- |
| `tx_response` | [cosmos.base.abci.v1beta1.TxResponse](#cosmos.base.abci.v1beta1.TxResponse) |  | tx_response is the queried TxResponses. |

<a name="cosmos.tx.v1beta1.GetTxRequest"></a>

### GetTxRequest

GetTxRequest is the request type for the Service.GetTx
RPC method.

| Field | Type | Label | Description |
| ----- | ---- | ----- | ----------- |
| `hash` | [string](#string) |  | hash is the tx hash to query, encoded as a hex string. |

<a name="cosmos.tx.v1beta1.GetTxResponse"></a>

### GetTxResponse

GetTxResponse is the response type for the Service.GetTx method.

| Field | Type | Label | Description |
| ----- | ---- | ----- | ----------- |
| `tx` | [Tx](#cosmos.tx.v1beta1.Tx) |  | tx is the queried transaction. |
| `tx_response` | [cosmos.base.abci.v1beta1.TxResponse](#cosmos.base.abci.v1beta1.TxResponse) |  | tx_response is the queried TxResponses. |

<a name="cosmos.tx.v1beta1.GetTxsEventRequest"></a>

### GetTxsEventRequest

GetTxsEventRequest is the request type for the Service.TxsByEvents
RPC method.

| Field | Type | Label | Description |
| ----- | ---- | ----- | ----------- |
| `events` | [string](#string) | repeated | events is the list of transaction event type. |
| `pagination` | [cosmos.base.query.v1beta1.PageRequest](#cosmos.base.query.v1beta1.PageRequest) |  | pagination defines an pagination for the request. |
| `order_by` | [OrderBy](#cosmos.tx.v1beta1.OrderBy) |  |  |

<a name="cosmos.tx.v1beta1.GetTxsEventResponse"></a>

### GetTxsEventResponse

GetTxsEventResponse is the response type for the Service.TxsByEvents
RPC method.

| Field | Type | Label | Description |
| ----- | ---- | ----- | ----------- |
| `txs` | [Tx](#cosmos.tx.v1beta1.Tx) | repeated | txs is the list of queried transactions. |
| `tx_responses` | [cosmos.base.abci.v1beta1.TxResponse](#cosmos.base.abci.v1beta1.TxResponse) | repeated | tx_responses is the list of queried TxResponses. |
| `pagination` | [cosmos.base.query.v1beta1.PageResponse](#cosmos.base.query.v1beta1.PageResponse) |  | pagination defines an pagination for the response. |

<a name="cosmos.tx.v1beta1.SimulateRequest"></a>

### SimulateRequest

SimulateRequest is the request type for the Service.Simulate
RPC method.

| Field | Type | Label | Description |
| ----- | ---- | ----- | ----------- |
| `tx` | [Tx](#cosmos.tx.v1beta1.Tx) |  | **Deprecated.** tx is the transaction to simulate. Deprecated. Send raw tx bytes instead. |
| `tx_bytes` | [bytes](#bytes) |  | tx_bytes is the raw transaction. |

<a name="cosmos.tx.v1beta1.SimulateResponse"></a>

### SimulateResponse

SimulateResponse is the response type for the
Service.SimulateRPC method.

| Field | Type | Label | Description |
| ----- | ---- | ----- | ----------- |
| `gas_info` | [cosmos.base.abci.v1beta1.GasInfo](#cosmos.base.abci.v1beta1.GasInfo) |  | gas_info is the information about gas used in the simulation. |
| `result` | [cosmos.base.abci.v1beta1.Result](#cosmos.base.abci.v1beta1.Result) |  | result is the result of the simulation. |

 <!-- end messages -->

<a name="cosmos.tx.v1beta1.BroadcastMode"></a>

### BroadcastMode

BroadcastMode specifies the broadcast mode for the TxService.Broadcast RPC method.

| Name | Number | Description |
| ---- | ------ | ----------- |
| BROADCAST_MODE_UNSPECIFIED | 0 | zero-value for mode ordering |
| BROADCAST_MODE_BLOCK | 1 | BROADCAST_MODE_BLOCK defines a tx broadcasting mode where the client waits for the tx to be committed in a block. |
| BROADCAST_MODE_SYNC | 2 | BROADCAST_MODE_SYNC defines a tx broadcasting mode where the client waits for a CheckTx execution response only. |
| BROADCAST_MODE_ASYNC | 3 | BROADCAST_MODE_ASYNC defines a tx broadcasting mode where the client returns immediately. |

<a name="cosmos.tx.v1beta1.OrderBy"></a>

### OrderBy

OrderBy defines the sorting order

| Name | Number | Description |
| ---- | ------ | ----------- |
| ORDER_BY_UNSPECIFIED | 0 | ORDER_BY_UNSPECIFIED specifies an unknown sorting order. OrderBy defaults to ASC in this case. |
| ORDER_BY_ASC | 1 | ORDER_BY_ASC defines ascending order |
| ORDER_BY_DESC | 2 | ORDER_BY_DESC defines descending order |

 <!-- end enums -->

 <!-- end HasExtensions -->

<a name="cosmos.tx.v1beta1.Service"></a>

### Service

Service defines a gRPC service for interacting with transactions.

| Method Name | Request Type | Response Type | Description | HTTP Verb | Endpoint |
| ----------- | ------------ | ------------- | ------------| ------- | -------- |
| `Simulate` | [SimulateRequest](#cosmos.tx.v1beta1.SimulateRequest) | [SimulateResponse](#cosmos.tx.v1beta1.SimulateResponse) | Simulate simulates executing a transaction for estimating gas usage. | POST|/cosmos/tx/v1beta1/simulate|
| `GetTx` | [GetTxRequest](#cosmos.tx.v1beta1.GetTxRequest) | [GetTxResponse](#cosmos.tx.v1beta1.GetTxResponse) | GetTx fetches a tx by hash. | GET|/cosmos/tx/v1beta1/txs/{hash}|
| `BroadcastTx` | [BroadcastTxRequest](#cosmos.tx.v1beta1.BroadcastTxRequest) | [BroadcastTxResponse](#cosmos.tx.v1beta1.BroadcastTxResponse) | BroadcastTx broadcast transaction. | POST|/cosmos/tx/v1beta1/txs|
| `GetTxsEvent` | [GetTxsEventRequest](#cosmos.tx.v1beta1.GetTxsEventRequest) | [GetTxsEventResponse](#cosmos.tx.v1beta1.GetTxsEventResponse) | GetTxsEvent fetches txs by event. | GET|/cosmos/tx/v1beta1/txs|

 <!-- end services -->

<a name="cosmos/upgrade/v1beta1/upgrade.proto"></a>
<p align="right"><a href="#top">Top</a></p>

## cosmos/upgrade/v1beta1/upgrade.proto

<a name="cosmos.upgrade.v1beta1.CancelSoftwareUpgradeProposal"></a>

### CancelSoftwareUpgradeProposal

CancelSoftwareUpgradeProposal is a gov Content type for cancelling a software
upgrade.

| Field | Type | Label | Description |
| ----- | ---- | ----- | ----------- |
| `title` | [string](#string) |  |  |
| `description` | [string](#string) |  |  |

<a name="cosmos.upgrade.v1beta1.ModuleVersion"></a>

### ModuleVersion

ModuleVersion specifies a module and its consensus version.

| Field | Type | Label | Description |
| ----- | ---- | ----- | ----------- |
| `name` | [string](#string) |  | name of the app module |
| `version` | [uint64](#uint64) |  | consensus version of the app module |

<a name="cosmos.upgrade.v1beta1.Plan"></a>

### Plan

Plan specifies information about a planned upgrade and when it should occur.

| Field | Type | Label | Description |
| ----- | ---- | ----- | ----------- |
| `name` | [string](#string) |  | Sets the name for the upgrade. This name will be used by the upgraded version of the software to apply any special "on-upgrade" commands during the first BeginBlock method after the upgrade is applied. It is also used to detect whether a software version can handle a given upgrade. If no upgrade handler with this name has been set in the software, it will be assumed that the software is out-of-date when the upgrade Time or Height is reached and the software will exit. |
| `time` | [google.protobuf.Timestamp](#google.protobuf.Timestamp) |  | **Deprecated.** Deprecated: Time based upgrades have been deprecated. Time based upgrade logic has been removed from the SDK. If this field is not empty, an error will be thrown. |
| `height` | [int64](#int64) |  | The height at which the upgrade must be performed. Only used if Time is not set. |
| `info` | [string](#string) |  | Any application specific upgrade info to be included on-chain such as a git commit that validators could automatically upgrade to |
| `upgraded_client_state` | [google.protobuf.Any](#google.protobuf.Any) |  | **Deprecated.** Deprecated: UpgradedClientState field has been deprecated. IBC upgrade logic has been moved to the IBC module in the sub module 02-client. If this field is not empty, an error will be thrown. |

<a name="cosmos.upgrade.v1beta1.SoftwareUpgradeProposal"></a>

### SoftwareUpgradeProposal

SoftwareUpgradeProposal is a gov Content type for initiating a software
upgrade.

| Field | Type | Label | Description |
| ----- | ---- | ----- | ----------- |
| `title` | [string](#string) |  |  |
| `description` | [string](#string) |  |  |
| `plan` | [Plan](#cosmos.upgrade.v1beta1.Plan) |  |  |

 <!-- end messages -->

 <!-- end enums -->

 <!-- end HasExtensions -->

 <!-- end services -->

<a name="cosmos/upgrade/v1beta1/query.proto"></a>
<p align="right"><a href="#top">Top</a></p>

## cosmos/upgrade/v1beta1/query.proto

<a name="cosmos.upgrade.v1beta1.QueryAppliedPlanRequest"></a>

### QueryAppliedPlanRequest

QueryCurrentPlanRequest is the request type for the Query/AppliedPlan RPC
method.

| Field | Type | Label | Description |
| ----- | ---- | ----- | ----------- |
| `name` | [string](#string) |  | name is the name of the applied plan to query for. |

<a name="cosmos.upgrade.v1beta1.QueryAppliedPlanResponse"></a>

### QueryAppliedPlanResponse

QueryAppliedPlanResponse is the response type for the Query/AppliedPlan RPC
method.

| Field | Type | Label | Description |
| ----- | ---- | ----- | ----------- |
| `height` | [int64](#int64) |  | height is the block height at which the plan was applied. |

<a name="cosmos.upgrade.v1beta1.QueryCurrentPlanRequest"></a>

### QueryCurrentPlanRequest

QueryCurrentPlanRequest is the request type for the Query/CurrentPlan RPC
method.

<a name="cosmos.upgrade.v1beta1.QueryCurrentPlanResponse"></a>

### QueryCurrentPlanResponse

QueryCurrentPlanResponse is the response type for the Query/CurrentPlan RPC
method.

| Field | Type | Label | Description |
| ----- | ---- | ----- | ----------- |
| `plan` | [Plan](#cosmos.upgrade.v1beta1.Plan) |  | plan is the current upgrade plan. |

<a name="cosmos.upgrade.v1beta1.QueryModuleVersionsRequest"></a>

### QueryModuleVersionsRequest

QueryModuleVersionsRequest is the request type for the Query/ModuleVersions
RPC method.

| Field | Type | Label | Description |
| ----- | ---- | ----- | ----------- |
| `module_name` | [string](#string) |  | module_name is a field to query a specific module consensus version from state. Leaving this empty will fetch the full list of module versions from state |

<a name="cosmos.upgrade.v1beta1.QueryModuleVersionsResponse"></a>

### QueryModuleVersionsResponse

QueryModuleVersionsResponse is the response type for the Query/ModuleVersions
RPC method.

| Field | Type | Label | Description |
| ----- | ---- | ----- | ----------- |
| `module_versions` | [ModuleVersion](#cosmos.upgrade.v1beta1.ModuleVersion) | repeated | module_versions is a list of module names with their consensus versions. |

<a name="cosmos.upgrade.v1beta1.QueryUpgradedConsensusStateRequest"></a>

### QueryUpgradedConsensusStateRequest

QueryUpgradedConsensusStateRequest is the request type for the Query/UpgradedConsensusState
RPC method.

| Field | Type | Label | Description |
| ----- | ---- | ----- | ----------- |
| `last_height` | [int64](#int64) |  | last height of the current chain must be sent in request as this is the height under which next consensus state is stored |

<a name="cosmos.upgrade.v1beta1.QueryUpgradedConsensusStateResponse"></a>

### QueryUpgradedConsensusStateResponse

QueryUpgradedConsensusStateResponse is the response type for the Query/UpgradedConsensusState
RPC method.

| Field | Type | Label | Description |
| ----- | ---- | ----- | ----------- |
| `upgraded_consensus_state` | [bytes](#bytes) |  |  |

 <!-- end messages -->

 <!-- end enums -->

 <!-- end HasExtensions -->

<a name="cosmos.upgrade.v1beta1.Query"></a>

### Query

Query defines the gRPC upgrade querier service.

| Method Name | Request Type | Response Type | Description | HTTP Verb | Endpoint |
| ----------- | ------------ | ------------- | ------------| ------- | -------- |
| `CurrentPlan` | [QueryCurrentPlanRequest](#cosmos.upgrade.v1beta1.QueryCurrentPlanRequest) | [QueryCurrentPlanResponse](#cosmos.upgrade.v1beta1.QueryCurrentPlanResponse) | CurrentPlan queries the current upgrade plan. | GET|/cosmos/upgrade/v1beta1/current_plan|
| `AppliedPlan` | [QueryAppliedPlanRequest](#cosmos.upgrade.v1beta1.QueryAppliedPlanRequest) | [QueryAppliedPlanResponse](#cosmos.upgrade.v1beta1.QueryAppliedPlanResponse) | AppliedPlan queries a previously applied upgrade plan by its name. | GET|/cosmos/upgrade/v1beta1/applied_plan/{name}|
| `UpgradedConsensusState` | [QueryUpgradedConsensusStateRequest](#cosmos.upgrade.v1beta1.QueryUpgradedConsensusStateRequest) | [QueryUpgradedConsensusStateResponse](#cosmos.upgrade.v1beta1.QueryUpgradedConsensusStateResponse) | UpgradedConsensusState queries the consensus state that will serve as a trusted kernel for the next version of this chain. It will only be stored at the last height of this chain. UpgradedConsensusState RPC not supported with legacy querier This rpc is deprecated now that IBC has its own replacement (https://github.com/cosmos/ibc-go/blob/2c880a22e9f9cc75f62b527ca94aa75ce1106001/proto/ibc/core/client/v1/query.proto#L54) | GET|/cosmos/upgrade/v1beta1/upgraded_consensus_state/{last_height}|
| `ModuleVersions` | [QueryModuleVersionsRequest](#cosmos.upgrade.v1beta1.QueryModuleVersionsRequest) | [QueryModuleVersionsResponse](#cosmos.upgrade.v1beta1.QueryModuleVersionsResponse) | ModuleVersions queries the list of module versions from state. | GET|/cosmos/upgrade/v1beta1/module_versions|

 <!-- end services -->

<a name="cosmos/vesting/v1beta1/tx.proto"></a>
<p align="right"><a href="#top">Top</a></p>

## cosmos/vesting/v1beta1/tx.proto

<a name="cosmos.vesting.v1beta1.MsgCreateVestingAccount"></a>

### MsgCreateVestingAccount

MsgCreateVestingAccount defines a message that enables creating a vesting
account.

| Field | Type | Label | Description |
| ----- | ---- | ----- | ----------- |
| `from_address` | [string](#string) |  |  |
| `to_address` | [string](#string) |  |  |
| `amount` | [cosmos.base.v1beta1.Coin](#cosmos.base.v1beta1.Coin) | repeated |  |
| `end_time` | [int64](#int64) |  |  |
| `delayed` | [bool](#bool) |  |  |

<a name="cosmos.vesting.v1beta1.MsgCreateVestingAccountResponse"></a>

### MsgCreateVestingAccountResponse

MsgCreateVestingAccountResponse defines the Msg/CreateVestingAccount response type.

 <!-- end messages -->

 <!-- end enums -->

 <!-- end HasExtensions -->

<a name="cosmos.vesting.v1beta1.Msg"></a>

### Msg

Msg defines the bank Msg service.

| Method Name | Request Type | Response Type | Description | HTTP Verb | Endpoint |
| ----------- | ------------ | ------------- | ------------| ------- | -------- |
| `CreateVestingAccount` | [MsgCreateVestingAccount](#cosmos.vesting.v1beta1.MsgCreateVestingAccount) | [MsgCreateVestingAccountResponse](#cosmos.vesting.v1beta1.MsgCreateVestingAccountResponse) | CreateVestingAccount defines a method that enables creating a vesting account. | |

 <!-- end services -->

<a name="cosmos/vesting/v1beta1/vesting.proto"></a>
<p align="right"><a href="#top">Top</a></p>

## cosmos/vesting/v1beta1/vesting.proto

<a name="cosmos.vesting.v1beta1.BaseVestingAccount"></a>

### BaseVestingAccount

BaseVestingAccount implements the VestingAccount interface. It contains all
the necessary fields needed for any vesting account implementation.

| Field | Type | Label | Description |
| ----- | ---- | ----- | ----------- |
| `base_account` | [cosmos.auth.v1beta1.BaseAccount](#cosmos.auth.v1beta1.BaseAccount) |  |  |
| `original_vesting` | [cosmos.base.v1beta1.Coin](#cosmos.base.v1beta1.Coin) | repeated |  |
| `delegated_free` | [cosmos.base.v1beta1.Coin](#cosmos.base.v1beta1.Coin) | repeated |  |
| `delegated_vesting` | [cosmos.base.v1beta1.Coin](#cosmos.base.v1beta1.Coin) | repeated |  |
| `end_time` | [int64](#int64) |  |  |

<a name="cosmos.vesting.v1beta1.ContinuousVestingAccount"></a>

### ContinuousVestingAccount

ContinuousVestingAccount implements the VestingAccount interface. It
continuously vests by unlocking coins linearly with respect to time.

| Field | Type | Label | Description |
| ----- | ---- | ----- | ----------- |
| `base_vesting_account` | [BaseVestingAccount](#cosmos.vesting.v1beta1.BaseVestingAccount) |  |  |
| `start_time` | [int64](#int64) |  |  |

<a name="cosmos.vesting.v1beta1.DelayedVestingAccount"></a>

### DelayedVestingAccount

DelayedVestingAccount implements the VestingAccount interface. It vests all
coins after a specific time, but non prior. In other words, it keeps them
locked until a specified time.

| Field | Type | Label | Description |
| ----- | ---- | ----- | ----------- |
| `base_vesting_account` | [BaseVestingAccount](#cosmos.vesting.v1beta1.BaseVestingAccount) |  |  |

<a name="cosmos.vesting.v1beta1.Period"></a>

### Period

Period defines a length of time and amount of coins that will vest.

| Field | Type | Label | Description |
| ----- | ---- | ----- | ----------- |
| `length` | [int64](#int64) |  |  |
| `amount` | [cosmos.base.v1beta1.Coin](#cosmos.base.v1beta1.Coin) | repeated |  |

<a name="cosmos.vesting.v1beta1.PeriodicVestingAccount"></a>

### PeriodicVestingAccount

PeriodicVestingAccount implements the VestingAccount interface. It
periodically vests by unlocking coins during each specified period.

| Field | Type | Label | Description |
| ----- | ---- | ----- | ----------- |
| `base_vesting_account` | [BaseVestingAccount](#cosmos.vesting.v1beta1.BaseVestingAccount) |  |  |
| `start_time` | [int64](#int64) |  |  |
| `vesting_periods` | [Period](#cosmos.vesting.v1beta1.Period) | repeated |  |

<a name="cosmos.vesting.v1beta1.PermanentLockedAccount"></a>

### PermanentLockedAccount

PermanentLockedAccount implements the VestingAccount interface. It does
not ever release coins, locking them indefinitely. Coins in this account can
still be used for delegating and for governance votes even while locked.

| Field | Type | Label | Description |
| ----- | ---- | ----- | ----------- |
| `base_vesting_account` | [BaseVestingAccount](#cosmos.vesting.v1beta1.BaseVestingAccount) |  |  |

 <!-- end messages -->

 <!-- end enums -->

 <!-- end HasExtensions -->

 <!-- end services -->

## Scalar Value Types

| .proto Type | Notes | C++ | Java | Python | Go | C# | PHP | Ruby |
| ----------- | ----- | --- | ---- | ------ | -- | -- | --- | ---- |
| <a name="double" /> double |  | double | double | float | float64 | double | float | Float |
| <a name="float" /> float |  | float | float | float | float32 | float | float | Float |
| <a name="int32" /> int32 | Uses variable-length encoding. Inefficient for encoding negative numbers – if your field is likely to have negative values, use sint32 instead. | int32 | int | int | int32 | int | integer | Bignum or Fixnum (as required) |
| <a name="int64" /> int64 | Uses variable-length encoding. Inefficient for encoding negative numbers – if your field is likely to have negative values, use sint64 instead. | int64 | long | int/long | int64 | long | integer/string | Bignum |
| <a name="uint32" /> uint32 | Uses variable-length encoding. | uint32 | int | int/long | uint32 | uint | integer | Bignum or Fixnum (as required) |
| <a name="uint64" /> uint64 | Uses variable-length encoding. | uint64 | long | int/long | uint64 | ulong | integer/string | Bignum or Fixnum (as required) |
| <a name="sint32" /> sint32 | Uses variable-length encoding. Signed int value. These more efficiently encode negative numbers than regular int32s. | int32 | int | int | int32 | int | integer | Bignum or Fixnum (as required) |
| <a name="sint64" /> sint64 | Uses variable-length encoding. Signed int value. These more efficiently encode negative numbers than regular int64s. | int64 | long | int/long | int64 | long | integer/string | Bignum |
| <a name="fixed32" /> fixed32 | Always four bytes. More efficient than uint32 if values are often greater than 2^28. | uint32 | int | int | uint32 | uint | integer | Bignum or Fixnum (as required) |
| <a name="fixed64" /> fixed64 | Always eight bytes. More efficient than uint64 if values are often greater than 2^56. | uint64 | long | int/long | uint64 | ulong | integer/string | Bignum |
| <a name="sfixed32" /> sfixed32 | Always four bytes. | int32 | int | int | int32 | int | integer | Bignum or Fixnum (as required) |
| <a name="sfixed64" /> sfixed64 | Always eight bytes. | int64 | long | int/long | int64 | long | integer/string | Bignum |
| <a name="bool" /> bool |  | bool | boolean | boolean | bool | bool | boolean | TrueClass/FalseClass |
| <a name="string" /> string | A string must always contain UTF-8 encoded or 7-bit ASCII text. | string | String | str/unicode | string | string | string | String (UTF-8) |
| <a name="bytes" /> bytes | May contain any arbitrary sequence of bytes. | string | ByteString | str | []byte | ByteString | string | String (ASCII-8BIT) |<|MERGE_RESOLUTION|>--- conflicted
+++ resolved
@@ -18,14 +18,6 @@
   - [PageResponse](#cosmos.base.query.v1beta1.PageResponse)
   
 - [cosmos/auth/v1beta1/query.proto](#cosmos/auth/v1beta1/query.proto)
-<<<<<<< HEAD
-  - [QueryAccountRequest](#cosmos.auth.v1beta1.QueryAccountRequest)
-  - [QueryAccountResponse](#cosmos.auth.v1beta1.QueryAccountResponse)
-  - [QueryAccountsRequest](#cosmos.auth.v1beta1.QueryAccountsRequest)
-  - [QueryAccountsResponse](#cosmos.auth.v1beta1.QueryAccountsResponse)
-  - [QueryParamsRequest](#cosmos.auth.v1beta1.QueryParamsRequest)
-  - [QueryParamsResponse](#cosmos.auth.v1beta1.QueryParamsResponse)
-=======
     - [QueryAccountRequest](#cosmos.auth.v1beta1.QueryAccountRequest)
     - [QueryAccountResponse](#cosmos.auth.v1beta1.QueryAccountResponse)
     - [QueryAccountsRequest](#cosmos.auth.v1beta1.QueryAccountsRequest)
@@ -34,7 +26,6 @@
     - [QueryModuleAccountsResponse](#cosmos.auth.v1beta1.QueryModuleAccountsResponse)
     - [QueryParamsRequest](#cosmos.auth.v1beta1.QueryParamsRequest)
     - [QueryParamsResponse](#cosmos.auth.v1beta1.QueryParamsResponse)
->>>>>>> 6a0eb507
   
   - [Query](#cosmos.auth.v1beta1.Query)
   
@@ -101,22 +92,6 @@
   - [GenesisState](#cosmos.bank.v1beta1.GenesisState)
   
 - [cosmos/bank/v1beta1/query.proto](#cosmos/bank/v1beta1/query.proto)
-<<<<<<< HEAD
-  - [QueryAllBalancesRequest](#cosmos.bank.v1beta1.QueryAllBalancesRequest)
-  - [QueryAllBalancesResponse](#cosmos.bank.v1beta1.QueryAllBalancesResponse)
-  - [QueryBalanceRequest](#cosmos.bank.v1beta1.QueryBalanceRequest)
-  - [QueryBalanceResponse](#cosmos.bank.v1beta1.QueryBalanceResponse)
-  - [QueryDenomMetadataRequest](#cosmos.bank.v1beta1.QueryDenomMetadataRequest)
-  - [QueryDenomMetadataResponse](#cosmos.bank.v1beta1.QueryDenomMetadataResponse)
-  - [QueryDenomsMetadataRequest](#cosmos.bank.v1beta1.QueryDenomsMetadataRequest)
-  - [QueryDenomsMetadataResponse](#cosmos.bank.v1beta1.QueryDenomsMetadataResponse)
-  - [QueryParamsRequest](#cosmos.bank.v1beta1.QueryParamsRequest)
-  - [QueryParamsResponse](#cosmos.bank.v1beta1.QueryParamsResponse)
-  - [QuerySupplyOfRequest](#cosmos.bank.v1beta1.QuerySupplyOfRequest)
-  - [QuerySupplyOfResponse](#cosmos.bank.v1beta1.QuerySupplyOfResponse)
-  - [QueryTotalSupplyRequest](#cosmos.bank.v1beta1.QueryTotalSupplyRequest)
-  - [QueryTotalSupplyResponse](#cosmos.bank.v1beta1.QueryTotalSupplyResponse)
-=======
     - [DenomOwner](#cosmos.bank.v1beta1.DenomOwner)
     - [QueryAllBalancesRequest](#cosmos.bank.v1beta1.QueryAllBalancesRequest)
     - [QueryAllBalancesResponse](#cosmos.bank.v1beta1.QueryAllBalancesResponse)
@@ -134,7 +109,6 @@
     - [QuerySupplyOfResponse](#cosmos.bank.v1beta1.QuerySupplyOfResponse)
     - [QueryTotalSupplyRequest](#cosmos.bank.v1beta1.QueryTotalSupplyRequest)
     - [QueryTotalSupplyResponse](#cosmos.bank.v1beta1.QueryTotalSupplyResponse)
->>>>>>> 6a0eb507
   
   - [Query](#cosmos.bank.v1beta1.Query)
   
@@ -508,16 +482,11 @@
   - [ParameterChangeProposal](#cosmos.params.v1beta1.ParameterChangeProposal)
   
 - [cosmos/params/v1beta1/query.proto](#cosmos/params/v1beta1/query.proto)
-<<<<<<< HEAD
-  - [QueryParamsRequest](#cosmos.params.v1beta1.QueryParamsRequest)
-  - [QueryParamsResponse](#cosmos.params.v1beta1.QueryParamsResponse)
-=======
     - [QueryParamsRequest](#cosmos.params.v1beta1.QueryParamsRequest)
     - [QueryParamsResponse](#cosmos.params.v1beta1.QueryParamsResponse)
     - [QuerySubspacesRequest](#cosmos.params.v1beta1.QuerySubspacesRequest)
     - [QuerySubspacesResponse](#cosmos.params.v1beta1.QuerySubspacesResponse)
     - [Subspace](#cosmos.params.v1beta1.Subspace)
->>>>>>> 6a0eb507
   
   - [Query](#cosmos.params.v1beta1.Query)
   
@@ -656,18 +625,6 @@
   - [SignMode](#cosmos.tx.signing.v1beta1.SignMode)
   
 - [cosmos/tx/v1beta1/tx.proto](#cosmos/tx/v1beta1/tx.proto)
-<<<<<<< HEAD
-  - [AuthInfo](#cosmos.tx.v1beta1.AuthInfo)
-  - [Fee](#cosmos.tx.v1beta1.Fee)
-  - [ModeInfo](#cosmos.tx.v1beta1.ModeInfo)
-  - [ModeInfo.Multi](#cosmos.tx.v1beta1.ModeInfo.Multi)
-  - [ModeInfo.Single](#cosmos.tx.v1beta1.ModeInfo.Single)
-  - [SignDoc](#cosmos.tx.v1beta1.SignDoc)
-  - [SignerInfo](#cosmos.tx.v1beta1.SignerInfo)
-  - [Tx](#cosmos.tx.v1beta1.Tx)
-  - [TxBody](#cosmos.tx.v1beta1.TxBody)
-  - [TxRaw](#cosmos.tx.v1beta1.TxRaw)
-=======
     - [AuthInfo](#cosmos.tx.v1beta1.AuthInfo)
     - [Fee](#cosmos.tx.v1beta1.Fee)
     - [ModeInfo](#cosmos.tx.v1beta1.ModeInfo)
@@ -681,7 +638,6 @@
     - [Tx](#cosmos.tx.v1beta1.Tx)
     - [TxBody](#cosmos.tx.v1beta1.TxBody)
     - [TxRaw](#cosmos.tx.v1beta1.TxRaw)
->>>>>>> 6a0eb507
   
 - [cosmos/tx/v1beta1/service.proto](#cosmos/tx/v1beta1/service.proto)
   - [BroadcastTxRequest](#cosmos.tx.v1beta1.BroadcastTxRequest)
@@ -906,8 +862,6 @@
 | `accounts` | [google.protobuf.Any](#google.protobuf.Any) | repeated | accounts are the existing accounts |
 | `pagination` | [cosmos.base.query.v1beta1.PageResponse](#cosmos.base.query.v1beta1.PageResponse) |  | pagination defines the pagination in the response. |
 
-<<<<<<< HEAD
-=======
 
 
 
@@ -938,7 +892,6 @@
 
 
 
->>>>>>> 6a0eb507
 <a name="cosmos.auth.v1beta1.QueryParamsRequest"></a>
 
 ### QueryParamsRequest
@@ -1591,8 +1544,6 @@
 
 ## cosmos/bank/v1beta1/query.proto
 
-<<<<<<< HEAD
-=======
 
 
 <a name="cosmos.bank.v1beta1.DenomOwner"></a>
@@ -1613,7 +1564,6 @@
 
 
 
->>>>>>> 6a0eb507
 <a name="cosmos.bank.v1beta1.QueryAllBalancesRequest"></a>
 
 ### QueryAllBalancesRequest
@@ -1679,8 +1629,6 @@
 | ----- | ---- | ----- | ----------- |
 | `metadata` | [Metadata](#cosmos.bank.v1beta1.Metadata) |  | metadata describes and provides all the client information for the requested token. |
 
-<<<<<<< HEAD
-=======
 
 
 
@@ -1720,7 +1668,6 @@
 
 
 
->>>>>>> 6a0eb507
 <a name="cosmos.bank.v1beta1.QueryDenomsMetadataRequest"></a>
 
 ### QueryDenomsMetadataRequest
@@ -4439,29 +4386,19 @@
 
  <!-- end services -->
 
-<<<<<<< HEAD
-<a name="cosmos/mint/v1beta1/mint.proto"></a>
-=======
 
 
 <a name="cosmos/group/v1beta1/types.proto"></a>
->>>>>>> 6a0eb507
 <p align="right"><a href="#top">Top</a></p>
 
 ## cosmos/group/v1beta1/types.proto
 
-<<<<<<< HEAD
-<a name="cosmos.mint.v1beta1.Minter"></a>
-
-### Minter
-=======
 
 
 <a name="cosmos.group.v1beta1.GroupAccountInfo"></a>
 
 ### GroupAccountInfo
 GroupAccountInfo represents the high-level on-chain information for a group account.
->>>>>>> 6a0eb507
 
 Minter represents the minting state.
 
@@ -4475,11 +4412,6 @@
 | `decision_policy` | [google.protobuf.Any](#google.protobuf.Any) |  | decision_policy specifies the group account's decision policy. |
 | `derivation_key` | [bytes](#bytes) |  | derivation_key is the "derivation" key of the group account, which is needed to derive the group root module key and execute proposals. |
 
-<<<<<<< HEAD
-<a name="cosmos.mint.v1beta1.Params"></a>
-
-### Params
-=======
 
 
 
@@ -4489,7 +4421,6 @@
 
 ### GroupInfo
 GroupInfo represents the high-level on-chain information for a group.
->>>>>>> 6a0eb507
 
 Params holds parameters for the mint module.
 
@@ -4501,14 +4432,10 @@
 | `version` | [uint64](#uint64) |  | version is used to track changes to a group's membership structure that would break existing proposals. Whenever any members weight is changed, or any member is added or removed this version is incremented and will cause proposals based on older versions of this group to fail |
 | `total_weight` | [string](#string) |  | total_weight is the sum of the group members' weights. |
 
-<<<<<<< HEAD
- <!-- end messages -->
-=======
-
-
-
-
->>>>>>> 6a0eb507
+
+
+
+
 
 <a name="cosmos.group.v1beta1.GroupMember"></a>
 
@@ -4516,24 +4443,14 @@
 GroupMember represents the relationship between a group and a member.
 
 
-<<<<<<< HEAD
-<a name="cosmos/mint/v1beta1/genesis.proto"></a>
-<p align="right"><a href="#top">Top</a></p>
-=======
 | Field | Type | Label | Description |
 | ----- | ---- | ----- | ----------- |
 | `group_id` | [uint64](#uint64) |  | group_id is the unique ID of the group. |
 | `member` | [Member](#cosmos.group.v1beta1.Member) |  | member is the member data. |
 
 
->>>>>>> 6a0eb507
-
-
-<<<<<<< HEAD
-<a name="cosmos.mint.v1beta1.GenesisState"></a>
-
-### GenesisState
-=======
+
+
 
 
 <a name="cosmos.group.v1beta1.Member"></a>
@@ -4541,7 +4458,6 @@
 ### Member
 Member represents a group member with an account address,
 non-zero weight and metadata.
->>>>>>> 6a0eb507
 
 GenesisState defines the mint module's genesis state.
 
@@ -4551,14 +4467,10 @@
 | `weight` | [string](#string) |  | weight is the member's voting weight that should be greater than 0. |
 | `metadata` | [bytes](#bytes) |  | metadata is any arbitrary metadata to attached to the member. |
 
-<<<<<<< HEAD
- <!-- end messages -->
-=======
-
-
-
-
->>>>>>> 6a0eb507
+
+
+
+
 
 <a name="cosmos.group.v1beta1.Members"></a>
 
@@ -4570,30 +4482,10 @@
 | ----- | ---- | ----- | ----------- |
 | `members` | [Member](#cosmos.group.v1beta1.Member) | repeated | members is the list of members. |
 
-<<<<<<< HEAD
-<a name="cosmos/mint/v1beta1/query.proto"></a>
-<p align="right"><a href="#top">Top</a></p>
-=======
-
-
->>>>>>> 6a0eb507
-
-
-<<<<<<< HEAD
-<a name="cosmos.mint.v1beta1.QueryAnnualProvisionsRequest"></a>
-
-### QueryAnnualProvisionsRequest
-
-QueryAnnualProvisionsRequest is the request type for the
-Query/AnnualProvisions RPC method.
-
-<a name="cosmos.mint.v1beta1.QueryAnnualProvisionsResponse"></a>
-
-### QueryAnnualProvisionsResponse
-
-QueryAnnualProvisionsResponse is the response type for the
-Query/AnnualProvisions RPC method.
-=======
+
+
+
+
 
 <a name="cosmos.group.v1beta1.Proposal"></a>
 
@@ -4629,7 +4521,6 @@
 
 ### Tally
 Tally represents the sum of weighted votes.
->>>>>>> 6a0eb507
 
 | Field | Type | Label | Description |
 | ----- | ---- | ----- | ----------- |
@@ -4638,11 +4529,6 @@
 | `abstain_count` | [string](#string) |  | abstain_count is the weighted sum of abstainers |
 | `veto_count` | [string](#string) |  | veto_count is the weighted sum of vetoes. |
 
-<<<<<<< HEAD
-<a name="cosmos.mint.v1beta1.QueryInflationRequest"></a>
-
-### QueryInflationRequest
-=======
 
 
 
@@ -4660,23 +4546,15 @@
 | `timeout` | [google.protobuf.Duration](#google.protobuf.Duration) |  | timeout is the duration from submission of a proposal to the end of voting period Within this times votes and exec messages can be submitted. |
 
 
->>>>>>> 6a0eb507
 
 QueryInflationRequest is the request type for the Query/Inflation RPC method.
 
 
-<<<<<<< HEAD
-### QueryInflationResponse
-
-QueryInflationResponse is the response type for the Query/Inflation RPC
-method.
-=======
 
 <a name="cosmos.group.v1beta1.Vote"></a>
 
 ### Vote
 Vote represents a vote for a proposal.
->>>>>>> 6a0eb507
 
 | Field | Type | Label | Description |
 | ----- | ---- | ----- | ----------- |
@@ -4686,13 +4564,6 @@
 | `metadata` | [bytes](#bytes) |  | metadata is any arbitrary metadata to attached to the vote. |
 | `submitted_at` | [google.protobuf.Timestamp](#google.protobuf.Timestamp) |  | submitted_at is the timestamp when the vote was submitted. |
 
-<<<<<<< HEAD
-<a name="cosmos.mint.v1beta1.QueryParamsRequest"></a>
-
-### QueryParamsRequest
-
-QueryParamsRequest is the request type for the Query/Params RPC method.
-=======
 
 
 
@@ -4716,28 +4587,20 @@
 
 
 <a name="cosmos.group.v1beta1.Proposal.ExecutorResult"></a>
->>>>>>> 6a0eb507
 
 ### Proposal.ExecutorResult
 ExecutorResult defines types of proposal executor results.
 
-<<<<<<< HEAD
-### QueryParamsResponse
-=======
 | Name | Number | Description |
 | ---- | ------ | ----------- |
 | EXECUTOR_RESULT_UNSPECIFIED | 0 | An empty value is not allowed. |
 | EXECUTOR_RESULT_NOT_RUN | 1 | We have not yet run the executor. |
 | EXECUTOR_RESULT_SUCCESS | 2 | The executor was successful and proposed action updated state. |
 | EXECUTOR_RESULT_FAILURE | 3 | The executor returned an error and proposed action didn't update state. |
->>>>>>> 6a0eb507
 
 QueryParamsResponse is the response type for the Query/Params RPC method.
 
 
-<<<<<<< HEAD
- <!-- end messages -->
-=======
 <a name="cosmos.group.v1beta1.Proposal.Result"></a>
 
 ### Proposal.Result
@@ -4751,20 +4614,12 @@
 | RESULT_REJECTED | 3 | Final result of the tally |
 
 
->>>>>>> 6a0eb507
 
 <a name="cosmos.group.v1beta1.Proposal.Status"></a>
 
 ### Proposal.Status
 Status defines proposal statuses.
 
-<<<<<<< HEAD
-<a name="cosmos.mint.v1beta1.Query"></a>
-
-### Query
-
-Query provides defines the gRPC querier service.
-=======
 | Name | Number | Description |
 | ---- | ------ | ----------- |
 | STATUS_UNSPECIFIED | 0 | An empty value is invalid and not allowed. |
@@ -4774,48 +4629,29 @@
 
 
  <!-- end enums -->
->>>>>>> 6a0eb507
 
  <!-- end HasExtensions -->
 
  <!-- end services -->
 
-<<<<<<< HEAD
-<a name="cosmos/params/v1beta1/params.proto"></a>
-=======
 
 
 <a name="cosmos/group/v1beta1/query.proto"></a>
->>>>>>> 6a0eb507
 <p align="right"><a href="#top">Top</a></p>
 
 ## cosmos/group/v1beta1/query.proto
 
-<<<<<<< HEAD
-<a name="cosmos.params.v1beta1.ParamChange"></a>
-
-### ParamChange
-
-ParamChange defines an individual parameter change, for use in
-ParameterChangeProposal.
-=======
 
 
 <a name="cosmos.group.v1beta1.QueryGroupAccountInfoRequest"></a>
 
 ### QueryGroupAccountInfoRequest
 QueryGroupAccountInfoRequest is the Query/GroupAccountInfo request type.
->>>>>>> 6a0eb507
 
 | Field | Type | Label | Description |
 | ----- | ---- | ----- | ----------- |
 | `address` | [string](#string) |  | address is the account address of the group account. |
 
-<<<<<<< HEAD
-<a name="cosmos.params.v1beta1.ParameterChangeProposal"></a>
-
-### ParameterChangeProposal
-=======
 
 
 
@@ -4825,7 +4661,6 @@
 
 ### QueryGroupAccountInfoResponse
 QueryGroupAccountInfoResponse is the Query/GroupAccountInfo response type.
->>>>>>> 6a0eb507
 
 ParameterChangeProposal defines a proposal to change one or more parameters.
 
@@ -4833,14 +4668,10 @@
 | ----- | ---- | ----- | ----------- |
 | `info` | [GroupAccountInfo](#cosmos.group.v1beta1.GroupAccountInfo) |  | info is the GroupAccountInfo for the group account. |
 
-<<<<<<< HEAD
- <!-- end messages -->
-=======
-
-
-
-
->>>>>>> 6a0eb507
+
+
+
+
 
 <a name="cosmos.group.v1beta1.QueryGroupAccountsByAdminRequest"></a>
 
@@ -4848,31 +4679,20 @@
 QueryGroupAccountsByAdminRequest is the Query/GroupAccountsByAdmin request type.
 
 
-<<<<<<< HEAD
-<a name="cosmos/params/v1beta1/query.proto"></a>
-<p align="right"><a href="#top">Top</a></p>
-=======
 | Field | Type | Label | Description |
 | ----- | ---- | ----- | ----------- |
 | `admin` | [string](#string) |  | admin is the admin address of the group account. |
 | `pagination` | [cosmos.base.query.v1beta1.PageRequest](#cosmos.base.query.v1beta1.PageRequest) |  | pagination defines an optional pagination for the request. |
 
 
->>>>>>> 6a0eb507
-
-
-<<<<<<< HEAD
-<a name="cosmos.params.v1beta1.QueryParamsRequest"></a>
-
-### QueryParamsRequest
-=======
+
+
 
 
 <a name="cosmos.group.v1beta1.QueryGroupAccountsByAdminResponse"></a>
 
 ### QueryGroupAccountsByAdminResponse
 QueryGroupAccountsByAdminResponse is the Query/GroupAccountsByAdmin response type.
->>>>>>> 6a0eb507
 
 QueryParamsRequest is request type for the Query/Params RPC method.
 
@@ -4881,11 +4701,6 @@
 | `group_accounts` | [GroupAccountInfo](#cosmos.group.v1beta1.GroupAccountInfo) | repeated | group_accounts are the group accounts info with provided admin. |
 | `pagination` | [cosmos.base.query.v1beta1.PageResponse](#cosmos.base.query.v1beta1.PageResponse) |  | pagination defines the pagination in the response. |
 
-<<<<<<< HEAD
-<a name="cosmos.params.v1beta1.QueryParamsResponse"></a>
-
-### QueryParamsResponse
-=======
 
 
 
@@ -4895,65 +4710,39 @@
 
 ### QueryGroupAccountsByGroupRequest
 QueryGroupAccountsByGroupRequest is the Query/GroupAccountsByGroup request type.
->>>>>>> 6a0eb507
 
 QueryParamsResponse is response type for the Query/Params RPC method.
 
 | Field | Type | Label | Description |
 | ----- | ---- | ----- | ----------- |
-<<<<<<< HEAD
-| `param` | [ParamChange](#cosmos.params.v1beta1.ParamChange) |  | param defines the queried parameter. |
-
- <!-- end messages -->
-=======
 | `group_id` | [uint64](#uint64) |  | group_id is the unique ID of the group account's group. |
 | `pagination` | [cosmos.base.query.v1beta1.PageRequest](#cosmos.base.query.v1beta1.PageRequest) |  | pagination defines an optional pagination for the request. |
 
->>>>>>> 6a0eb507
-
-
-
-<<<<<<< HEAD
-<a name="cosmos.params.v1beta1.Query"></a>
-
-### Query
-
-Query defines the gRPC querier service.
-=======
+
+
+
 
 
 <a name="cosmos.group.v1beta1.QueryGroupAccountsByGroupResponse"></a>
->>>>>>> 6a0eb507
 
 ### QueryGroupAccountsByGroupResponse
 QueryGroupAccountsByGroupResponse is the Query/GroupAccountsByGroup response type.
 
 
-<<<<<<< HEAD
-<a name="cosmos/slashing/v1beta1/slashing.proto"></a>
-<p align="right"><a href="#top">Top</a></p>
-=======
 | Field | Type | Label | Description |
 | ----- | ---- | ----- | ----------- |
 | `group_accounts` | [GroupAccountInfo](#cosmos.group.v1beta1.GroupAccountInfo) | repeated | group_accounts are the group accounts info associated with the provided group. |
 | `pagination` | [cosmos.base.query.v1beta1.PageResponse](#cosmos.base.query.v1beta1.PageResponse) |  | pagination defines the pagination in the response. |
 
 
->>>>>>> 6a0eb507
-
-
-<<<<<<< HEAD
-<a name="cosmos.slashing.v1beta1.Params"></a>
-
-### Params
-=======
+
+
 
 
 <a name="cosmos.group.v1beta1.QueryGroupInfoRequest"></a>
 
 ### QueryGroupInfoRequest
 QueryGroupInfoRequest is the Query/GroupInfo request type.
->>>>>>> 6a0eb507
 
 Params represents the parameters used for by the slashing module.
 
@@ -4978,28 +4767,17 @@
 
 <a name="cosmos.group.v1beta1.QueryGroupInfoResponse"></a>
 
-<<<<<<< HEAD
-### ValidatorSigningInfo
-
-ValidatorSigningInfo defines a validator's signing info for monitoring their
-liveness activity.
-=======
 ### QueryGroupInfoResponse
 QueryGroupInfoResponse is the Query/GroupInfo response type.
->>>>>>> 6a0eb507
 
 | Field | Type | Label | Description |
 | ----- | ---- | ----- | ----------- |
 | `info` | [GroupInfo](#cosmos.group.v1beta1.GroupInfo) |  | info is the GroupInfo for the group. |
 
-<<<<<<< HEAD
- <!-- end messages -->
-=======
-
-
-
-
->>>>>>> 6a0eb507
+
+
+
+
 
 <a name="cosmos.group.v1beta1.QueryGroupMembersRequest"></a>
 
@@ -5007,31 +4785,20 @@
 QueryGroupMembersRequest is the Query/GroupMembersRequest request type.
 
 
-<<<<<<< HEAD
-<a name="cosmos/slashing/v1beta1/genesis.proto"></a>
-<p align="right"><a href="#top">Top</a></p>
-=======
 | Field | Type | Label | Description |
 | ----- | ---- | ----- | ----------- |
 | `group_id` | [uint64](#uint64) |  | group_id is the unique ID of the group. |
 | `pagination` | [cosmos.base.query.v1beta1.PageRequest](#cosmos.base.query.v1beta1.PageRequest) |  | pagination defines an optional pagination for the request. |
 
 
->>>>>>> 6a0eb507
-
-
-<<<<<<< HEAD
-<a name="cosmos.slashing.v1beta1.GenesisState"></a>
-
-### GenesisState
-=======
+
+
 
 
 <a name="cosmos.group.v1beta1.QueryGroupMembersResponse"></a>
 
 ### QueryGroupMembersResponse
 QueryGroupMembersResponse is the Query/GroupMembersResponse response type.
->>>>>>> 6a0eb507
 
 GenesisState defines the slashing module's genesis state.
 
@@ -5040,11 +4807,6 @@
 | `members` | [GroupMember](#cosmos.group.v1beta1.GroupMember) | repeated | members are the members of the group with given group_id. |
 | `pagination` | [cosmos.base.query.v1beta1.PageResponse](#cosmos.base.query.v1beta1.PageResponse) |  | pagination defines the pagination in the response. |
 
-<<<<<<< HEAD
-<a name="cosmos.slashing.v1beta1.MissedBlock"></a>
-
-### MissedBlock
-=======
 
 
 
@@ -5054,7 +4816,6 @@
 
 ### QueryGroupsByAdminRequest
 QueryGroupsByAdminRequest is the Query/GroupsByAdminRequest request type.
->>>>>>> 6a0eb507
 
 MissedBlock contains height and missed status as boolean.
 
@@ -5063,8 +4824,6 @@
 | `admin` | [string](#string) |  | admin is the account address of a group's admin. |
 | `pagination` | [cosmos.base.query.v1beta1.PageRequest](#cosmos.base.query.v1beta1.PageRequest) |  | pagination defines an optional pagination for the request. |
 
-<<<<<<< HEAD
-=======
 
 
 
@@ -6075,7 +5834,6 @@
 
 
 
->>>>>>> 6a0eb507
 <a name="cosmos.slashing.v1beta1.SigningInfo"></a>
 
 ### SigningInfo
@@ -6425,16 +6183,11 @@
 | `max_entries` | [uint32](#uint32) |  | max_entries is the max entries for either unbonding delegation or redelegation (per pair/trio). |
 | `historical_entries` | [uint32](#uint32) |  | historical_entries is the number of historical entries to persist. |
 | `bond_denom` | [string](#string) |  | bond_denom defines the bondable coin denomination. |
-<<<<<<< HEAD
-| `power_reduction` | [string](#string) |  | epoch_interval defines the length of a staking epoch in blocks power_reduction is the amount of staking tokens required for 1 unit of consensus-engine power |
-| `epoch_interval` | [int64](#int64) |  |  |
-=======
-
-
-
-
-
->>>>>>> 6a0eb507
+
+
+
+
+
 
 <a name="cosmos.staking.v1beta1.Pool"></a>
 
@@ -7483,8 +7236,6 @@
 | `chain_id` | [string](#string) |  | chain_id is the unique identifier of the chain this transaction targets. It prevents signed transactions from being used on another chain by an attacker |
 | `account_number` | [uint64](#uint64) |  | account_number is the account number of the account in state |
 
-<<<<<<< HEAD
-=======
 
 
 
@@ -7533,7 +7284,6 @@
 
 
 
->>>>>>> 6a0eb507
 <a name="cosmos.tx.v1beta1.SignerInfo"></a>
 
 ### SignerInfo
@@ -7547,8 +7297,6 @@
 | `mode_info` | [ModeInfo](#cosmos.tx.v1beta1.ModeInfo) |  | mode_info describes the signing mode of the signer and is a nested structure to support nested multisig pubkey's |
 | `sequence` | [uint64](#uint64) |  | sequence is the sequence of the account, which describes the number of committed transactions signed by a given address. It is used to prevent replay attacks. |
 
-<<<<<<< HEAD
-=======
 
 
 
@@ -7570,7 +7318,6 @@
 
 
 
->>>>>>> 6a0eb507
 <a name="cosmos.tx.v1beta1.Tx"></a>
 
 ### Tx
