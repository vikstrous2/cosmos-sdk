--- conflicted
+++ resolved
@@ -56,19 +56,11 @@
 
 func (err ErrNoTypeForExplicitBindingFound) Error() string {
 	if err.ModuleName != "" {
-<<<<<<< HEAD
 		return fmt.Sprintf("No type for explicit binding found.  Given the explicit interface binding %s in module %s, a provider of type %s was not found.",
-			err.Interface, err.ModuleName, err.PreferredType)
+			err.Interface, err.ModuleName, err.Implementation)
 	} else {
 		return fmt.Sprintf("No type for explicit binding found.  Given the explicit interface binding %s, a provider of type %s was not found.",
-			err.Interface, err.PreferredType)
-=======
-		return fmt.Sprintf("Given the explicit interface binding %s in module %s, a provider of type %s was not found.",
-			err.Interface, err.ModuleName, err.Implementation)
-	} else {
-		return fmt.Sprintf("Given the explicit interface binding %s, a provider of type %s was not found.",
 			err.Interface, err.Implementation)
->>>>>>> 6dfed89f
 	}
 
 }
