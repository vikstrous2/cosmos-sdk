--- conflicted
+++ resolved
@@ -438,13 +438,8 @@
 		}
 
 		markGraphNodeAsFailed(typeGraphNode)
-<<<<<<< HEAD
 		return reflect.Value{}, nil, errors.Errorf("can't resolve type %v for %s:\n%s",
-			in.Type, caller, c.formatResolveStack())
-=======
-		return reflect.Value{}, errors.Errorf("can't resolve type %v for %s:\n%s",
 			fullyQualifiedTypeName(in.Type), caller, c.formatResolveStack())
->>>>>>> f70b67fc
 	}
 
 	res, e, err := vr.resolve(c, moduleKey, caller)
