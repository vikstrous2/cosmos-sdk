--- conflicted
+++ resolved
@@ -13,24 +13,6 @@
 	"github.com/cosmos/cosmos-sdk/x/group/internal/math"
 )
 
-<<<<<<< HEAD
-=======
-// Group message types and routes
-const (
-	TypeMsgCreateGroup                     = "create_group"
-	TypeMsgUpdateGroupAdmin                = "update_group_admin"
-	TypeMsgUpdateGroupComment              = "update_group_comment"
-	TypeMsgUpdateGroupMembers              = "update_group_members"
-	TypeMsgCreateGroupPolicy               = "create_group_policy"
-	TypeMsgUpdateGroupPolicyAdmin          = "update_group_policy_admin"
-	TypeMsgUpdateGroupPolicyDecisionPolicy = "update_group_policy_decision_policy"
-	TypeMsgUpdateGroupPolicyComment        = "update_group_policy_comment"
-	TypeMsgCreateProposal                  = "create_proposal"
-	TypeMsgVote                            = "vote"
-	TypeMsgExec                            = "exec"
-)
-
->>>>>>> 60a0935d
 var _ sdk.Msg = &MsgCreateGroup{}
 
 // Route Implements Msg.
@@ -232,21 +214,12 @@
 var _ sdk.Msg = &MsgCreateGroupPolicy{}
 
 // Route Implements Msg.
-<<<<<<< HEAD
-func (m MsgCreateGroupAccount) Route() string {
-	return sdk.MsgTypeURL(&m)
-}
-
-// Type Implements Msg.
-func (m MsgCreateGroupAccount) Type() string { return sdk.MsgTypeURL(&m) }
-=======
 func (m MsgCreateGroupPolicy) Route() string {
-	return RouterKey
-}
-
-// Type Implements Msg.
-func (m MsgCreateGroupPolicy) Type() string { return TypeMsgCreateGroupPolicy }
->>>>>>> 60a0935d
+	return sdk.MsgTypeURL(&m)
+}
+
+// Type Implements Msg.
+func (m MsgCreateGroupPolicy) Type() string { return sdk.MsgTypeURL(&m) }
 
 // GetSignBytes Implements Msg.
 func (m MsgCreateGroupPolicy) GetSignBytes() []byte {
@@ -286,21 +259,12 @@
 var _ sdk.Msg = &MsgUpdateGroupPolicyAdmin{}
 
 // Route Implements Msg.
-<<<<<<< HEAD
-func (m MsgUpdateGroupAccountAdmin) Route() string {
-	return sdk.MsgTypeURL(&m)
-}
-
-// Type Implements Msg.
-func (m MsgUpdateGroupAccountAdmin) Type() string { return sdk.MsgTypeURL(&m) }
-=======
 func (m MsgUpdateGroupPolicyAdmin) Route() string {
-	return RouterKey
-}
-
-// Type Implements Msg.
-func (m MsgUpdateGroupPolicyAdmin) Type() string { return TypeMsgUpdateGroupPolicyAdmin }
->>>>>>> 60a0935d
+	return sdk.MsgTypeURL(&m)
+}
+
+// Type Implements Msg.
+func (m MsgUpdateGroupPolicyAdmin) Type() string { return sdk.MsgTypeURL(&m) }
 
 // GetSignBytes Implements Msg.
 func (m MsgUpdateGroupPolicyAdmin) GetSignBytes() []byte {
@@ -368,23 +332,13 @@
 }
 
 // Route Implements Msg.
-<<<<<<< HEAD
-func (m MsgUpdateGroupAccountDecisionPolicy) Route() string {
-	return sdk.MsgTypeURL(&m)
-}
-
-// Type Implements Msg.
-func (m MsgUpdateGroupAccountDecisionPolicy) Type() string {
-	return sdk.MsgTypeURL(&m)
-=======
 func (m MsgUpdateGroupPolicyDecisionPolicy) Route() string {
-	return RouterKey
+	return sdk.MsgTypeURL(&m)
 }
 
 // Type Implements Msg.
 func (m MsgUpdateGroupPolicyDecisionPolicy) Type() string {
-	return TypeMsgUpdateGroupPolicyDecisionPolicy
->>>>>>> 60a0935d
+	return sdk.MsgTypeURL(&m)
 }
 
 // GetSignBytes Implements Msg.
@@ -442,21 +396,12 @@
 var _ sdk.Msg = &MsgUpdateGroupPolicyMetadata{}
 
 // Route Implements Msg.
-<<<<<<< HEAD
-func (m MsgUpdateGroupAccountMetadata) Route() string {
-	return sdk.MsgTypeURL(&m)
-}
-
-// Type Implements Msg.
-func (m MsgUpdateGroupAccountMetadata) Type() string { return sdk.MsgTypeURL(&m) }
-=======
 func (m MsgUpdateGroupPolicyMetadata) Route() string {
-	return RouterKey
-}
-
-// Type Implements Msg.
-func (m MsgUpdateGroupPolicyMetadata) Type() string { return TypeMsgUpdateGroupPolicyComment }
->>>>>>> 60a0935d
+	return sdk.MsgTypeURL(&m)
+}
+
+// Type Implements Msg.
+func (m MsgUpdateGroupPolicyMetadata) Type() string { return sdk.MsgTypeURL(&m) }
 
 // GetSignBytes Implements Msg.
 func (m MsgUpdateGroupPolicyMetadata) GetSignBytes() []byte {
