--- conflicted
+++ resolved
@@ -306,36 +306,18 @@
 				return msg, broken
 			}
 
-<<<<<<< HEAD
 			for _, choice := range vote.Choices {
 				choiceWeight, err := groupmath.NewPositiveDecFromString(choice.Weight)
-=======
-			switch vote.Option {
-			case group.VOTE_OPTION_YES:
-				yesVoteWeight, err = groupmath.Add(yesVoteWeight, curMemVotingWeight)
+				if err != nil {
+					msg += fmt.Sprintf("error while parsing positive decimal for group member %s\n%v\n", groupMem.Member.Address, err)
+					return msg, broken
+				}
+
+				weightToBeAdded, err := choiceWeight.Mul(curMemVotingWeight)
 				if err != nil {
 					msg += fmt.Sprintf("decimal addition error\n%v\n", err)
 					return msg, broken
 				}
-			case group.VOTE_OPTION_NO:
-				noVoteWeight, err = groupmath.Add(noVoteWeight, curMemVotingWeight)
->>>>>>> df874590
-				if err != nil {
-					msg += fmt.Sprintf("error while parsing positive decimal for group member %s\n%v\n", groupMem.Member.Address, err)
-					return msg, broken
-				}
-<<<<<<< HEAD
-
-				weightToBeAdded, err := choiceWeight.Mul(curMemVotingWeight)
-=======
-			case group.VOTE_OPTION_ABSTAIN:
-				abstainVoteWeight, err = groupmath.Add(abstainVoteWeight, curMemVotingWeight)
->>>>>>> df874590
-				if err != nil {
-					msg += fmt.Sprintf("decimal addition error\n%v\n", err)
-					return msg, broken
-				}
-<<<<<<< HEAD
 				switch choice.Choice {
 
 				case group.Choice_CHOICE_YES:
@@ -362,13 +344,6 @@
 						msg += fmt.Sprintf("decimal addition error\n%v\n", err)
 						return msg, broken
 					}
-=======
-			case group.VOTE_OPTION_NO_WITH_VETO:
-				vetoVoteWeight, err = groupmath.Add(vetoVoteWeight, curMemVotingWeight)
-				if err != nil {
-					msg += fmt.Sprintf("decimal addition error\n%v\n", err)
-					return msg, broken
->>>>>>> df874590
 				}
 			}
 		}
@@ -407,11 +382,7 @@
 
 		if (yesVoteWeight.Cmp(proposalYesCount) != 0) || (noVoteWeight.Cmp(proposalNoCount) != 0) || (abstainVoteWeight.Cmp(proposalAbstainCount) != 0) || (vetoVoteWeight.Cmp(proposalVetoCount) != 0) {
 			broken = true
-<<<<<<< HEAD
-			msg += fmt.Sprintf("proposal VoteState must correspond to the vote choice\nProposal with ID %d and voter address %s must correspond to the vote choice\n", proposal.ProposalId, voter)
-=======
 			msg += fmt.Sprintf("proposal FinalTallyResult must correspond to the vote option\nProposal with ID %d and voter address %s must correspond to the vote option\n", proposal.Id, vote.Voter)
->>>>>>> df874590
 			break
 		}
 	}
