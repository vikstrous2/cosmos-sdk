package keeper

import (
	"github.com/cosmos/cosmos-sdk/codec"
	"github.com/cosmos/cosmos-sdk/store/prefix"
	storetypes "github.com/cosmos/cosmos-sdk/store/types"
	"github.com/cosmos/cosmos-sdk/telemetry"
	sdk "github.com/cosmos/cosmos-sdk/types"
	"github.com/cosmos/cosmos-sdk/types/address"
	sdkerrors "github.com/cosmos/cosmos-sdk/types/errors"
	"github.com/cosmos/cosmos-sdk/x/bank/types"
	paramtypes "github.com/cosmos/cosmos-sdk/x/params/types"
)

// SendKeeper defines a module interface that facilitates the transfer of coins
// between accounts without the possibility of creating coins.
type SendKeeper interface {
	ViewKeeper

	InputOutputCoins(ctx sdk.Context, inputs []types.Input, outputs []types.Output) error
	SendCoins(ctx sdk.Context, fromAddr sdk.AccAddress, toAddr sdk.AccAddress, amt sdk.Coins) error

	GetParams(ctx sdk.Context) types.Params
	SetParams(ctx sdk.Context, params types.Params)

	IsSendEnabledDenom(ctx sdk.Context, denom string) bool
	SetSendEnabled(ctx sdk.Context, denom string, value bool)
	SetAllSendEnabled(ctx sdk.Context, sendEnableds []*types.SendEnabled)
	DeleteSendEnabled(ctx sdk.Context, denom string)
	IterateSendEnabledEntries(ctx sdk.Context, cb func(denom string, sendEnabled bool) (stop bool))
	GetAllSendEnabledEntries(ctx sdk.Context) []types.SendEnabled

	IsSendEnabledCoin(ctx sdk.Context, coin sdk.Coin) bool
	IsSendEnabledCoins(ctx sdk.Context, coins ...sdk.Coin) error

	BlockedAddr(addr sdk.AccAddress) bool
	GetBlockedAddresses() map[string]bool
}

var _ SendKeeper = (*BaseSendKeeper)(nil)

// BaseSendKeeper only allows transfers between accounts without the possibility of
// creating coins. It implements the SendKeeper interface.
type BaseSendKeeper struct {
	BaseViewKeeper

	cdc        codec.BinaryCodec
	ak         types.AccountKeeper
	storeKey   storetypes.StoreKey
	paramSpace paramtypes.Subspace

	// list of addresses that are restricted from receiving transactions
	blockedAddrs map[string]bool
}

func NewBaseSendKeeper(
	cdc codec.BinaryCodec, storeKey storetypes.StoreKey, ak types.AccountKeeper, paramSpace paramtypes.Subspace, blockedAddrs map[string]bool,
) BaseSendKeeper {
	return BaseSendKeeper{
		BaseViewKeeper: NewBaseViewKeeper(cdc, storeKey, ak),
		cdc:            cdc,
		ak:             ak,
		storeKey:       storeKey,
		paramSpace:     paramSpace,
		blockedAddrs:   blockedAddrs,
	}
}

// GetParams returns the total set of bank parameters.
func (k BaseSendKeeper) GetParams(ctx sdk.Context) (params types.Params) {
	k.paramSpace.GetParamSet(ctx, &params)
	return params
}

// SetParams sets the total set of bank parameters.
func (k BaseSendKeeper) SetParams(ctx sdk.Context, params types.Params) {
	if len(params.SendEnabled) > 0 {
		k.SetAllSendEnabled(ctx, params.SendEnabled)
	}
	p := types.NewParams(params.DefaultSendEnabled)
	k.paramSpace.SetParamSet(ctx, &p)
}

// InputOutputCoins performs multi-send functionality. It accepts a series of
// inputs that correspond to a series of outputs. It returns an error if the
// inputs and outputs don't line up or if any single transfer of tokens fails.
func (k BaseSendKeeper) InputOutputCoins(ctx sdk.Context, inputs []types.Input, outputs []types.Output) error {
	// Safety check ensuring that when sending coins the keeper must maintain the
	// Check supply invariant and validity of Coins.
	if err := types.ValidateInputsOutputs(inputs, outputs); err != nil {
		return err
	}

	for _, in := range inputs {
		inAddress, err := sdk.AccAddressFromBech32(in.Address)
		if err != nil {
			return err
		}

		err = k.subUnlockedCoins(ctx, inAddress, in.Coins)
		if err != nil {
			return err
		}

		ctx.EventManager().EmitEvent(
			sdk.NewEvent(
				sdk.EventTypeMessage,
				sdk.NewAttribute(types.AttributeKeySender, in.Address),
			),
		)
	}

	for _, out := range outputs {
		outAddress, err := sdk.AccAddressFromBech32(out.Address)
		if err != nil {
			return err
		}
		err = k.addCoins(ctx, outAddress, out.Coins)
		if err != nil {
			return err
		}

		ctx.EventManager().EmitEvent(
			sdk.NewEvent(
				types.EventTypeTransfer,
				sdk.NewAttribute(types.AttributeKeyRecipient, out.Address),
				sdk.NewAttribute(sdk.AttributeKeyAmount, out.Coins.String()),
			),
		)

		// Create account if recipient does not exist.
		//
		// NOTE: This should ultimately be removed in favor a more flexible approach
		// such as delegated fee messages.
		accExists := k.ak.HasAccount(ctx, outAddress)
		if !accExists {
			defer telemetry.IncrCounter(1, "new", "account")
			k.ak.SetAccount(ctx, k.ak.NewAccountWithAddress(ctx, outAddress))
		}
	}

	return nil
}

// SendCoins transfers amt coins from a sending account to a receiving account.
// An error is returned upon failure.
func (k BaseSendKeeper) SendCoins(ctx sdk.Context, fromAddr sdk.AccAddress, toAddr sdk.AccAddress, amt sdk.Coins) error {
	err := k.subUnlockedCoins(ctx, fromAddr, amt)
	if err != nil {
		return err
	}

	err = k.addCoins(ctx, toAddr, amt)
	if err != nil {
		return err
	}

	// Create account if recipient does not exist.
	//
	// NOTE: This should ultimately be removed in favor a more flexible approach
	// such as delegated fee messages.
	accExists := k.ak.HasAccount(ctx, toAddr)
	if !accExists {
		defer telemetry.IncrCounter(1, "new", "account")
		k.ak.SetAccount(ctx, k.ak.NewAccountWithAddress(ctx, toAddr))
	}

	// bech32 encoding is expensive! Only do it once for fromAddr
	fromAddrString := fromAddr.String()
	ctx.EventManager().EmitEvents(sdk.Events{
		sdk.NewEvent(
			types.EventTypeTransfer,
			sdk.NewAttribute(types.AttributeKeyRecipient, toAddr.String()),
			sdk.NewAttribute(types.AttributeKeySender, fromAddrString),
			sdk.NewAttribute(sdk.AttributeKeyAmount, amt.String()),
		),
		sdk.NewEvent(
			sdk.EventTypeMessage,
			sdk.NewAttribute(types.AttributeKeySender, fromAddrString),
		),
	})

	return nil
}

// subUnlockedCoins removes the unlocked amt coins of the given account. An error is
// returned if the resulting balance is negative or the initial amount is invalid.
// A coin_spent event is emitted after.
func (k BaseSendKeeper) subUnlockedCoins(ctx sdk.Context, addr sdk.AccAddress, amt sdk.Coins) error {
	if !amt.IsValid() {
		return sdkerrors.Wrap(sdkerrors.ErrInvalidCoins, amt.String())
	}

	lockedCoins := k.LockedCoins(ctx, addr)

	for _, coin := range amt {
		balance := k.GetBalance(ctx, addr, coin.Denom)
		locked := sdk.NewCoin(coin.Denom, lockedCoins.AmountOf(coin.Denom))
		spendable := balance.Sub(locked)

		_, hasNeg := sdk.Coins{spendable}.SafeSub(coin)
		if hasNeg {
			return sdkerrors.Wrapf(sdkerrors.ErrInsufficientFunds, "%s is smaller than %s", spendable, coin)
		}

		newBalance := balance.Sub(coin)

		err := k.setBalance(ctx, addr, newBalance)
		if err != nil {
			return err
		}
	}

	// emit coin spent event
	ctx.EventManager().EmitEvent(
		types.NewCoinSpentEvent(addr, amt),
	)
	return nil
}

// addCoins increase the addr balance by the given amt. Fails if the provided amt is invalid.
// It emits a coin received event.
func (k BaseSendKeeper) addCoins(ctx sdk.Context, addr sdk.AccAddress, amt sdk.Coins) error {
	if !amt.IsValid() {
		return sdkerrors.Wrap(sdkerrors.ErrInvalidCoins, amt.String())
	}

	for _, coin := range amt {
		balance := k.GetBalance(ctx, addr, coin.Denom)
		newBalance := balance.Add(coin)

		err := k.setBalance(ctx, addr, newBalance)
		if err != nil {
			return err
		}
	}

	// emit coin received event
	ctx.EventManager().EmitEvent(
		types.NewCoinReceivedEvent(addr, amt),
	)

	return nil
}

// initBalances sets the balance (multiple coins) for an account by address.
// An error is returned upon failure.
func (k BaseSendKeeper) initBalances(ctx sdk.Context, addr sdk.AccAddress, balances sdk.Coins) error {
	accountStore := k.getAccountStore(ctx, addr)
	denomPrefixStores := make(map[string]prefix.Store) // memoize prefix stores

	for i := range balances {
		balance := balances[i]
		if !balance.IsValid() {
			return sdkerrors.Wrap(sdkerrors.ErrInvalidCoins, balance.String())
		}

		// x/bank invariants prohibit persistence of zero balances
		if !balance.IsZero() {
			amount, err := balance.Amount.Marshal()
			if err != nil {
				return err
			}
			accountStore.Set([]byte(balance.Denom), amount)

			denomPrefixStore, ok := denomPrefixStores[balance.Denom]
			if !ok {
				denomPrefixStore = k.getDenomAddressPrefixStore(ctx, balance.Denom)
				denomPrefixStores[balance.Denom] = denomPrefixStore
			}

			// Store a reverse index from denomination to account address with a
			// sentinel value.
			denomAddrKey := address.MustLengthPrefix(addr)
			if !denomPrefixStore.Has(denomAddrKey) {
				denomPrefixStore.Set(denomAddrKey, []byte{0})
			}
		}
	}

	return nil
}

// setBalance sets the coin balance for an account by address.
func (k BaseSendKeeper) setBalance(ctx sdk.Context, addr sdk.AccAddress, balance sdk.Coin) error {
	if !balance.IsValid() {
		return sdkerrors.Wrap(sdkerrors.ErrInvalidCoins, balance.String())
	}

	accountStore := k.getAccountStore(ctx, addr)
	denomPrefixStore := k.getDenomAddressPrefixStore(ctx, balance.Denom)

	// x/bank invariants prohibit persistence of zero balances
	if balance.IsZero() {
		accountStore.Delete([]byte(balance.Denom))
		denomPrefixStore.Delete(address.MustLengthPrefix(addr))
	} else {
		amount, err := balance.Amount.Marshal()
		if err != nil {
			return err
		}
		accountStore.Set([]byte(balance.Denom), amount)

		// Store a reverse index from denomination to account address with a
		// sentinel value.
		denomAddrKey := address.MustLengthPrefix(addr)
		if !denomPrefixStore.Has(denomAddrKey) {
			denomPrefixStore.Set(denomAddrKey, []byte{0})
		}
	}

	return nil
}

// IsSendEnabledCoins checks the coins provide and returns an ErrSendDisabled if
// any of the coins are not configured for sending.  Returns nil if sending is enabled
// for all provided coin
func (k BaseSendKeeper) IsSendEnabledCoins(ctx sdk.Context, coins ...sdk.Coin) error {
	if len(coins) == 0 {
		return nil
	}
	store := ctx.KVStore(k.storeKey)
	haveDefault := false
	var defaultVal bool
	getDefault := func() bool {
		if !haveDefault {
			defaultVal = k.GetParams(ctx).DefaultSendEnabled
			haveDefault = true
		}
		return defaultVal
	}
	for _, coin := range coins {
		if !k.getSendEnabledOrDefault(store, coin.Denom, getDefault) {
			return types.ErrSendDisabled.Wrapf("%s transfers are currently disabled", coin.Denom)
		}
	}
	return nil
}

// IsSendEnabledCoin returns the current SendEnabled status of the provided coin's denom
func (k BaseSendKeeper) IsSendEnabledCoin(ctx sdk.Context, coin sdk.Coin) bool {
	return k.IsSendEnabledDenom(ctx, coin.Denom)
}

// BlockedAddr checks if a given address is restricted from
// receiving funds.
func (k BaseSendKeeper) BlockedAddr(addr sdk.AccAddress) bool {
	return k.blockedAddrs[addr.String()]
}

<<<<<<< HEAD
// IsSendEnabledDenom returns the current SendEnabled status of the provided denom.
func (k BaseSendKeeper) IsSendEnabledDenom(ctx sdk.Context, denom string) bool {
	return k.getSendEnabledOrDefault(ctx.KVStore(k.storeKey), denom, func() bool { return k.GetParams(ctx).DefaultSendEnabled })
}

// SetSendEnabled sets the SendEnabled flag for a denom to the provided value.
func (k BaseSendKeeper) SetSendEnabled(ctx sdk.Context, denom string, value bool) {
	store := ctx.KVStore(k.storeKey)
	k.setSendEnabledEntry(store, denom, value)
}

// SetAllSendEnabled sets all the provided SendEnabled entries in the bank store.
func (k BaseSendKeeper) SetAllSendEnabled(ctx sdk.Context, sendEnableds []*types.SendEnabled) {
	store := ctx.KVStore(k.storeKey)
	for _, se := range sendEnableds {
		k.setSendEnabledEntry(store, se.Denom, se.Enabled)
	}
}

// setSendEnabledEntry sets SendEnabled for the given denom to the give value in the provided store.
func (k BaseSendKeeper) setSendEnabledEntry(store sdk.KVStore, denom string, value bool) {
	key := types.CreateSendEnabledKey(denom)
	val := types.ToBoolB(value)
	store.Set(key, []byte{val})
}

// DeleteSendEnabled deletes a SendEnabled flag for a denom.
func (k BaseSendKeeper) DeleteSendEnabled(ctx sdk.Context, denom string) {
	store := ctx.KVStore(k.storeKey)
	store.Delete(types.CreateSendEnabledKey(denom))
}

// getSendEnabledPrefixStore gets a prefix store for the SendEnabled entries.
func (k BaseSendKeeper) getSendEnabledPrefixStore(ctx sdk.Context) sdk.KVStore {
	return prefix.NewStore(ctx.KVStore(k.storeKey), types.SendEnabledPrefix)
}

// IterateSendEnabledEntries iterates over all the SendEnabled entries.
func (k BaseSendKeeper) IterateSendEnabledEntries(ctx sdk.Context, cb func(denom string, sendEnabled bool) bool) {
	seStore := k.getSendEnabledPrefixStore(ctx)

	iterator := seStore.Iterator(nil, nil)
	defer iterator.Close()

	for ; iterator.Valid(); iterator.Next() {
		denom := string(iterator.Key())
		val := types.IsTrueB(iterator.Value())
		if cb(denom, val) {
			break
		}
	}
}

// GetAllSendEnabledEntries gets all the SendEnabled entries that are stored.
// Any denoms not returned use the default value (set in Params).
func (k BaseSendKeeper) GetAllSendEnabledEntries(ctx sdk.Context) []types.SendEnabled {
	var rv []types.SendEnabled
	k.IterateSendEnabledEntries(ctx, func(denom string, sendEnabled bool) bool {
		rv = append(rv, types.SendEnabled{Denom: denom, Enabled: sendEnabled})
		return false
	})
	return rv
}

// getSendEnabled returns whether send is enabled and whether that flag was set for a denom.
//
// Example usage:
//    store := ctx.KVStore(k.storeKey)
//    sendEnabled, found := getSendEnabled(store, "atom")
//    if !found {
//        sendEnabled = DefaultSendEnabled
//    }
func (k BaseSendKeeper) getSendEnabled(store sdk.KVStore, denom string) (bool, bool) {
	key := types.CreateSendEnabledKey(denom)
	if !store.Has(key) {
		return false, false
	}
	v := store.Get(key)
	if len(v) != 1 {
		return false, false
	}
	switch v[0] {
	case types.TrueB:
		return true, true
	case types.FalseB:
		return false, true
	default:
		return false, false
	}
}

// getSendEnabledOrDefault gets the send_enabled value for a denom. If it's not in the store, this will return the result of the getDefault function.
func (k BaseSendKeeper) getSendEnabledOrDefault(store sdk.KVStore, denom string, getDefault func() bool) bool {
	sendEnabled, found := k.getSendEnabled(store, denom)
	if found {
		return sendEnabled
	}
	return getDefault()
=======
// GetBlockedAddresses returns the full list of addresses restricted from receiving funds.
func (k BaseSendKeeper) GetBlockedAddresses() map[string]bool {
	return k.blockedAddrs
>>>>>>> 17232fa8
}<|MERGE_RESOLUTION|>--- conflicted
+++ resolved
@@ -348,7 +348,11 @@
 	return k.blockedAddrs[addr.String()]
 }
 
-<<<<<<< HEAD
+// GetBlockedAddresses returns the full list of addresses restricted from receiving funds.
+func (k BaseSendKeeper) GetBlockedAddresses() map[string]bool {
+	return k.blockedAddrs
+}
+
 // IsSendEnabledDenom returns the current SendEnabled status of the provided denom.
 func (k BaseSendKeeper) IsSendEnabledDenom(ctx sdk.Context, denom string) bool {
 	return k.getSendEnabledOrDefault(ctx.KVStore(k.storeKey), denom, func() bool { return k.GetParams(ctx).DefaultSendEnabled })
@@ -447,9 +451,4 @@
 		return sendEnabled
 	}
 	return getDefault()
-=======
-// GetBlockedAddresses returns the full list of addresses restricted from receiving funds.
-func (k BaseSendKeeper) GetBlockedAddresses() map[string]bool {
-	return k.blockedAddrs
->>>>>>> 17232fa8
 }