--- conflicted
+++ resolved
@@ -57,12 +57,9 @@
 * (x/slashing) [#12399](https://github.com/cosmos/cosmos-sdk/pull/12399) Migrate `x/slashing` to self-managed parameters and deprecate its usage of `x/params`.
 * (x/mint) [#12363](https://github.com/cosmos/cosmos-sdk/pull/12363) Migrate `x/mint` to self-managed parameters and deprecate it's usage of `x/params`.
 * (x/distribution) [#12434](https://github.com/cosmos/cosmos-sdk/pull/12434) Migrate `x/distribution` to self-managed parameters and deprecate it's usage of `x/params`.
-<<<<<<< HEAD
+* (x/crisis) [#12445](https://github.com/cosmos/cosmos-sdk/pull/12445) Migrate `x/crisis` to self-managed parameters and deprecate it's usage of `x/params`.
 * (x/staking) [#12409](https://github.com/cosmos/cosmos-sdk/pull/12409) Migrate `x/staking` to self-managed parameters and deprecate it's usage of `x/params`.
 
-=======
-* (x/crisis) [#12445](https://github.com/cosmos/cosmos-sdk/pull/12445) Migrate `x/crisis` to self-managed parameters and deprecate it's usage of `x/params`.
->>>>>>> e8220025
 
 ### API Breaking Changes
 
@@ -77,13 +74,10 @@
 * (x/staking) [#12102](https://github.com/cosmos/cosmos-sdk/pull/12102) Staking keeper now is passed by reference instead of copy. Keeper's SetHooks no longer returns keeper. It updates the keeper in place instead.
 * (linting) [#12141](https://github.com/cosmos/cosmos-sdk/pull/12141) Fix usability related linting for database.  This means removing the infix Prefix from `prefix.NewPrefixWriter` and such so that it is `prefix.NewWriter` and making `db.DBConnection` and such into `db.Connection`
 * (x/distribution) [#12434](https://github.com/cosmos/cosmos-sdk/pull/12434) `x/distribution` module `SetParams` keeper method definition is now updated to return `error`.
-<<<<<<< HEAD
 * (x/staking) [#12409](https://github.com/cosmos/cosmos-sdk/pull/12409) `x/staking` module `SetParams` keeper method definition is now updated to return `error`.
-=======
 * (x/crisis) [#12445](https://github.com/cosmos/cosmos-sdk/pull/12445) `x/crisis` module `SetConstantFee` keeper method definition is now updated to return `error`.
 
 ### CLI Breaking Changes
->>>>>>> e8220025
 
 * (x/group) [#12551](https://github.com/cosmos/cosmos-sdk/pull/12551) read the decision policy from disk in group CLI commands.
 
