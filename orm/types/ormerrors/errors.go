--- conflicted
+++ resolved
@@ -28,9 +28,6 @@
 	UnexpectedError               = errors.New(codespace, 21, "unexpected error")
 	InvalidRangeIterationKeys     = errors.New(codespace, 22, "invalid range iteration keys")
 	JSONImportError               = errors.New(codespace, 23, "json import error")
-<<<<<<< HEAD
-=======
 	UniqueKeyViolation            = errors.New(codespace, 24, "unique key violation")
 	InvalidTableDefinition        = errors.New(codespace, 25, "invalid table definition")
->>>>>>> 72a5edf4
 )