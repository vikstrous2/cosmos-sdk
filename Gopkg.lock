--- conflicted
+++ resolved
@@ -342,13 +342,8 @@
     "types/priv_validator",
     "version"
   ]
-<<<<<<< HEAD
-  revision = "a2930cd7233f04f5a651020669289296545e70dc"
-  version = "v0.19.0"
-=======
   revision = "26f633ed48441f72895b710f0e87b7b6c6791066"
   version = "v0.19.1"
->>>>>>> 0fb18977
 
 [[projects]]
   name = "github.com/tendermint/tmlibs"
@@ -397,21 +392,13 @@
     "lex/httplex",
     "trace"
   ]
-<<<<<<< HEAD
-  revision = "8d16fa6dc9a85c1cd3ed24ad08ff21cf94f10888"
-=======
   revision = "5f9ae10d9af5b1c89ae6904293b14b064d4ada23"
->>>>>>> 0fb18977
 
 [[projects]]
   branch = "master"
   name = "golang.org/x/sys"
   packages = ["unix"]
-<<<<<<< HEAD
-  revision = "b126b21c05a91c856b027c16779c12e3bf236954"
-=======
   revision = "cbbc999da32df943dac6cd71eb3ee39e1d7838b9"
->>>>>>> 0fb18977
 
 [[projects]]
   name = "golang.org/x/text"
@@ -438,11 +425,7 @@
   branch = "master"
   name = "google.golang.org/genproto"
   packages = ["googleapis/rpc/status"]
-<<<<<<< HEAD
-  revision = "7fd901a49ba6a7f87732eb344f6e3c5b19d1b200"
-=======
   revision = "86e600f69ee4704c6efbf6a2a40a5c10700e76c2"
->>>>>>> 0fb18977
 
 [[projects]]
   name = "google.golang.org/grpc"
