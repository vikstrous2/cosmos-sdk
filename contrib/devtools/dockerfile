--- conflicted
+++ resolved
@@ -1,8 +1,4 @@
-<<<<<<< HEAD
-FROM bufbuild/buf:1.0.0-rc8 as BUILDER
-=======
 FROM bufbuild/buf:1.0.0-rc10 as BUILDER
->>>>>>> 08db2871
 
 FROM golang:alpine
 
